--- conflicted
+++ resolved
@@ -267,38 +267,11 @@
                     "fileUris": [ "[ concat(parameters('userStorageAccountUri'), 'remote-workstation','/', variables('scriptFileName'))]" ]
                 },
                 "protectedSettings": {
-<<<<<<< HEAD
                     "commandToExecute": "[concat('bash ', variables('scriptFileName'), ' \"', parameters('registrationCode'), '\" \"', parameters('agentType'), '\" \"', variables('vmSettings').vmNamePrefix, '\" \"', parameters('domainToJoin'), '\" \"', parameters('domainUsername'), '\" \"', parameters('domainPassword'), '\" \"', parameters('domainGroupToJoin'), '\" \"', parameters('AgentChannel'), '\" \"', parameters('_artifactsLocation'), '\" \"', variables('sumoCollectorID'), '\" \"', parameters('_artifactsLocationSasToken'), '\"')]",
-=======
-                    "commandToExecute": "[concat('bash ', variables('scriptFileName'), ' \"', parameters('registrationCode'), '\" \"', parameters('agentType'), '\" \"', variables('vmSettings').vmNamePrefix, '\" \"', parameters('domainToJoin'), '\" \"', parameters('domainUsername'), '\" \"', parameters('domainPassword'), '\" \"', parameters('domainGroupToJoin'), '\" \"', parameters('AgentChannel'), '\"')]",
                     "storageAccountName": "[parameters('userStorageAccountName')]",
                     "storageAccountKey": "[parameters('userStorageAccountKey')]"
                 }
             }
-        },
-        {
-            "type": "Microsoft.Compute/virtualMachines/extensions",
-            "name": "[concat(parameters('dnsLabelPrefix'),'/CAMIdleShutdownShellScript')]",
-            "apiVersion": "2015-06-15",
-            "location": "[resourceGroup().location]",
-            "dependsOn": [
-                "[resourceId('Microsoft.Compute/virtualMachines/extensions', parameters('dnsLabelPrefix'), 'PCoIPAgentShellScript')]"
-            ],
-            "properties": {
-                "publisher": "Microsoft.OSTCExtensions",
-                "type": "CustomScriptForLinux",
-                "typeHandlerVersion": "1.4",
-                "autoUpgradeMinorVersion": true,
-                "settings": {
-                    "fileUris": [ "[concat(parameters('userStorageAccountUri'), 'remote-workstation','/', variables('idleShutdownScriptFileName'))]" ]
-                },
-                "protectedSettings": {
-                    "commandToExecute": "[concat('sudo bash ', variables('idleShutdownScriptFileName'), ' -install')]",
->>>>>>> 0abe76e8
-                    "storageAccountName": "[parameters('userStorageAccountName')]",
-                    "storageAccountKey": "[parameters('userStorageAccountKey')]"
-                }
-            }
         }
     ]
 }