--- conflicted
+++ resolved
@@ -30,32 +30,20 @@
     [String]
     $certificateFile = $null,
 	
-<<<<<<< HEAD
     [parameter(Mandatory = $false)]
     [SecureString]
     $certificateFilePassword = $null,
+
+	[parameter(Mandatory=$false)]
+	[ValidateSet("stable","beta","dev")] 
+	[String]
+	$AgentChannel = "stable",
 
     $camSaasUri = "https://cam-antar.teradici.com",
     $CAMDeploymentTemplateURI = "https://raw.githubusercontent.com/teradici/deploy/bddc2b/azuredeploy.json",
     $CAMDeploymentBlobSource = "https://teradeploy.blob.core.windows.net/bdstable",
     $outputParametersFileName = "cam-output.parameters.json",
     $location
-=======
-	[parameter(Mandatory=$false)]
-	[SecureString]
-	$certificateFilePassword = $null,
-
-	[parameter(Mandatory=$false)]
-	[ValidateSet("stable","beta","dev")] 
-	[String]
-	$AgentChannel = "stable",
-
-	$camSaasUri = "https://cam-antar.teradici.com",
-	$CAMDeploymentTemplateURI ="https://raw.githubusercontent.com/teradici/deploy/bd/azuredeploy.json",
-	$CAMDeploymentBlobSource = "https://teradeploy.blob.core.windows.net/bdbinaries",
-	$outputParametersFileName = "cam-output.parameters.json",
-	$location
->>>>>>> a8cc3a91
 )
 
 
@@ -336,7 +324,6 @@
 }
 
 
-<<<<<<< HEAD
 function New-RemoteWorstationTemplates {
     param (
         $CAMConfig,
@@ -365,45 +352,7 @@
     #Put the VHD's in the user storage account until we move to managed storage...
     $VHDStorageAccountName = $storageAccountContext.StorageAccountName
 	
-=======
-function New-RemoteWorstationTemplates
-{
-	param (
-		$CAMConfig,
-		$binaryLocation,
-		$blobUri,
-		$kvId,
-		$storageAccountContext,
-		$storageAccountContainerName,
-		$storageAccountSecretName,
-		$storageAccountKeyName,
-		$tempDir
-	)
-
-	Write-Host "Creating default remote workstation template parameters file data"
-
-	#Setup internal variables from config structure
-	$existingSubnetName = $CAMConfig.internal.existingSubnetName
-	$DomainAdminUsername = $CAMConfig.ARMParameters.parameters.domainAdminUsername.value
-	$djSecretName = $CAMConfig.internal.djSecretName
-	$rcSecretName = $CAMConfig.internal.rcSecretName
-	$rwLocalSecretName = $CAMConfig.internal.rwLocalSecretName
-	$csLaSecretName = $CAMConfig.internal.csLocalSecretName
-	$existingVNETName = $CAMConfig.internal.existingVNETName
-	$VMAdminUsername = "localadmin"
-	$domainFQDN = 	$CAMConfig.ARMParameters.parameters.domainName.value
-	$domainGroupAppServersJoin = $CAMConfig.internal.domainGroupAppServersJoin
-	$saSasTokenSecretName = $CAMConfig.internal.saSasTokenSecretName
-	$standardVMSize = $CAMConfig.internal.standardVMSize
-	$graphicsVMSize = $CAMConfig.internal.graphicsVMSize
-	$agentARM = $CAMConfig.internal.agentARM
-	$gaAgentARM = $CAMConfig.internal.gaAgentARM
-	$linuxAgentARM = $CAMConfig.internal.linuxAgentARM
-
-	#Put the VHD's in the user storage account until we move to managed storage... 
-	$VHDStorageAccountName = $storageAccountContext.StorageAccountName
 	$agentChannel = $CAMConfig.internal.agentChannel
->>>>>>> a8cc3a91
 
     $armParamContent = @"
 {
@@ -1596,10 +1545,14 @@
         [String]
         $certificateFile = $null,
 	
-<<<<<<< HEAD
         [parameter(Mandatory = $false)]
         [SecureString]
         $certificateFilePassword = $null,
+
+		[parameter(Mandatory=$false)]
+		[ValidateSet("stable","beta","dev")] 
+		[String]
+		$AgentChannel = "stable",
 
         [parameter(Mandatory = $false)]
         [bool]
@@ -1691,102 +1644,6 @@
         value      = (ConvertTo-SecureString $CAMConfig.internal.RWSubnetID -AsPlainText -Force)
         clearValue = $CAMConfig.internal.RWSubnetID
     }
-=======
-		[parameter(Mandatory=$false)]
-		[SecureString]
-		$certificateFilePassword = $null,
-
-		[parameter(Mandatory=$false)]
-		[ValidateSet("stable","beta","dev")] 
-		[String]
-		$AgentChannel = "stable",
-
-		[parameter(Mandatory=$false)]
-		[bool]
-		$testDeployment = $false
-
-	)
-
-	#artifacts location 'folder' is where the template is stored
-	$artifactsLocation = $CAMDeploymentTemplateURI.Substring(0, $CAMDeploymentTemplateURI.lastIndexOf('/'))
-
-	$domainAdminUsername = $domainAdminCredential.UserName
-
-	# Need plaintext registration code
-	$userName = "Domain\DummyUser"
-	$regCreds = New-Object -TypeName pscredential -ArgumentList  $userName, $registrationCode
-	$clearRegCode = $regCreds.GetNetworkCredential().Password
-
-	$camConfigurationJson = @"
-	{
-	  "`$schema": "http://schema.management.azure.com/schemas/2015-01-01/deploymentParameters.json#",
-	  "contentVersion": "1.0.0.0",
-		"parameters": {
-			"domainAdminUsername": {
-				"value": "$domainAdminUsername"
-			},
-			"domainName": {
-				  "value": "$domainName"
-			},
-			"registrationCode": {
-				  "value": "$clearRegCode"
-			},
-			"camSaasUri": {
-				"value": "$camSaasUri"
-			},
-			"AgentChannel": {
-				"value": "$AgentChannel"
-			},
-			"CAMDeploymentBlobSource": {
-				"value": "$CAMDeploymentBlobSource"
-			},
-			"_artifactsLocation": {
-				"value": "$artifactsLocation"
-			}
-		}
-	}
-"@
-	
-	# Setup CAMConfig as a hash table of ARM parameters for Azure
-	# and internal parameters for this script
-	$CAMConfig = @{} 
-	$CAMConfig.ARMParameters = ConvertPSObjectToHashtable `
-		-InputObject (ConvertFrom-Json ([string]$camConfigurationJson))
-
-	#TODO: All the strings in here need to be reviewed for dual sourcing in the entire solution
-	# including ARM templates
-	$CAMConfig.internal = @{}
-	$CAMConfig.internal.rcSecretName = 'cloudAccessRegistrationCode'
-	$CAMConfig.internal.djSecretName = 'domainJoinPassword'
-	$CAMConfig.internal.CSCertSecretName = 'CAMCSCertificate'
-	$CAMConfig.internal.CSCertPasswordSecretName = 'CAMCSCertificatePassword'
-	$CAMConfig.internal.rwLocalSecretName = 'remoteWorkstationLocalAdminPassword'
-	$CAMConfig.internal.csLocalSecretName = 'connectionServiceLocalAdminPassword'
-	$CAMConfig.internal.saSasTokenSecretName = "userStorageAccountSaasToken"
-	$CAMConfig.internal.blobUriSecretName = "userStorageAccountUri"
-	$CAMConfig.internal.storageAccountSecretName = "userStorageName"
-	$CAMConfig.internal.storageAccountKeyName = "userStorageAccountKey"
-	$CAMConfig.internal.camDeploySecretName = "CAMDeploymentInfo"
-	$CAMConfig.internal.SPKeySecretName = "SPKey"
-	$CAMConfig.internal.standardVMSize = "Standard_D2_v2"
-	$CAMConfig.internal.graphicsVMSize = "Standard_NV6"
-	$CAMConfig.internal.existingSubnetName = "Subnet-CloudAccessManager"
-	$CAMConfig.internal.existingVNETName = "vnet-CloudAccessManager"
-	$CAMConfig.internal.agentARM = "server2016-standard-agent.json"
-	$CAMConfig.internal.gaAgentARM = "server2016-graphics-agent.json"
-	$CAMConfig.internal.linuxAgentARM = "rhel-standard-agent.json"
-	$CAMConfig.internal.domainGroupAppServersJoin = "Remote Workstations"
-	$CAMConfig.internal.agentChannel = $AgentChannel
-
-	# make temporary directory for intermediate files
-	$folderName = 	-join ((97..122) | Get-Random -Count 18 | % {[char]$_})
-	$tempDir = Join-Path $env:TEMP $folderName
-	Write-Host "Using temporary directory $tempDir for intermediate files"
-	if(-not (Test-Path $tempDir))
-	{
-		New-Item $tempDir -type directory | Out-Null
-	}
->>>>>>> a8cc3a91
 
     $CAMConfig.parameters.connectionServiceSubnet = @{
         value      = (ConvertTo-SecureString $CAMConfig.internal.CSSubnetID -AsPlainText -Force)
@@ -1798,6 +1655,7 @@
         clearValue = $CAMConfig.internal.GWSubnetID
     }
 	
+	$CAMConfig.internal.agentChannel = $AgentChannel
 	
     $CAMConfig.internal.standardVMSize = "Standard_D2_v2"
     $CAMConfig.internal.graphicsVMSize = "Standard_NV6"
@@ -1930,109 +1788,6 @@
             }
         }
     }
-
-<<<<<<< HEAD
-=======
-	$client = $spInfo.spCreds.UserName
-	$key = $spInfo.spCreds.GetNetworkCredential().Password
-	$tenant = $spInfo.tenantId
-
-	Write-Host "Using SP $client in tenant $tenant and subscription $subscriptionId"
-
-	# Login with SP since some Powershell contexts (with token auth - like Azure Cloud PowerShell or Visual Studio)
-	# can't do operations on keyvaults
-
-	# cache the current context
-	$azureContext = Get-AzureRMContext
-	$rg = Get-AzureRmResourceGroup -ResourceGroupName $RGName
-
-	# sign in as SP
-	$retryCount = 60
-    for ($idx = ($retryCount - 1); $idx -ge 0; $idx--) {
-        try {
-            Add-AzureRmAccount `
-                -Credential $spInfo.spCreds `
-                -ServicePrincipal `
-                -TenantId $spInfo.tenantId `
-                -ErrorAction Stop | Out-Null
-            break
-        }
-        catch {
-            if ($azureContext) {
-                Write-Host "Reverting to initial Azure context for $($azureContext.Account.Id)"
-                Set-AzureRMContext -Context $azureContext | Out-Null
-            }
-            # if it's the unknown user (so potentially a timing issue where the account hasn't percolated
-            # through the system yet) retry. Otherwise abort and re-throw
-            $caughtError = $_
-            if (     ($caughtError.Exception -is [Microsoft.IdentityModel.Clients.ActiveDirectory.AdalException]) `
-                -and ($caughtError.Exception.ServiceErrorCodes[0] -eq 70001) `
-                -and ($idx -gt 0))
-            {
-                Write-Host "Could not find application ID for tenant. Retries remaining: $idx"
-                continue
-            }
-            else {
-                throw $caughtError
-            }
-        }
-	}
-	
-	try {
-		$kvInfo = New-PopulatedKeyvault `
-			-RGName $RGName `
-			-registrationCode $registrationCode `
-			-DomainJoinPassword $domainAdminCredential.Password `
-			-spName $spInfo.spCreds.UserName `
-			-CAMConfig $CAMConfig `
-			-tempDir $tempDir `
-		    -certificateFile $certificateFile `
-			-certificateFilePassword $certificateFilePassword
-
-		$userDataStorageAccount = New-UserStorageAccount `
-			-RGName $RGName `
-			-Location $rg.Location
-		
-		$userBlobInfo = Populate-UserBlob `
-			-CAMConfig $CAMConfig `
-			-artifactsLocation $artifactsLocation `
-			-userDataStorageAccount	$userDataStorageAccount `
-			-CAMDeploymentBlobSource $CAMDeploymentBlobSource `
-			-RGName $RGName `
-			-kvInfo $kvInfo `
-			-tempDir $tempDir
-
-		#$userDataStorageAccountName = $userDataStorageAccount.StorageAccountName
-
-		Write-Host "Registering Cloud Access Manager Deployment to Cloud Access Manager Service"
-		
-		$camDeploymenRegInfo = Register-CAM `
-			-SubscriptionId $subscriptionID `
-			-client $client `
-			-key $key `
-			-tenant $tenant `
-			-RGName $RGName `
-			-registrationCode $registrationCode `
-			-camSaasBaseUri $camSaasUri `
-			-verifyCAMSaaSCertificate $verifyCAMSaaSCertificate
-
-		Write-Host "Populating keyvault with deployment information for the Cloud Access Manager Connection Service."
-		New-CamDeploymentInfo `
-			-subscriptionId $subscriptionId `
-			-deploymentRegistrationInfo ($camDeploymenRegInfo + $userBlobInfo) `
-			-spInfo $spInfo `
-			-kvInfo $kvInfo `
-			-CAMConfig $CAMConfig
-
-		#keyvault ID of the form: /subscriptions/$subscriptionID/resourceGroups/$azureRGName/providers/Microsoft.KeyVault/vaults/$kvName
-		$kvId = $kvInfo.ResourceId
-
-		$verifyCAMSaaSCertificateText = "false"
-		if($verifyCAMSaaSCertificate)
-		{
-			$verifyCAMSaaSCertificateText = "true"
-		}
->>>>>>> a8cc3a91
 
     try {
 
@@ -2512,46 +2267,6 @@
         -tenantId $selectedTenantId `
         -testDeployment $testDeployment `
         -certificateFile $certificateFile `
-        -certificateFilePassword $certificateFilePassword
-}
-
-
-<<<<<<< HEAD
-=======
-	do {
-		if (-not $registrationCode ) {
-			$registrationCode = Read-Host -AsSecureString "Please enter your Cloud Access registration code"
-		}
-		
-		# Need plaintext registration code to check length
-		$userName = "Domain\DummyUser"
-		$regCreds = New-Object -TypeName pscredential -ArgumentList  $userName, $registrationCode
-		$clearRegCode = $regCreds.GetNetworkCredential().Password
-		if($clearRegCode.Length -lt 21) {
-			#too short- try again.
-			Write-Host "The registration code is at least 21 characters long"
-			$registrationCode = $null
-		}
-	} while(-not $registrationCode )
-
-Write-Host "ResourceGroupName: $ResourceGroupName"
-
-# Not using splat because of bad handling of default values.
-Deploy-CAM `
- -domainAdminCredential $domainAdminCredential `
- -domainName $domainName `
- -registrationCode $registrationCode `
- -camSaasUri $camSaasUri.Trim().TrimEnd('/') `
- -verifyCAMSaaSCertificate $verifyCAMSaaSCertificate `
- -CAMDeploymentTemplateURI $CAMDeploymentTemplateURI `
- -CAMDeploymentBlobSource $CAMDeploymentBlobSource.Trim().TrimEnd('/') `
- -outputParametersFileName $outputParametersFileName `
- -subscriptionId $selectedSubcriptionId `
- -RGName $rgMatch.ResourceGroupName `
- -spCredential $spCredential `
- -tenantId $selectedTenantId `
- -testDeployment $testDeployment `
- -certificateFile $certificateFile `
- -certificateFilePassword $certificateFilePassword `
- -AgentChannel $AgentChannel
->>>>>>> a8cc3a91
+        -certificateFilePassword $certificateFilePassword `
+		-AgentChannel $AgentChannel
+}