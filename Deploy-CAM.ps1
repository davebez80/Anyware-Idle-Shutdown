# Deploy-CAM.ps1
#
#


param(
    $ResourceGroupName,

    [System.Management.Automation.PSCredential]
    $domainAdminCredential,

    [System.Management.Automation.PSCredential]
    $spCredential,

    $domainName,

    [SecureString]
    $registrationCode,

    [parameter(Mandatory = $false)]
    [bool]
    $verifyCAMSaaSCertificate = $true,

    [parameter(Mandatory = $false)]
    [bool]
    $enableSecurityGateway = $true, # Only matters if not doing CAM-in-a-box isolated install
    
    [parameter(Mandatory = $false)]
    [bool]
    $testDeployment = $false,

    [parameter(Mandatory = $false)]
    [String]
    $certificateFile = $null,
	
    [parameter(Mandatory = $false)]
    [SecureString]
    $certificateFilePassword = $null,

	[parameter(Mandatory=$false)]
	[ValidateSet("stable","beta","dev")] 
	[String]
	$AgentChannel = "stable",

    [parameter(Mandatory=$false)]
    [bool]
    $deployOverDC = $false,

    [parameter(Mandatory=$false)]
    [String]
    $vnetID,

    [parameter(Mandatory=$false)]
    [String]
    $GatewaySubnetName,

    [parameter(Mandatory=$false)]
    [String]
    $CloudServiceSubnetName,

    [parameter(Mandatory=$false)]
    [String]
    $RemoteWorkstationSubnetName,

    [switch]$ignorePrompts,

    [parameter(Mandatory = $false)]
    $enableRadiusMfa=$null,

    [parameter(Mandatory=$false)]
    [String]
    $radiusServerHost,

    [parameter(Mandatory=$false)]
    [int]
    $radiusServerPort,

    [parameter(Mandatory=$false)]
    [SecureString]
    $radiusSharedSecret,

    $camSaasUri = "https://cam.teradici.com",
	$CAMDeploymentTemplateURI = "https://raw.githubusercontent.com/teradici/deploy/master/azuredeploy.json",
    $binaryLocation = "https://teradeploy.blob.core.windows.net/binaries/",
    $outputParametersFileName = "cam-output.parameters.json",
    $location
)


# Converts a secure string parameter to a plain string
function ConvertTo-Plaintext {
    param(
        [Parameter(ValueFromPipeline)]
        [SecureString]
        $secureString
    )
    return (New-Object PSCredential "user", $secureString).GetNetworkCredential().Password
}
# from: https://stackoverflow.com/questions/22002748/hashtables-from-convertfrom-json-have-different-type-from-powershells-built-in-h
function ConvertPSObjectToHashtable {
    param (
        [Parameter(ValueFromPipeline)]
        $InputObject
    )

    process {
        if ($null -eq $InputObject) { return $null }

        if ($InputObject -is [System.Collections.IEnumerable] -and $InputObject -isnot [string]) {
            $collection = @(
                foreach ($object in $InputObject) { ConvertPSObjectToHashtable $object }
            )

            Write-Output -NoEnumerate $collection
        }
        elseif ($InputObject -is [psobject]) {
            $hash = @{}

            foreach ($property in $InputObject.PSObject.Properties) {
                $hash[$property.Name] = ConvertPSObjectToHashtable $property.Value
            }

            $hash
        }
        else {
            $InputObject
        }
    }
}

function Convert-FromBase64StringWithNoPadding([string]$data) {
    $data = $data.Replace('-', '+').Replace('_', '/')
    switch ($data.Length % 4)
    {
        0 { break }
        2 { $data += '==' }
        3 { $data += '=' }
        default { throw New-Object ArgumentException('data') }
    }
    return [System.Convert]::FromBase64String($data)
}

function Decode-JWT([string]$rawToken) {
    $parts = $rawToken.Split('.');
    $headers = [System.Text.Encoding]::UTF8.GetString((Convert-FromBase64StringWithNoPadding $parts[0]))
    $claims = [System.Text.Encoding]::UTF8.GetString((Convert-FromBase64StringWithNoPadding $parts[1]))
    $signature = (Convert-FromBase64StringWithNoPadding $parts[2])

    $customObject = [PSCustomObject]@{
        headers = ($headers | ConvertFrom-Json)
        claims = ($claims | ConvertFrom-Json)
        signature = $signature
    }

    return $customObject
}

function Get-DecodedJWT {
    [CmdletBinding()]  
    Param (
        [Parameter(Mandatory=$true)]
        [string] $Token,
        [switch] $Recurse
    )
    
    if ($Recurse) {
		$decoded = [System.Text.Encoding]::UTF8.GetString([System.Convert]::FromBase64String($Token))
		$DecodedJwt = Decode-JWT -rawToken $decoded
	}
	else
	{
		$DecodedJwt = Decode-JWT -rawToken $Token
	}
    return $DecodedJwt
}

function Login-AzureRmAccountWithBetterReporting($Credential) {
    try {
        $userName = $Credential.userName
        Login-AzureRmAccount -Credential $Credential @args -ErrorAction stop

        Write-Host "Successfully Logged in $userName"
    }
    catch {
        $es = "Error authenticating AzureAdminUsername $userName for Azure subscription access.`n"
        $exceptionMessage = $_.Exception.Message
        $exceptionMessageErrorCode = $exceptionMessage.split(':')[0]

        switch ($exceptionMessageErrorCode) {
            "AADSTS50076" {$es += "Please ensure your account does not require Multi-Factor Authentication`n"; break}
            "Federated service at https" {$es += "Unable to perform federated login - Unknown username or password?`n"; break}
            "unknown_user_type" {$es += "Please ensure your username is in UPN format. e.g., user@example.com`n"; break}
            "AADSTS50126" {$es += "User not found in directory`n"; break}
            "AADSTS70002" {$es += "Please check your password`n"; break}
        }


        throw "$es$exceptionMessage"

    }
}

# uses session instance profile and TokenCache and returns an access token without having to authentication a second time
function Get-AzureRmCachedAccessToken() {
    $ErrorActionPreference = 'Stop'
    if(-not (Get-Module AzureRm.Profile)) {
        Import-Module AzureRm.Profile
    }
    $azureRmProfileModuleVersion = (Get-Module AzureRm.Profile).Version
    
    # refactoring performed in AzureRm.Profile v3.0 or later
    if($azureRmProfileModuleVersion.Major -ge 3) {
        $azureRmProfile = [Microsoft.Azure.Commands.Common.Authentication.Abstractions.AzureRmProfileProvider]::Instance.Profile
        if(-not $azureRmProfile.Accounts.Count) {
            Write-Error "Ensure you have logged in before calling this function."
        }
    } else {
        # AzureRm.Profile < v3.0
        $azureRmProfile = [Microsoft.WindowsAzure.Commands.Common.AzureRmProfileProvider]::Instance.Profile
        if(-not $azureRmProfile.Context.Account.Count) {
            Write-Error "Ensure you have logged in before calling this function."
        }
    }
    $currentAzureContext = Get-AzureRmContext
    $profileClient = New-Object Microsoft.Azure.Commands.ResourceManager.Common.RMProfileClient($azureRmProfile)
    Write-Debug ("Getting access token for tenant" + $currentAzureContext.Subscription.TenantId)
    $token = $profileClient.AcquireAccessToken($currentAzureContext.Subscription.TenantId)
    return $token.AccessToken
}

function Get-Claims() {
    try {
		$accessToken = Get-AzureRmCachedAccessToken
		$decodedToken = Get-DecodedJWT `
			-Token $accessToken

		return $decodedToken.claims
	}
	catch {
		$errorMessage = "An error occured while retrieving owner upn."
		throw "$errorMessage"
	}

}
# registers CAM and returns the deployment ID
function Register-CAM() {
    Param(
        [bool]
        $verifyCAMSaaSCertificate = $true,
		
        # Retry for CAM Registration
        $retryCount = 3,
        $retryDelay = 10,

        [parameter(Mandatory = $true)] 
        $subscriptionId,
		
        [parameter(Mandatory = $true)]
        $client,
		
        [parameter(Mandatory = $true)]
        $key,
		
        [parameter(Mandatory = $true)]
        $tenant,
        
        [parameter(Mandatory = $true)]
        $ownerTenant,

        [parameter(Mandatory = $true)]
        $ownerUpn,

        [parameter(Mandatory = $true)]
        $RGName,

        [parameter(Mandatory = $true)]
        [SecureString]$registrationCode,

        [parameter(Mandatory = $true)]
        $camSaasBaseUri
    )

    $deploymentId = $null

    #define variable to keep trace of the error during retry process
    $camRegistrationError = ""
    for ($idx = 0; $idx -lt $retryCount; $idx++) {
        # reset the variable at each iteration, so we can always keep the current loop error message
        $camRegistrationError = ""
        try {
            $certificatePolicy = [System.Net.ServicePointManager]::CertificatePolicy

            if (!$verifyCAMSaaSCertificate) {
                # Do this so SSL Errors are ignored
                add-type @"
using System.Net;
using System.Security.Cryptography.X509Certificates;
public class TrustAllCertsPolicy : ICertificatePolicy {
	public bool CheckValidationResult(
		ServicePoint srvPoint, X509Certificate certificate,
		WebRequest request, int certificateProblem) {
		return true;
	}
}
"@

                [System.Net.ServicePointManager]::CertificatePolicy = New-Object TrustAllCertsPolicy
            }

            [Net.ServicePointManager]::SecurityProtocol = [Net.SecurityProtocolType]::Tls12
            ##


            $userRequest = @{
                username = $client
                password = $key
                tenantId = $tenant
                ownerTenantId = $ownerTenant
                ownerUpn = $ownerUpn
            }
            $registerUserResult = ""
            try {
                $registerUserResult = Invoke-RestMethod -Method Post -Uri ($camSaasBaseUri + "/api/v1/auth/users") -Body $userRequest
            }
            catch {
                if ($_.ErrorDetails.Message) {
                    $registerUserResult = ConvertFrom-Json $_.ErrorDetails.Message
                }
                else {
                    throw $_
                }	
            }
            Write-Verbose (ConvertTo-Json $registerUserResult)
            # Check if registration succeeded or if it has been registered previously
            if ( !(($registerUserResult.code -eq 201) -or ($registerUserResult.data.reason.ToLower().Contains("already exist"))) ) {
                throw ("Failed to register with Cloud Access Manager service. Result was: " + (ConvertTo-Json $registerUserResult))
            }

            Write-Host "Cloud Access Manager Connection Service has been registered successfully"

            # Get a Sign-in token
            $signInResult = ""
            try {
                $signInResult = Invoke-RestMethod -Method Post -Uri ($camSaasBaseUri + "/api/v1/auth/signin") -Body $userRequest
            }
            catch {
                if ($_.ErrorDetails.Message) {
                    $signInResult = ConvertFrom-Json $_.ErrorDetails.Message
                }
                else {
                    throw $_
                }							
            }
            Write-Verbose ((ConvertTo-Json $signInResult) -replace "\.*token.*", 'Token": "Sanitized"')
            # Check if signIn succeded
            if ($signInResult.code -ne 200) {
                throw ("Signing in failed. Result was: " + (ConvertTo-Json $signInResult))
            }
            $tokenHeader = @{
                authorization = $signInResult.data.token
            }
            Write-Host "Cloud Access Manager sign in succeeded"

            # Need plaintext registration code
            $clearRegCode = ConvertTo-Plaintext $registrationCode


            # Register Deployment
            $deploymentRequest = @{
                resourceGroup    = $RGName
                subscriptionId   = $subscriptionId
                registrationCode = $clearRegCode
            }
            $registerDeploymentResult = ""
            try {
                $registerDeploymentResult = Invoke-RestMethod -Method Post -Uri ($camSaasBaseUri + "/api/v1/deployments") -Body $deploymentRequest -Headers $tokenHeader
            }
            catch {
                if ($_.ErrorDetails.Message) {
                    $registerDeploymentResult = ConvertFrom-Json $_.ErrorDetails.Message
                }
                else {
                    throw $_
                }
            }
            Write-Verbose ((ConvertTo-Json $registerDeploymentResult) -replace "\.*registrationCode.*", 'registrationCode":"Sanitized"')
            # Check if registration succeeded
            if ( !( ($registerDeploymentResult.code -eq 201) -or ($registerDeploymentResult.data.reason.ToLower().Contains("already exist")) ) ) {
                throw ("Registering Deployment failed. Result was: " + (ConvertTo-Json $registerDeploymentResult))
            }
            $deploymentId = ""
            # Get the deploymentId
            if ( ($registerDeploymentResult.code -eq 409) -and ($registerDeploymentResult.data.reason.ToLower().Contains("already exist")) ) {
                # Deployment is already registered so the deplymentId needs to be retrieved
                $registeredDeployment = ""
                try {
                    $registeredDeployment = Invoke-RestMethod -Method Get -Uri ($camSaasBaseUri + "/api/v1/deployments") -Body $deploymentRequest -Headers $tokenHeader
                    $deploymentId = $registeredDeployment.data.deploymentId
                }
                catch {
                    if ($_.ErrorDetails.Message) {
                        $registeredDeployment = ConvertFrom-Json $_.ErrorDetails.Message
                        throw ("Getting Deployment ID failed. Result was: " + (ConvertTo-Json $registeredDeployment))
                    }
                    else {
                        throw $_
                    }								
                }
            }
            else {
                $deploymentId = $registerDeploymentResult.data.deploymentId
            }

            if ( !$deploymentId ) {
                throw ("Failed to get a Deployment ID")
            }

			
            Write-Host "Deployment has been registered successfully with Cloud Access Manager service"

            break;
        }
        catch {
            $camRegistrationError = $_
            Write-Verbose ( "Attempt {0} of $retryCount failed due to Error: {1}" -f ($idx + 1), $camRegistrationError )
            Start-Sleep -s $retryDelay
        }
        finally {
            # restore CertificatePolicy 
            [System.Net.ServicePointManager]::CertificatePolicy = $certificatePolicy
        }
    }
    if ($camRegistrationError) {
        throw $camRegistrationError
    }
    return $deploymentId
}



function New-UserStorageAccount {
    Param(
        $RGName,
        $location
    )

    $saName = -join ((97..122) | Get-Random -Count 16 | % {[char]$_})
    $saName = 'cam0' + $saName

    Write-Host "Creating user data storage account $saName in resource group $RGName and location $location."

    $acct = New-AzureRmStorageAccount `
        -ResourceGroupName $RGName `
        -AccountName $saName `
        -Location $location `
        -SkuName "Standard_LRS"

    return $acct
}

function New-RemoteWorstationTemplates {
    param (
        $CAMConfig,
        $binaryLocation,
        $kvId,
        $storageAccountContext,
        $storageAccountContainerName,
        $storageAccountSecretName,
        $storageAccountKeyName,
        $tempDir
    )

    Write-Host "Creating default remote workstation template parameters file data"

    # Setup internal variables from config structure
    $standardVMSize = $CAMConfig.internal.standardVMSize
    $graphicsVMSize = $CAMConfig.internal.graphicsVMSize
    $agentARM = $CAMConfig.internal.agentARM
    $gaAgentARM = $CAMConfig.internal.gaAgentARM
    $linuxAgentARM = $CAMConfig.internal.linuxAgentARM

    $domainServiceAccountUsername = $CAMConfig.parameters.domainServiceAccountUsername.clearValue
    $domainFQDN = $CAMConfig.parameters.domainName.clearValue

    #Put the VHD's in the user storage account until we move to managed storage...
    $VHDStorageAccountName = $storageAccountContext.StorageAccountName	

	$agentChannel = $CAMConfig.internal.agentChannel

    $armParamContent = @"
{
	"`$schema": "http://schema.management.azure.com/schemas/2015-01-01/deploymentParameters.json#",
	"contentVersion": "1.0.0.0",
	"parameters": {
		"domainOrganizationUnitToJoin": { "value": "" },
		"agentType": { "value": "%agentType%" },
		"vmSize": { "value": "%vmSize%" },
		"AgentChannel": { "value": "$agentChannel"},
		"binaryLocation": { "value": "$binaryLocation" },
		"subnetID": { "value": "$($CAMConfig.parameters.remoteWorkstationSubnet.clearValue)" },
		"domainUsername": { "value": "$domainServiceAccountUsername" },
		"userStorageAccountName": {
			"reference": {
				"keyVault": {
				"id": "$kvId"
				},
				"secretName": "userStorageName"
			}
		},
        "userStorageAccountUri": {
			"reference": {
				"keyVault": {
				"id": "$kvId"
				},
				"secretName": "userStorageAccountUri"
			}
        },
        "userStorageAccountSasToken": {
			"reference": {
				"keyVault": {
					"id": "$kvId"
				},
				"secretName": "userStorageAccountSasToken"
			}
		},
		"userStorageAccountKey": {
			"reference": {
				"keyVault": {
				"id": "$kvId"
				},
				"secretName": "userStorageAccountKey"
			}		
		},
		"domainPassword": {
			"reference": {
				"keyVault": {
				"id": "$kvId"
				},
				"secretName": "domainServiceAccountPassword"
			}		
		},
		"registrationCode": {
			"reference": {
				"keyVault": {
				"id": "$kvId"
				},
				"secretName": "cloudAccessRegistrationCode"
			}
		},
		"dnsLabelPrefix": { "value": "tbd-vmname" },
		"vmAdminUsername": {
			"reference": {
				"keyVault": {
				"id": "$kvId"
				},
				"secretName": "remoteWorkstationLocalAdminUsername"
			}
		},
		"vmAdminPassword": {
			"reference": {
				"keyVault": {
				"id": "$kvId"
				},
				"secretName": "remoteWorkstationLocalAdminPassword"
			}
		},
		"domainGroupToJoin": {
			"reference": {
				"keyVault": {
				"id": "$kvId"
				},
				"secretName": "remoteWorkstationDomainGroup"
			}
		},
		"domainToJoin": { "value": "$domainFQDN" },
		"storageAccountName": { "value": "$VHDStorageAccountName" }
	}
}
"@

    $standardArmParamContent = $armParamContent -replace "%vmSize%", $standardVMSize
    $graphicsArmParamContent = $armParamContent -replace "%vmSize%", $graphicsVMSize
    $linuxArmParamContent = $armParamContent -replace "%vmSize%", $standardVMSize

    $standardArmParamContent = $standardArmParamContent -replace "%agentType%", "Standard"
    $graphicsArmParamContent = $graphicsArmParamContent -replace "%agentType%", "Graphics"
    $linuxArmParamContent = $linuxArmParamContent -replace "%agentType%", "Standard"

    Write-Host "Creating default template parameters files"

    #now make the default parameters filenames - same root name but different suffix as the templates
    $agentARMparam = ($agentARM.split('.')[0]) + ".customparameters.json"
    $gaAgentARMparam = ($gaAgentARM.split('.')[0]) + ".customparameters.json"
    $linuxAgentARMparam = ($linuxAgentARM.split('.')[0]) + ".customparameters.json"

    #these will be put in the random temp directory to avoid filename conflicts
    $ParamTargetFilePath = "$tempDir\$agentARMparam"
    $GaParamTargetFilePath = "$tempDir\$gaAgentARMparam"
    $LinuxParamTargetFilePath = "$tempDir\$linuxAgentARMparam"

    # upload the param files to the blob
    $paramFiles = @(
        @($ParamTargetFilePath, $standardArmParamContent),
        @($GaParamTargetFilePath, $graphicsArmParamContent),
        @($LinuxParamTargetFilePath, $linuxArmParamContent)
    )
    ForEach ($item in $paramFiles) {
        $filepath = $item[0]
        $content = $item[1]
        if (-not (Test-Path $filepath)) {
            New-Item $filepath -type file
        }
        Set-Content $filepath $content -Force

        $file = Split-Path $filepath -leaf
        try {
            Get-AzureStorageBlob `
                -Context $storageAccountContext `
                -Container $storageAccountContainerName `
                -Blob "remote-workstation-template/$file" `
                -ErrorAction Stop
            # file already exists do nothing
        }
        Catch {
            Write-Host "Uploading $filepath to blob.."
            Set-AzureStorageBlobContent `
                -File $filepath `
                -Container $storageAccountContainerName `
                -Blob "remote-workstation-template/$file" `
                -Context $storageAccountContext
        }
    }

    Write-Host "Finished Creating default template parameters file data."
}



function Populate-UserBlob {
    Param(
        $CAMConfig,
        $artifactsLocation,
        $userDataStorageAccount,
        $binaryLocation,
        $sumoAgentApplicationVM,
        $sumoConf,
        $idleShutdownLinux,
        $RGName,
        $kvInfo,
        $tempDir
    )

    $kvId = $kvInfo.ResourceId
	
    ################################
    Write-Host "Populating user blob"
    ################################
    $container_name = "cloudaccessmanager"
    $acct_name = $userDataStorageAccount.StorageAccountName

    #source, targetdir pairs
    $new_agent_vm_files = @(
        @("$artifactsLocation/remote-workstations/new-agent-vm/Install-PCoIPAgent.ps1", "remote-workstation"),
        @("$artifactsLocation/remote-workstations/new-agent-vm/Install-PCoIPAgent.sh", "remote-workstation"),
        @("$binaryLocation/Install-PCoIPAgent.ps1.zip", "remote-workstation"),
        @("$artifactsLocation/remote-workstations/new-agent-vm/sumo-agent-vm.json", "remote-workstation"),
        @("$artifactsLocation/remote-workstations/new-agent-vm/sumo-agent-vm-linux.json", "remote-workstation"),
        @("$artifactsLocation/remote-workstations/new-agent-vm/sumo.conf", "remote-workstation"),
        @("$artifactsLocation/remote-workstations/new-agent-vm/user.properties", "remote-workstation"),
        @("$artifactsLocation/remote-workstations/new-agent-vm/Install-Idle-Shutdown.sh", "remote-workstation"),
        @("$artifactsLocation/remote-workstations/new-agent-vm/$($CAMConfig.internal.linuxAgentARM)", "remote-workstation-template"),
        @("$artifactsLocation/remote-workstations/new-agent-vm/$($CAMConfig.internal.gaAgentARM)", "remote-workstation-template"),
        @("$artifactsLocation/remote-workstations/new-agent-vm/$($CAMConfig.internal.agentARM)", "remote-workstation-template")
    )



    # Suppress output to pipeline so the return value of the function is the one
    # hash table we want.
    $null = @(
        $acctKey = (Get-AzureRmStorageAccountKey -ResourceGroupName $RGName -AccountName $acct_name).Value[0]
        $ctx = New-AzureStorageContext -StorageAccountName $acct_name -StorageAccountKey $acctKey
        try {
            Get-AzureStorageContainer -Name $container_name -Context $ctx -ErrorAction Stop
        }
        Catch {
            # No container - make one.
            # -Permission needs to be off to allow only owner read and to require access key!
            New-AzureStorageContainer -Name $container_name -Context $ctx -Permission "Off" -ErrorAction Stop
        }
	
        Write-Host "Uploading files to private blob"
        ForEach ($fileRecord in $new_agent_vm_files) {
            $fileURI = $fileRecord[0]
            $targetDir = $fileRecord[1]
            $fileName = $fileURI.Substring($fileURI.lastIndexOf('/') + 1)
            try {
                Get-AzureStorageBlob `
                    -Context $ctx `
                    -Container $container_name `
                    -Blob "$targetDir/$fileName" `
                    -ErrorAction Stop
                # file already exists do nothing
            }
            Catch {
                Write-Host "Uploading $fileURI to blob.."
                Start-AzureStorageBlobCopy `
                    -AbsoluteUri $fileURI `
                    -DestContainer $container_name `
                    -DestBlob "$targetDir/$fileName" `
                    -DestContext $ctx
            }
        }
	
        #TODO: Check for errors...
        Write-Host "Waiting for blob copy completion"
        ForEach ($fileRecord in $new_agent_vm_files) {
            $fileURI = $fileRecord[0]
            $targetDir = $fileRecord[1]
            $fileName = $fileURI.Substring($fileURI.lastIndexOf('/') + 1)
            Write-Host "Waiting for $fileName"
            Get-AzureStorageBlobCopyState `
                -Blob "$targetDir/$fileName" `
                -Container $container_name `
                -Context $ctx `
                -WaitForComplete
        }
        Write-Host "Blob copy complete"
	
        $blobUri = $ctx.BlobEndPoint + $container_name + '/'
		
        # Setup deployment parameters/Keyvault secrets
        # this is the url to access the blob account
        $CAMConfig.parameters.userStorageAccountUri.value = (ConvertTo-SecureString $blobUri -AsPlainText -Force)
        $CAMConfig.parameters.userStorageName.value = (ConvertTo-SecureString $acct_name -AsPlainText -Force)
        $CAMConfig.parameters.userStorageAccountKey.value = (ConvertTo-SecureString $acctKey -AsPlainText -Force)

        $saSasToken = New-AzureStorageAccountSASToken -Service Blob -Resource Object -Context $ctx -ExpiryTime ((Get-Date).AddYears(2)) -Permission "racwdlup" 
        $CAMConfig.parameters.userStorageAccountSasToken.value = (ConvertTo-SecureString $saSasToken -AsPlainText -Force)

        # Generate and upload the parameters files

        # binaryLocation is the original binaries source location hosted by Teradici
        # blobUri is the new per-deployment blob storage location of the binaries (so a sub-directory in the container)
        New-RemoteWorstationTemplates `
            -CAMConfig $CAMConfig `
            -binaryLocation $binaryLocation `
            -kvId $kvId `
            -storageAccountContext $ctx `
            -storageAccountContainerName $container_name `
            -storageAccountSecretName $storageAccountSecretName `
            -storageAccountKeyName	$storageAccountKeyName `
            -tempDir $tempDir
    )
}




# Creates a key vault in the target resource group and gives the current service principal access to the secrets.
function New-CAM-KeyVault() {
    Param(
        [parameter(Mandatory = $true)] 
        [String]
        $RGName,
		
        [parameter(Mandatory = $true)] 
        [String]
        $spName,

        [parameter(Mandatory = $true)]
        $adminAzureContext
    )


    $keyVault = $null
    try {

        #KeyVault names must be globally (or at least regionally) unique, so make a unique string
        $generatedKVID = -join ((65..90) + (97..122) | Get-Random -Count 16 | % {[char]$_})
        $kvName = "CAM-$generatedKVID"

        Write-Host "Creating Azure KeyVault $kvName"

        $rg = Get-AzureRmResourceGroup -ResourceGroupName $RGName
        $keyVault = New-AzureRmKeyVault `
            -VaultName $kvName `
            -ResourceGroupName $RGName `
            -Location $rg.Location `
            -EnabledForTemplateDeployment `
            -EnabledForDeployment `
            -WarningAction Ignore

        Write-Host "Setting Access Policy on Azure KeyVault $kvName"
		
        #keyvault populate retry is to catch the case where the DNS has not been updated
        #from the keyvault creation by the time we get here
        $keyVaultPopulateRetry = 60
        while ($keyVaultPopulateRetry -ne 0) {
            $keyVaultPopulateRetry--

            try {
                Write-Host "Set access policy for vault $kvName for user $spName"
                Set-AzureRmKeyVaultAccessPolicy `
                    -VaultName $kvName `
                    -ServicePrincipalName $spName `
                    -PermissionsToSecrets Get, Set `
                    -ErrorAction stop | Out-Null

                break
            }
            catch {
                Write-Host "Waiting for key vault: $keyVaultPopulateRetry"
                if ( $keyVaultPopulateRetry -eq 0) {
                    #TODO: be smarter - we should only retry if the vault doesn't exist yet not on rights issues...
                    #re-throw whatever the original exception was
                    throw
                }
                Start-sleep -Seconds 1 | Out-Null
            }
        }
    }
    catch {
        throw
    }

    # Try to set key vault access for the calling administrator (if they have rights...)

    # Get previous service principal context and set back to admin
    $spContext = Get-AzureRMContext
    Set-AzureRMContext -Context $adminAzureContext | Out-Null
	
    try {
        Set-AzureRmKeyVaultAccessPolicy `
            -VaultName $kvName `
            -UserPrincipalName $adminAzureContext.Account.Id `
            -PermissionsToSecrets Get, Set `
            -ErrorAction stop | Out-Null
        Write-Host "Successfully set access policy for vault $kvName for user $($adminAzureContext.Account.Id)"
        }
    catch {
        # Silently swallow exception
    }

    # Set context back to service principal
    Set-AzureRMContext -Context $spContext | Out-Null

    return $keyVault
}

# Populates the vault with generated passwords and the app gateway certificate
function Generate-Certificate-And-Passwords() {
    Param(
        [parameter(Mandatory = $true)]
        [String]
        $kvName,

        [parameter(Mandatory = $true)]
        $CAMConfig,

        [parameter(Mandatory = $false)]
        [String]
        $certificateFile = $null,
	
        [parameter(Mandatory = $false)]
        [SecureString]
        $certificateFilePassword = $null,

        [parameter(Mandatory = $true)]
        [String]
        $tempDir
    )

    Write-Host "Creating Local Admin Password for new remote workstations"

    $rwLocalAdminPasswordStr = "5!" + ( -join ((65..90) + (97..122) | Get-Random -Count 12 | % {[char]$_})) # "5!" is to ensure numbers and symbols

    $rwLocalAdminPassword = ConvertTo-SecureString $rwLocalAdminPasswordStr -AsPlainText -Force
    $CAMConfig.parameters.remoteWorkstationLocalAdminPassword.value = $rwLocalAdminPassword

    Write-Host "Creating Local Admin Password for Connection Service servers"
	
    $csLocalAdminPasswordStr = "5!" + ( -join ((65..90) + (97..122) | Get-Random -Count 12 | % {[char]$_})) # "5!" is to ensure numbers and symbols

    $csLocalAdminPassword = ConvertTo-SecureString $csLocalAdminPasswordStr -AsPlainText -Force
    $CAMConfig.parameters.connectionServiceLocalAdminPassword.value = $csLocalAdminPassword
	
    # App gateway certificate info
    $certInfo = Get-CertificateInfoForAppGateway -certificateFile $certificateFile -certificateFilePassword $certificateFilePassword -tempDir $tempDir

    $CAMConfig.parameters.CAMCSCertificate.value = $certInfo.cert
    $CAMConfig.parameters.CAMCSCertificatePassword.value = $certInfo.passwd
	
    Write-Host "Successfully imported certificate."
}



function Get-CertificateInfoForAppGateway() {
    Param(
        [parameter(Mandatory = $false)]
        [String]
        $certificateFile = $null,
	
        [parameter(Mandatory = $false)]
        [SecureString]
        $certificateFilePassword = $null,

        [parameter(Mandatory = $false)]
        [String]
        $tempDir
    )

    # default to create self-signed certificate
    $needToCreateSelfCert = $true
    # check if the certificateFile and certificatePassword is null or empty
    # A variable that is null or empty string evaluates to false.
    if ( $certificateFile -and $certificateFilePassword ) {
        Write-Host "using provided certificate $certificateFile for Application Gateway"
        try {
            $cert = New-Object System.Security.Cryptography.X509Certificates.X509Certificate2
            $cert.Import($certificateFile, $certificateFilePassword, [System.Security.Cryptography.X509Certificates.X509KeyStorageFlags]"DefaultKeySet")
            $needToCreateSelfCert = $false
        }
        catch {
            $errStr = "Could not read certificate from certificate file: " + $certificateFile
            throw $errStr
        }
    } 
	
    if ($needToCreateSelfCert) {
        # create self signed certificate for Application Gateway.
        # System Administrators can override the self signed certificate if desired in future.
        # In order to create the certificate you must be running as Administrator on a Windows 10/Server 2016 machine
        # (Potentially Windows 8/Server 2012R2, but not Windows 7 or Server 2008R2)

        Write-Host "Creating Self-signed certificate for Application Gateway"

        #TODO - this is broken??? No maybe fixed with new catch block below. Should re-test.
        $currentPrincipal = New-Object Security.Principal.WindowsPrincipal( [Security.Principal.WindowsIdentity]::GetCurrent())
        $isAdminSession = $currentPrincipal.IsInRole([Security.Principal.WindowsBuiltInRole]::Administrator)
        if (!$isAdminSession) {
            $errStr = "You must be running as administrator to create the self-signed certificate for the application gateway"
            Write-error $errStr
            throw $errStr
        }

        if (! (Get-Command New-SelfSignedCertificate -ErrorAction SilentlyContinue) ) {
            $errStr = "New-SelfSignedCertificate cmdlet must be available - please ensure you are running on a supported OS such as Windows 10 or Server 2016."
            Write-error $errStr
            throw $errStr
        }
		
        $certLoc = 'cert:Localmachine\My'
        $startDate = [DateTime]::Now.AddDays(-1)

        # add some randomization to the subject to get around the Firefox TLS issue referenced here:
        # https://www.thesslstore.com/blog/troubleshoot-firefoxs-tls-handshake-message/
        # (all lower case letters)
        # (However this is causing issues with the software PCoIP Client so we need some more
        # investigation on what is changable in the certificate.
        #$subjectOU = -join ((97..122) | Get-Random -Count 18 | ForEach-Object {[char]$_})

        $subject = "CN=localhost,O=Teradici Corporation,OU=SoftPCoIP,L=Burnaby,ST=BC,C=CA"

        $cert = New-SelfSignedCertificate `
            -certstorelocation $certLoc `
            -DnsName "*.cloudapp.net" `
            -Subject $subject `
            -KeyLength 3072 `
            -FriendlyName "PCoIP Application Gateway" `
            -NotBefore $startDate `
            -TextExtension @("2.5.29.19={critical}{text}ca=1") `
            -HashAlgorithm SHA384 `
            -KeyUsage DigitalSignature, CertSign, CRLSign, KeyEncipherment

        Write-Host "Certificate generated. Formatting as .pfx file."

        # Generate pfx file from certificate
        $certPath = $certLoc + '\' + $cert.Thumbprint

        if (-not $tempDir) {
            $tempDir = $env:TEMP
        }

        $certificateFile = Join-Path $tempDir "self-signed-cert.pfx"
        if (Test-Path $certificateFile) {
            Remove-Item $certificateFile
        }

        # Generate password for pfx file
        # https://docs.microsoft.com/en-us/azure/application-gateway/application-gateway-ssl
        # The certificate password must be between 4 to 12 characters made up of letters or numbers.
        # Special characters are not accepted.
        $certPswd = -join ((48..57) + (65..90) + (97..122) | Get-Random -Count 10 | % {[char]$_})

        $certificateFilePassword = ConvertTo-SecureString -String $certPswd -AsPlainText -Force

        # Export pfx file
        Export-PfxCertificate -Cert $certPath -FilePath $certificateFile -Password $certificateFilePassword

        # Delete self-signed certificate
        if (Test-Path $certPath) { 
            Remove-Item $certPath -ErrorAction SilentlyContinue
        }
    } 

    # Read from pfx file and convert to base64 string
    $fileContentEncoded = [System.Convert]::ToBase64String([System.IO.File]::ReadAllBytes($certificateFile))

    $CSCertificate = ConvertTo-SecureString $fileContentEncoded -AsPlainText -Force

    $certInfo = @{
        "cert"   = $CSCertificate;
        "passwd" = $certificateFilePassword
    }

    # Delete certificate file if it is generated
    if ($needToCreateSelfCert -and	(Test-Path  $certificateFile) ) { 
        Remove-Item $certificateFile -ErrorAction SilentlyContinue 
    }

    return $certInfo
}



# Adds all the parameters in the CAMConfig.parameters sub-tree as keyvault secrets
function Add-SecretsToKeyVault() {
    Param(
        [parameter(Mandatory = $true)]
        [String]
        $kvName,

        [parameter(Mandatory = $true)]
        $CAMConfig
    )
    Write-Host "Populating keyvault."
	
    foreach ($key in $CAMConfig.parameters.keys) {
        Write-Host "Writing secret to keyvault: $key"
        Set-AzureKeyVaultSecret `
            -VaultName $kvName `
            -Name $key `
            -SecretValue $CAMConfig.parameters[$key].value `
            -ErrorAction stop | Out-Null
    }
    Write-Host "Completed writing secrets to keyvault."
}



function New-CAMAppSP() {
    param(
        $RGName
    )

    # Application name
    $appName = "CAM-$RGName"
    Write-Host "Calling Azure Active Directory to make app $appName and a service principal."

    # 16 letter password
    $generatedPassword = ConvertTo-SecureString -String ( -join ((65..90) + (97..122) | Get-Random -Count 16 | % {[char]$_})) -AsPlainText -Force
    $generatedID = -join ((65..90) + (97..122) | Get-Random -Count 12 | % {[char]$_})
    $appURI = "https://www.$generatedID.com"

    Write-Host "Purge any registered app's with the same name."

    # first make sure if there is an app there (or more than one if that's possible?)
    # that they're deleted.
    $appArray = Get-AzureRmADApplication -DisplayName $appName
    foreach ($app in $appArray) {
        $aoID = $app.ObjectId
        try {
            Write-Host "Removing previous service principal application $appName ObjectId: $aoID"
            Remove-AzureRmADApplication -ObjectId $aoID -Force -ErrorAction Stop
        }
        catch {
            $exceptionContext = Get-AzureRmContext
            $exceptionTenantId = $exceptionContext.Tenant.Id
            Write-Error "Failure to remove application $appName from tenant $exceptionTenantId. Please check your AAD tenant permissions."

            # Re-throw whatever the original exception was
            throw
        }
    }

    Write-Host "Purge complete. Creating new app $appName."

    # Retry required on app registration (it seems) if there is a race condition with the deleted application.
    $newAppCreateRetry = 60
    while ($newAppCreateRetry -ne 0) {
        $newAppCreateRetry--

        try {
            $app = New-AzureRmADApplication `
                -DisplayName $appName `
                -HomePage $appURI `
                -IdentifierUris $appURI `
                -Password $generatedPassword `
                -ErrorAction Stop
            break
        }
        catch {
            Write-Host "Retrying to create app countdown: $newAppCreateRetry appName: $appName"
            Start-sleep -Seconds 1
            if ($newAppCreateRetry -eq 0) {
                #re-throw whatever the original exception was
                $exceptionContext = Get-AzureRmContext
                $exceptionTenantId = $exceptionContext.Tenant.Id
                Write-Error "Failure to add application $appName to tenant $exceptionTenantId. Please check your AAD tenant permissions."
                throw
            }
        }
    }


    Write-Host "New app creation complete. Creating service principal."

    # Retry required since it can take a few seconds for the app registration to percolate through Azure.
    # (Online recommendation was sleep 15 seconds - this is both faster and more conservative)
    $sp = $null
    $SPCreateRetry = 60
    while ($SPCreateRetry -ne 0) {
        $SPCreateRetry--

        try {
            $sp = New-AzureRmADServicePrincipal -ApplicationId $app.ApplicationId -ErrorAction Stop
            break
        }
        catch {
            $appIDForPrint = $app.ObjectId

            Write-Host "Waiting for app $SPCreateRetry : $appIDForPrint"
            Start-sleep -Seconds 1
            if ($SPCreateRetry -eq 0) {
                #re-throw whatever the original exception was
                Write-Error "Failure to create service principal for $appName."
                throw
            }
        }
    }

    # Get service principal credentials
    $spPass = $generatedPassword
    $spCreds = New-Object -TypeName pscredential -ArgumentList  $sp.ApplicationId, $spPass

    # Get tenant ID for this subscription
    $subForTenantID = Get-AzureRmContext
    $tenantID = $subForTenantID.Tenant.TenantId

    $spInfo = @{}
    $spInfo.Add("spCreds", $spCreds);
    $spInfo.Add("tenantId", $tenantID);

    return $spInfo
}

# Creates cam deployment info structures and pushes to Key Vault
function New-CAMDeploymentInfo() {
    param(
        [parameter(Mandatory = $true)] 
        $kvName # Key Vault info
    )

    Write-Host "Populating CAMDeploymentInfo structure for the Connection Service"


    # Mapping CAM deployment info environment variable parameters
    # to Key Vault Secrets 
    $camDeploymenRegInfoParameters = @{
        "CAM_USERNAME"       = "AzureSPClientID"
        "CAM_PASSWORD"       = "AzureSPKey"
        "CAM_TENANTID"       = "AzureSPTenantID"
        "CAM_URI"            = "CAMServiceURI"
        "CAM_DEPLOYMENTID"   = "CAMDeploymentID"
        "CAM_SUBSCRIPTIONID" = "AzureSubscriptionID"
        "CAM_RESOURCEGROUP"  = "AzureResourceGroupName"
        "CAM_KEY_VAULT_NAME" = "AzureKeyVaultName"
    }


    $camDeploymenRegInfo = @{}
    foreach ($key in $camDeploymenRegInfoParameters.keys) {
        $secretName = $camDeploymenRegInfoParameters.$key
        Write-Host "Setting $key to value of secret $secretName"
        $secret = Get-AzureKeyVaultSecret `
            -VaultName $kvName `
            -Name $secretName `
            -ErrorAction stop
        $camDeploymenRegInfo.$key = $secret.SecretValueText
    }
    $camDeploymenRegInfo.Add("CAM_USER_BLOB_URI", "userStorageAccountUri")
    $camDeploymenRegInfo.Add("CAM_USER_STORAGE_ACCOUNT_NAME", "userStorageName")
    $camDeploymenRegInfo.Add("CAM_USER_STORAGE_ACCOUNT_KEY", "userStorageAccountKey")
    $camDeploymenRegInfo.Add("CAM_USER_BLOB_TOKEN", "userStorageAccountSasToken")


    $authFileContent = @"
subscription=$($camDeploymenRegInfo.CAM_SUBSCRIPTIONID)
client=$($camDeploymenRegInfo.CAM_USERNAME)
key=$($camDeploymenRegInfo.CAM_PASSWORD)
tenant=$($camDeploymenRegInfo.CAM_TENANTID)
managementURI=https\://management.core.windows.net/
baseURL=https\://management.azure.com/
authURL=https\://login.windows.net/
graphURL=https\://graph.windows.net/
"@

    $authFileContentURL = [System.Web.HttpUtility]::UrlEncode($authFileContent) 

    $camDeploymenInfo = @{};
    $camDeploymenInfo.Add("registrationInfo", $camDeploymenRegInfo)
    $camDeploymenInfo.Add("AzureAuthFile", $authFileContentURL)

    $camDeploymenInfoJSON = ConvertTo-JSON $camDeploymenInfo -Depth 99 -Compress
    $camDeploymenInfoURL = [System.Web.HttpUtility]::UrlEncode($camDeploymenInfoJSON)

    $camDeploymenInfoURLSecure = ConvertTo-SecureString $camDeploymenInfoURL -AsPlainText -Force

    # Put URL encoded blob into Key Vault 
    Write-Host "Writing secret to keyvault: CAMDeploymentInfo"
    Set-AzureKeyVaultSecret `
        -VaultName $kvName `
        -Name "CAMDeploymentInfo" `
        -SecretValue $camDeploymenInfoURLSecure `
        -ErrorAction stop | Out-Null

    <# Test code for encoding/decoding
	$camDeploymenInfoURL
	$camDeploymenInfoJSONDecoded = [System.Web.HttpUtility]::UrlDecode($camDeploymenInfoURL)
	$camDeploymenInfoDecoded = ConvertFrom-Json $camDeploymenInfoJSONDecoded


	[System.Web.HttpUtility]::UrlDecode($camDeploymenInfoDecoded.AzureAuthFile)

	$regInfo = $camDeploymenInfoDecoded.RegistrationInfo

	$regInfo.psobject.properties | Foreach-Object {
		Write-Host "Name: " $_.Name " Value: " $_.Value

	#>

}



function Generate-CamDeploymentInfoParameters {
    param(
        $spInfo,
        $camSaasUri,
        $deploymentId,
        $subscriptionID,
        $RGName,
        $kvName
    )
    $CAMConfig.parameters.AzureSPClientID.value = (ConvertTo-SecureString $spInfo.spCreds.UserName -AsPlainText -Force)
    $CAMConfig.parameters.AzureSPKey.value = $spInfo.spCreds.Password
    $CAMConfig.parameters.AzureSPTenantID.value = (ConvertTo-SecureString $spInfo.tenantId -AsPlainText -Force)
    $CAMConfig.parameters.CAMServiceURI.value = (ConvertTo-SecureString $camSaasUri -AsPlainText -Force)
    $CAMConfig.parameters.CAMDeploymentID.value = (ConvertTo-SecureString $deploymentId -AsPlainText -Force)
    $CAMConfig.parameters.AzureSubscriptionID.value = (ConvertTo-SecureString $subscriptionID -AsPlainText -Force)
    $CAMConfig.parameters.AzureResourceGroupName.value = (ConvertTo-SecureString $RGName -AsPlainText -Force)
    $CAMConfig.parameters.AzureKeyVaultName.value = (ConvertTo-SecureString $kvName -AsPlainText -Force)
}


# Deploy a connection service over a current deployment
function New-ConnectionServiceDeployment() {
    param(
        $RGName,
        $subscriptionId,
        $tenantId,
        $spCredential,
        $keyVault,
        $testDeployment,
        [bool]$enableSecurityGateway
    )

    $kvID = $keyVault.ResourceId
    $kvName = $keyVault.Name

    # First, let's find the Service Principal 
    $adminAzureContext = Get-AzureRMContext
    
    $client = $null
    $key = $null

    if (-not $spCredential)
    {
        try{
            $secret = Get-AzureKeyVaultSecret `
                -VaultName $kvName `
                -Name "AzureSPClientID" `
                -ErrorAction stop
            $client = $secret.SecretValueText
        }
        catch {
            $err = $_
            if ($err.Exception.Message -eq "Access denied") {
                Write-Host "Cannot access key vault secret. Attempting to set access policy for vault $kvName for user $($adminAzureContext.Account.Id)"
                try {
                    Set-AzureRmKeyVaultAccessPolicy `
                        -VaultName $kvName `
                        -UserPrincipalName $adminAzureContext.Account.Id `
                        -PermissionsToSecrets Get, Set `
                        -ErrorAction stop | Out-Null
        
                    $secret = Get-AzureKeyVaultSecret `
                        -VaultName $kvName `
                        -Name "AzureSPClientID" `
                        -ErrorAction stop
                    $client = $secret.SecretValueText
                }
                catch {
                    Write-Host "Failed to set access policy for vault $kvName for user $($adminAzureContext.Account.Id)."
                }
            }
        }
        
        # we may have gotten the secret if success (above) in which case we do not need to prompt.
        if($client)
        {
            # get the password (key)
            $secret = Get-AzureKeyVaultSecret `
                -VaultName $kvName `
                -Name "AzureSPKey" `
                -ErrorAction stop
            $key = $secret.SecretValueText
        }
    }
    else {
        # function was passed SPcredential
        $client = $spCredential.UserName
        $key = $spCredential.GetNetworkCredential().Password
    }

    if (-not $client) {
        Write-Host "Unable to read service principal information from key vault and none was provided on command-line."
        Write-Host "Please enter the credentials for the service principal for this Cloud Access Manager deployment."
        Write-Host "The username is the AzureSPClientID secret in $kvName key vault."
        Write-Host "The password is the AzureSPKey secret in $kvName key vault."
        $spCredential = Get-Credential -Message "Please enter service principal credential."

        $client = $spCredential.UserName
        $key = $spCredential.GetNetworkCredential().Password
    }

    $spCreds = New-Object PSCredential $client, (ConvertTo-SecureString $key -AsPlainText -Force)

    # put everything in a try block so that if any errors occur we revert to $azureAdminContext
    try {
        Write-Host "Using service principal $client in tenant $tenantId and subscription $subscriptionId"
        
        # Find a connection service resource group name that can be used.
        # An incrementing count is used to find a free resource group. This count is
        # identifier, even if old connection services have been deleted.
        $csRGName = $null
        while(-not $csRGName)
        {
            # Note this doesn't return the same type of context as for a standard account
            # so we'll just keep logging in when needed rather than switching context.
            Add-AzureRmAccount `
                -Credential $spCreds `
                -ServicePrincipal `
                -TenantId $tenantId `
                -ErrorAction Stop | Out-Null
            $secret = Get-AzureKeyVaultSecret `
                -VaultName $kvName `
                -Name "connectionServiceNumber" `
                -ErrorAction stop

            if ($secret -eq $null) {
                $connectionServiceNumber = 1
            }
            else {
                # increment connectionServiceNumber
                $connectionServiceNumber = ([int]$secret.SecretValueText) + 1
            }

            Set-AzureKeyVaultSecret `
                -VaultName $kvName `
                -Name "connectionServiceNumber" `
                -SecretValue (ConvertTo-SecureString $connectionServiceNumber -AsPlainText -Force) `
                -ErrorAction stop | Out-Null
            
            Write-Host "Checking available resource group for connection service number $connectionServiceNumber"

            $csRGName = $RGName + "-CS" + $connectionServiceNumber
            Set-AzureRMContext -Context $adminAzureContext | Out-Null
            $rg = Get-AzureRmResourceGroup -ResourceGroupName $csRGName -ErrorAction SilentlyContinue

            if($rg)
            {
                # Check if Resource Group is empty
                $Resources = Find-AzureRmResource -ResourceGroupNameEquals $csRGName
                if( -not $Resources.Length -eq 0)
                {
                    # found the resource group was not empty - do the loop with an incremented number try to find a free name
                    $csRGName = $null
                }
            }
        }
        
		Set-AzureRMContext -Context $adminAzureContext | Out-Null
        # Create Connection Service Resource Group if it doesn't exist
        if (-not (Find-AzureRmResourceGroup | ?{$_.name -eq $csRGName}) ) {
            Write-Host "Creating resource group $csRGName"

			# Grab the root location and use that
	        $rg = Get-AzureRmResourceGroup -ResourceGroupName $RGName -ErrorAction stop
	        $location = $rg.Location

            New-AzureRmResourceGroup -Name $csRGName -Location $location -ErrorAction stop | Out-Null
        }

        $csRG = Get-AzureRmResourceGroup -Name $csRGName

        # Get-AzureRmRoleAssignment responds much more rationally if given a scope with an ID
        # than a resource group name.
        $spRoles = Get-AzureRmRoleAssignment -ServicePrincipalName $client -Scope $csRG.ResourceId

        # filter on an exact resource group ID match as Get-AzureRmRoleAssignment seems to do a more loose pattern match
        $spRoles = $spRoles | Where-Object `
            {($_.Scope -eq $csRG.ResourceId) -or ($_.Scope -eq "/subscriptions/$subscriptionId")}
                    
        # spRoles could be no object, a single object or an array. foreach works with all.
        $hasAccess = $false
        foreach($role in $spRoles) {
            $roleName = $role.RoleDefinitionName
            if (($roleName -eq "Contributor") -or ($roleName -eq "Owner")) {
                Write-Host "$client already has $roleName for $csRGName."
                $hasAccess = $true
                break
            }
        }

        if(-not $hasAccess) {
            Write-Host "Giving $client Contributor access to $csRGName."
            Set-AzureRMContext -Context $adminAzureContext | Out-Null
            New-AzureRmRoleAssignment `
                -RoleDefinitionName Contributor `
                -ResourceGroupName $csRGName `
                -ServicePrincipalName $client `
                -ErrorAction Stop | Out-Null
        }
    
        # SP has proper rights - do deployment with SP
        Write-Host "Using service principal $client in tenant $tenant and subscription $subscriptionId"
        Add-AzureRmAccount `
            -Credential $spCreds `
            -ServicePrincipal `
            -TenantId $tenantId `
            -ErrorAction Stop | Out-Null

        # make temporary directory for intermediate files
        $folderName = -join ((97..122) | Get-Random -Count 18 | ForEach-Object {[char]$_})
        $tempDir = Join-Path $env:TEMP $folderName
        Write-Host "Using temporary directory $tempDir for intermediate files"
        if (-not (Test-Path $tempDir)) {
            New-Item $tempDir -type directory | Out-Null
        }

        # Refresh the CAMDeploymentInfo structure
        New-CAMDeploymentInfo `
            -kvName $CAMRootKeyvault.Name

        $enableSecurityGatewayString = "false"
        if ($enableSecurityGateway) {
            $enableSecurityGatewayString = "true"
        }

        # Get the template URI
        $secret = Get-AzureKeyVaultSecret `
            -VaultName $kvName `
            -Name "artifactsLocation" `
            -ErrorAction stop
        $artifactsLocation = $secret.SecretValueText
        $CSDeploymentTemplateURI = $artifactsLocation + "/connection-service/azuredeploy.json"

        $generatedDeploymentParameters = @"
        {
            "`$schema": "http://schema.management.azure.com/schemas/2015-01-01/deploymentParameters.json#",
            "contentVersion": "1.0.0.0",
            "parameters": {
                "enableSecurityGateway": {
                    "value": "$enableSecurityGatewayString"
                  },
                  "CSUniqueSuffix": {
                    "reference": {
                        "keyVault": {
                            "id": "$kvID"
                        },
                        "secretName": "connectionServiceNumber"
                    }
                },
                "domainServiceAccountUsername": {
                    "reference": {
                        "keyVault": {
                            "id": "$kvID"
                        },
                        "secretName": "domainServiceAccountUsername"
                    }
                },
                "domainServiceAccountPassword": {
                    "reference": {
                        "keyVault": {
                            "id": "$kvID"
                        },
                        "secretName": "domainServiceAccountPassword"
                    }
                },
                "domainName": {
                    "reference": {
                        "keyVault": {
                            "id": "$kvID"
                        },
                        "secretName": "domainName"
                    }
                },
                "LocalAdminUsername": {
                    "reference": {
                        "keyVault": {
                            "id": "$kvID"
                        },
                        "secretName": "connectionServiceLocalAdminUsername"
                    }
                },
                "LocalAdminPassword": {
                    "reference": {
                        "keyVault": {
                            "id": "$kvID"
                        },
                        "secretName": "connectionServiceLocalAdminPassword"
                    }
                },
                "CSsubnetId": {
                    "reference": {
                        "keyVault": {
                            "id": "$kvID"
                        },
                        "secretName": "connectionServiceSubnet"
                    }
                },
                "GWsubnetId": {
                    "reference": {
                        "keyVault": {
                            "id": "$kvID"
                        },
                        "secretName": "gatewaySubnet"
                    }
                },
                "binaryLocation": {
                    "reference": {
                        "keyVault": {
                            "id": "$kvID"
                        },
                        "secretName": "binaryLocation"
                    }
                },
                "certData": {
                    "reference": {
                        "keyVault": {
                            "id": "$kvID"
                        },
                        "secretName": "CAMCSCertificate"
                    }
                },
                "certPassword": {
                    "reference": {
                        "keyVault": {
                            "id": "$kvID"
                        },
                        "secretName": "CAMCSCertificatePassword"
                    }
                },
                "remoteWorkstationDomainGroup": {
                    "reference": {
                        "keyVault": {
                            "id": "$kvID"
                        },
                        "secretName": "remoteWorkstationDomainGroup"
                    }
                },
                "CAMDeploymentInfo": {
                    "reference": {
                        "keyVault": {
                            "id": "$kvID"
                        },
                        "secretName": "CAMDeploymentInfo"
                    }
                },
                "enableRadiusMfa": {
                    "reference": {
                        "keyVault": {
                        "id": "$kvId"
                        },
                        "secretName": "enableRadiusMfa"
                    }
                },
                "radiusServerHost": {
                    "reference": {
                        "keyVault": {
                        "id": "$kvId"
                        },
                        "secretName": "radiusServerHost"
                    }
                },
                "radiusServerPort": {
                    "reference": {
                        "keyVault": {
                        "id": "$kvId"
                        },
                        "secretName": "radiusServerPort"
                    }
                },
                "radiusSharedSecret": {
                    "reference": {
                        "keyVault": {
                        "id": "$kvId"
                        },
                        "secretName": "radiusSharedSecret"
                    }
                },
                "_baseArtifactsLocation": {
                    "reference": {
                        "keyVault": {
                            "id": "$kvID"
                        },
                        "secretName": "artifactsLocation"
                    }
                }
            }
        }
"@

        $outputParametersFileName = "csdeploymentparameters.json"
        $outputParametersFilePath = Join-Path $tempDir $outputParametersFileName
        Set-Content $outputParametersFilePath  $generatedDeploymentParameters

        Write-Host "`nDeploying Cloud Access Manager Connection Service. This process can take up to 60 minutes."
        Write-Host "Please feel free to watch here for early errors for a few minutes and then go do something else. Or go for coffee!"
        Write-Host "If this script is running in Azure Cloud Shell then you may let the shell timeout and the deployment will continue."
        Write-Host "Please watch the resource group $csRGName in the Azure Portal for current status. The Connection Service deployment is"
        Write-Host "complete when all deployments are showing as 'Succeeded'. Error information is also available through the deployments"
        Write-Host "area of the resource group pane."

        if ($testDeployment) {
            # just do a test if $true
            Test-AzureRmResourceGroupDeployment `
                -ResourceGroupName $csRGName `
                -TemplateFile $CSDeploymentTemplateURI `
                -TemplateParameterFile $outputParametersFilePath `
                -Verbose
        }
        else {
            $maxRetries = 30
            for($idx = 0;$idx -lt $maxRetries;$idx++)
            {
                try {
                    New-AzureRmResourceGroupDeployment `
                        -DeploymentName "CS$connectionServiceNumber-$idx" `
                        -ResourceGroupName $csRGName `
                        -TemplateFile $CSDeploymentTemplateURI `
                        -TemplateParameterFile $outputParametersFilePath `
                        -ErrorAction stop
                    # success!
                    break
                }
                catch {
                    # Seems there can be a race condition on the role assignment of the service principal with
                    # the resource group before getting here - setting a retry loop
                    if ($idx -eq ($maxRetries - 1))
                    {
                        # last try - just throw
                        throw
                    }
                    if ($_.Exception.Message -like "*does not have authorization*")
                    {
                        $remaining = $maxRetries - $idx - 1
                        Write-Host "Authorization error. Usually this means we are waiting for the authorization to percolate through Azure."
                        Write-Host "Retrying deployment. Retries remaining: $remaining. If this countdown stops the deployment is happening."
                        Start-sleep -Seconds 10
                    }
                    else {
                        throw
                    }
                }
            }
        }
    }
    catch {
        throw
    }
    finally {
        if ($adminAzureContext) {
            Set-AzureRMContext -Context $adminAzureContext | Out-Null
        }
    }
}

# Creates a CAM Deployment Root including keyvault, user data storage account
# and populates parameters.
# Returns key vault info.
function New-CAMDeploymentRoot()
{
    param(
        $RGName,
        $rwRGName,
        $spInfo,
        $azureContext,
        $CAMConfig,
        $tempDir,
        $certificateFile,
        $certificateFilePassword,
        $camSaasUri,
        $verifyCAMSaaSCertificate,
        $subscriptionID,
        $ownerTenantId,
        $ownerUpn
    )

    $rg = Get-AzureRmResourceGroup -ResourceGroupName $RGName
    $client = $spInfo.spCreds.UserName
    $key = $spInfo.spCreds.GetNetworkCredential().Password
    $tenant = $spInfo.tenantId
	$ownerTenant = $ownerTenantId
	$registrationCode = $CAMConfig.parameters.cloudAccessRegistrationCode.value
    $artifactsLocation = $CAMConfig.parameters.artifactsLocation.clearValue
    $binaryLocation = $CAMConfig.parameters.binaryLocation.clearValue
    
    $kvInfo = New-CAM-KeyVault `
        -RGName $RGName `
        -spName $spInfo.spCreds.UserName `
        -adminAzureContext $azureContext

    Generate-Certificate-And-Passwords `
        -kvName $kvInfo.VaultName `
        -CAMConfig $CAMConfig `
        -tempDir $tempDir `
        -certificateFile $certificateFile `
        -certificateFilePassword $certificateFilePassword | Out-Null

    $userDataStorageAccount = New-UserStorageAccount `
        -RGName $RGName `
        -Location $rg.Location

    Populate-UserBlob `
        -CAMConfig $CAMConfig `
        -artifactsLocation $artifactsLocation `
        -userDataStorageAccount	$userDataStorageAccount `
        -binaryLocation $binaryLocation `
        -RGName $RGName `
        -kvInfo $kvInfo `
        -tempDir $tempDir | Out-Null

    Write-Host "Registering Cloud Access Manager Deployment to Cloud Access Manager Service"
    $deploymentId = Register-CAM `
        -SubscriptionId $subscriptionID `
        -client $client `
        -key $key `
        -tenant $tenant `
        -ownerTenant $ownerTenant `
        -ownerUpn $ownerUpn `
        -RGName $rwRGName `
        -registrationCode $registrationCode `
        -camSaasBaseUri $camSaasUri `
        -verifyCAMSaaSCertificate $verifyCAMSaaSCertificate

    Generate-CamDeploymentInfoParameters `
        -spInfo $spInfo `
        -camSaasUri $camSaasUri `
        -deploymentId $deploymentId `
        -subscriptionID $subscriptionID `
        -RGName $rwRGName `
        -kvName $kvInfo.VaultName | Out-Null

    Add-SecretsToKeyVault `
        -kvName $kvInfo.VaultName `
        -CAMConfig $CAMConfig | Out-Null

    return $kvInfo
}

# Deploy a full CAM deployment with root networking and DC, a connection service
# and a convenience 'first' Windows standard agent machine 
function Deploy-CAM() {
    param(
        [parameter(Mandatory = $false)] 
        [bool]
        $verifyCAMSaaSCertificate = $true,

        [parameter(Mandatory = $true)]
        [bool]
        $enableSecurityGateway,

        [parameter(Mandatory = $true)] 
        $CAMDeploymentTemplateURI,

        [parameter(Mandatory = $true)] 
        [System.Management.Automation.PSCredential]
        $domainAdminCredential,
		
        [parameter(Mandatory = $true)] 
        $domainName,

        [parameter(Mandatory = $true)] 
        [SecureString]
        $registrationCode,

        [parameter(Mandatory = $true)] 
        $camSaasUri,

        [parameter(Mandatory = $true)] 
        $binaryLocation,

        [parameter(Mandatory = $true)] 
        $outputParametersFileName,
		
        [parameter(Mandatory = $true)] 
        $subscriptionId,
		
        [parameter(Mandatory = $true)]
        $RGName,
		
        [parameter(Mandatory = $true)]
        $csRGName,
		
        [parameter(Mandatory = $true)]
        $rwRGName,
		
        [parameter(Mandatory = $false)]
        [System.Management.Automation.PSCredential]
        $spCredential,

        [parameter(Mandatory = $false)] # required if $spCredential is provided
        [string]
        $tenantId,

        [parameter(Mandatory = $false)]
        [String]
        $certificateFile = $null,
	
        [parameter(Mandatory = $false)]
        [SecureString]
        $certificateFilePassword = $null,

		[parameter(Mandatory=$false)]
		[ValidateSet("stable","beta","dev")] 
		[String]
		$AgentChannel = "stable",

        [parameter(Mandatory = $false)]
        [bool]
        $testDeployment = $false,

        [parameter(Mandatory = $false)]
        [bool]
        $deployOverDC = $false,

        [parameter(Mandatory = $true)]
        $vnetConfig,

        [parameter(Mandatory=$false)]
        $radiusConfig=@{},
        
        [parameter(Mandatory = $true)]
        $ownerTenantId,

        [parameter(Mandatory = $true)]
        $ownerUpn        
    )

    # Artifacts location 'folder' is where the template is stored
    $artifactsLocation = $CAMDeploymentTemplateURI.Substring(0, $CAMDeploymentTemplateURI.lastIndexOf('/'))

    $domainServiceAccountUsername = $domainAdminCredential.UserName

    # Setup CAMConfig as a hash table of ARM parameters for Azure (KeyVault)
    # Most parameters are secrets so the KeyVault can be a single configuration source
    # the parameter name is the KeyVault secret name
    # and internal parameters for this script which are not pushed to the key vault
    $CAMConfig = @{} 
    $CAMConfig.parameters = @{}
    $CAMConfig.parameters.domainServiceAccountUsername = @{
        value      = (ConvertTo-SecureString $domainServiceAccountUsername -AsPlainText -Force)
        clearValue = $domainServiceAccountUsername
    }
    $CAMConfig.parameters.domainName = @{
        value      = (ConvertTo-SecureString $domainName -AsPlainText -Force)
        clearValue = $domainName
    }
    $CAMConfig.parameters.binaryLocation = @{
        value      = (ConvertTo-SecureString $binaryLocation -AsPlainText -Force)
        clearValue = $binaryLocation
    }
    $CAMConfig.parameters.artifactsLocation = @{
        value      = (ConvertTo-SecureString $artifactsLocation -AsPlainText -Force)
        clearValue = $artifactsLocation
    }

    $CAMConfig.parameters.cloudAccessRegistrationCode = @{value = $registrationCode}

    $CAMConfig.parameters.domainServiceAccountPassword = @{value = $domainAdminCredential.Password}

    # Set in Generate-Certificate-And-Passwords
    $CAMConfig.parameters.CAMCSCertificate = @{}
    $CAMConfig.parameters.CAMCSCertificatePassword = @{}
    $CAMConfig.parameters.remoteWorkstationLocalAdminPassword = @{}
    $CAMConfig.parameters.remoteWorkstationLocalAdminUsername = @{
        value      = (ConvertTo-SecureString "localadmin" -AsPlainText -Force)
        clearValue = "localadmin"
    }
    $CAMConfig.parameters.connectionServiceLocalAdminPassword = @{}
    $CAMConfig.parameters.connectionServiceLocalAdminUsername = @{
        value      = (ConvertTo-SecureString "localadmin" -AsPlainText -Force)
        clearValue = "localadmin"
    }

    $CAMConfig.parameters.remoteWorkstationDomainGroup = @{
        value      = (ConvertTo-SecureString "Remote Workstations" -AsPlainText -Force)
        clearValue = "Remote Workstations"
    }

    # Set in Populate-UserBlob
    $CAMConfig.parameters.userStorageAccountSasToken = @{}
    $CAMConfig.parameters.userStorageAccountUri = @{}
    $CAMConfig.parameters.userStorageName = @{}
    $CAMConfig.parameters.userStorageAccountKey = @{}

    # Populated in Generate-CamDeploymentInfoParameters
    $CAMConfig.parameters.AzureSPClientID = @{}
    $CAMConfig.parameters.AzureSPKey = @{}
    $CAMConfig.parameters.AzureSPTenantID = @{}
    $CAMConfig.parameters.CAMServiceURI = @{}
    $CAMConfig.parameters.CAMDeploymentID = @{}
    $CAMConfig.parameters.AzureSubscriptionID = @{}
    $CAMConfig.parameters.AzureResourceGroupName = @{}
    $CAMConfig.parameters.AzureKeyVaultName = @{}
	
    $CAMConfig.internal = @{}
    $CAMConfig.internal.vnetID = $vnetConfig.vnetID
    $CAMConfig.internal.vnetName = $CAMConfig.internal.vnetID.split("/")[-1]
    $CAMConfig.internal.rootSubnetName = "subnet-CAMRoot"
    $CAMConfig.internal.RWSubnetName = $vnetConfig.RWSubnetName
    $CAMConfig.internal.CSSubnetName = $vnetConfig.CSSubnetName
    $CAMConfig.internal.GWSubnetName = $vnetConfig.GWSubnetName

    $CAMConfig.internal.RWSubnetID = $CAMConfig.internal.vnetID + "/subnets/$($CAMConfig.internal.RWSubnetName)"
    $CAMConfig.internal.CSSubnetID = $CAMConfig.internal.vnetID + "/subnets/$($CAMConfig.internal.CSSubnetName)"
    $CAMConfig.internal.GWSubnetID = $CAMConfig.internal.vnetID + "/subnets/$($CAMConfig.internal.GWSubnetName)"

    $CAMConfig.parameters.remoteWorkstationSubnet = @{
        value      = (ConvertTo-SecureString $CAMConfig.internal.RWSubnetID -AsPlainText -Force)
        clearValue = $CAMConfig.internal.RWSubnetID
    }

    $CAMConfig.parameters.connectionServiceSubnet = @{
        value      = (ConvertTo-SecureString $CAMConfig.internal.CSSubnetID -AsPlainText -Force)
        clearValue = $CAMConfig.internal.CSSubnetID
    }

    $CAMConfig.parameters.gatewaySubnet = @{
        value      = (ConvertTo-SecureString $CAMConfig.internal.GWSubnetID -AsPlainText -Force)
        clearValue = $CAMConfig.internal.GWSubnetID
    }

	$CAMConfig.internal.agentChannel = $AgentChannel

    $CAMConfig.internal.standardVMSize = "Standard_D2_v2"
    $CAMConfig.internal.graphicsVMSize = "Standard_NV6"
    $CAMConfig.internal.agentARM = "server2016-standard-agent.json"
    $CAMConfig.internal.gaAgentARM = "server2016-graphics-agent.json"
    $CAMConfig.internal.linuxAgentARM = "rhel-standard-agent.json"

    # Radius MFA Configuration Parameters
    $CAMConfig.parameters.enableRadiusMfa = @{
        value=(ConvertTo-SecureString $radiusConfig.enableRadiusMfa -AsPlainText -Force)
    }
    $CAMConfig.parameters.radiusServerHost = @{
        value=(ConvertTo-SecureString $radiusConfig.radiusServerHost -AsPlainText -Force)
    }
    $CAMConfig.parameters.radiusServerPort = @{
       value=(ConvertTo-SecureString $radiusConfig.radiusServerPort -AsPlainText -Force)
     
    }
    $CAMConfig.parameters.radiusSharedSecret = @{
        value=$radiusConfig.radiusSharedSecret
    }

    # make temporary directory for intermediate files
    $folderName = -join ((97..122) | Get-Random -Count 18 | ForEach-Object {[char]$_})
    $tempDir = Join-Path $env:TEMP $folderName
    Write-Host "Using temporary directory $tempDir for intermediate files"
    if (-not (Test-Path $tempDir)) {
        New-Item $tempDir -type directory | Out-Null
    }

    # if the current context tenantId does not match the desired tenantId then we can't make service principal's
    $currentContext = Get-AzureRmContext
    $currentContextTenant = $currentContext.Tenant.Id 
    $tenantIDsMatch = ($currentContextTenant -eq $tenantId)

    if (-not $tenantIDsMatch) {
        Write-Host "The Current Azure context is for a different tenant ($currentContextTenant) that"
        Write-Host "does not match the tenant of the deploment ($tenantId)."
        Write-Host "This can happen in Azure Cloud Powershell when an account has access to multiple tenants."
        if (-not $spCredential)	{
            Write-Host "Please make a service principal through the Azure Portal or other means and provide here."
        }
        else {
            Write-Host "Thank-you for providing service principal credentials."
        }
        Write-Host "Note - the service principal must already have Contributor rights to the subscription or target"
        Write-Host "resource groups because role assignment is not possible in this case."
    }

    $spInfo = $null
    if (-not $spCredential)	{
        # if there's no service principal provided then we either need to make one or ask for one


        if ($tenantIDsMatch) {
            if( -not $ignorePrompts ) {
                Write-Host "The Cloud Access Manager deployment script was not passed service principal credentials. It will attempt to create a service principal."
                $requestSPGeneration = Read-Host `
                    "Please hit enter to continue or 'no' to manually enter service principal credentials from a pre-made service principal"
            } else {
                $requestSPGeneration=""
            }
        }

        if ((-not $tenantIDsMatch) -or ($requestSPGeneration -like "*n*")) {
            # manually get credential
            $spCredential = Get-Credential -Message "Please enter service principal credential"

            $spInfo = @{}
            $spinfo.spCreds = $spCredential
            $spInfo.tenantId = $tenantId
        }
        else {
            # generate service principal
            $spInfo = New-CAMAppSP `
                -RGName $RGName
        }
    }
    else {
        # service principal credential provided in parameter list
        if ($tenantId -eq $null) {throw "Service principal provided but no tenantId"}
        $spInfo = @{}
        $spinfo.spCreds = $spCredential
        $spInfo.tenantId = $tenantId
    }

    $client = $spInfo.spCreds.UserName
    $tenant = $spInfo.tenantId

    Write-Host "Using service principal $client in tenant $tenant and subscription $subscriptionId"

    if($tenantIDsMatch) {
        # Service principal info exists but needs to get rights to the required resource groups
        Write-Host "Adding role assignments for the service principal account."
        
        # Retry required since it can take a few seconds for app registration to percolate through Azure.
        # (Online recommendation was sleep 15 seconds - this is both faster and more conservative)
        $rollAssignmentRetry = 120
        while ($rollAssignmentRetry -ne 0) {
            $rollAssignmentRetry--

            try {
                # Only assign contributor access if needed
                $rgNames = @($RGName, $csRGName, $rwRGName)
                ForEach ($rgn in $rgNames) {
                    $rg = Get-AzureRmResourceGroup -Name $rgn

                    # Get-AzureRmRoleAssignment responds much more rationally if given a scope with an ID
                    # than a resource group name.
                    $spRoles = Get-AzureRmRoleAssignment -ServicePrincipalName $client -Scope $rg.ResourceId

                    # filter on an exact resource group ID match as Get-AzureRmRoleAssignment seems to do a more loose pattern match
                    $spRoles = $spRoles | Where-Object `
                        {($_.Scope -eq $rg.ResourceId) -or ($_.Scope -eq "/subscriptions/$subscriptionID")}
                    
                    # spRoles could be no object, a single object or an array. foreach works with all.
                    $hasAccess = $false
                    foreach($role in $spRoles) {
                        $roleName = $role.RoleDefinitionName
                        if (($roleName -eq "Contributor") -or ($roleName -eq "Owner")) {
                            Write-Host "$client already has $roleName for $rgn."
                            $hasAccess = $true
                            break
                        }
                    }

                    if(-not $hasAccess) {
                        Write-Host "Giving $client Contributor access to $rgn."
                        New-AzureRmRoleAssignment `
                            -RoleDefinitionName Contributor `
                            -ResourceGroupName $rgn `
                            -ServicePrincipalName $client `
                            -ErrorAction Stop | Out-Null
                    }
                }
            
                # Add Scope to vNet if vNet already exists and scope does not already exist
                $vnetRG = $CAMConfig.internal.vnetID.Split("/")[4]
                if( Find-AzureRmResource -ResourceNameEquals $CAMConfig.internal.vnetName -ResourceType "Microsoft.Network/virtualNetworks" -ResourceGroupNameEquals $vnetRG )
                {
                    # Get-AzureRmRoleAssignment responds much more rationally if given a scope with an ID
                    # than a resource group name.
                    $spRoles = Get-AzureRmRoleAssignment -ServicePrincipalName $client -Scope $CAMConfig.internal.vnetID

                    # filter on an exact resource group ID match as Get-AzureRmRoleAssignment seems to do a more loose pattern match
                    $spRoles = $spRoles | Where-Object `
                        {($_.Scope -eq $csRG.ResourceId) -or ($_.Scope -eq "/subscriptions/$subscriptionId")}
                    
                    # spRoles could be no object, a single object or an array. foreach works with all.
                    $hasAccess = $false
                    foreach($role in $spRoles) {
                        $roleName = $role.RoleDefinitionName
                        if (($roleName -eq "Contributor") -or ($roleName -eq "Owner")) {
                            Write-Host "$client already has $roleName for $($CAMConfig.internal.vnetName)."
                            $hasAccess = $true
                            break
                        }
                    }

                    if(-not $hasAccess) {
                        if( -not $ignorePrompts ) {
                            $prompt = Read-Host "The Service Principal credentials need to be given Contributor access to the vNet $($CAMConfig.internal.vnetName). Press enter to accept and continue or 'no' to cancel deployment"
                        } else {
                            $prompt = $false
                        }
                        if ( -not $prompt )
                        {
                            Write-Host "Giving $client Contributor access to $($CAMConfig.internal.vnetName)"
                            New-AzureRmRoleAssignment `
                                -RoleDefinitionName Contributor `
                                -Scope $CAMConfig.internal.vnetID `
                                -ServicePrincipalName $client `
                                -ErrorAction Stop | Out-Null
                        } else {
                            Write-Host "Cancelling Deployment"
                            exit
                        }
                    }
                }
                break # while loop
            } catch {
                #TODO: we should only be catching the 'Service principal or app not found' error
                Write-Host "Waiting for service principal. Remaining: $rollAssignmentRetry"
                Start-sleep -Seconds 1
                if ($rollAssignmentRetry -eq 0) {
                    #re-throw whatever the original exception was
                    $exceptionContext = Get-AzureRmContext
                    $exceptionSubscriptionId = $exceptionContext.Subscription.Id
                    Write-Error "Failure to create Contributor role for $client. Subscription: $exceptionSubscriptionId. Please check your subscription permissions."
                    throw
                }
            }
        }
    }

    # Login with service principal since some Powershell contexts (with token auth - like Azure Cloud PowerShell or Visual Studio)
    # can't do operations on keyvaults
    
    # cache the current context and sign in as service principal
    $azureContext = Get-AzureRMContext
    $retryCount = 60
    for ($idx = ($retryCount - 1); $idx -ge 0; $idx--) {
        try {
            Add-AzureRmAccount `
                -Credential $spInfo.spCreds `
                -ServicePrincipal `
                -TenantId $spInfo.tenantId `
                -ErrorAction Stop | Out-Null
            break
        }
        catch {
            if ($azureContext) {
                Write-Host "Reverting to initial Azure context for $($azureContext.Account.Id)"
                Set-AzureRMContext -Context $azureContext | Out-Null
            }
            # if it's the unknown user (so potentially a timing issue where the account hasn't percolated
            # through the system yet) retry. Otherwise abort and re-throw
            $caughtError = $_
            if (     ($caughtError.Exception -is [Microsoft.IdentityModel.Clients.ActiveDirectory.AdalException]) `
                -and ($caughtError.Exception.ServiceErrorCodes[0] -eq 70001) `
                -and ($idx -gt 0))
            {
                Write-Host "Could not find application ID for tenant. Retries remaining: $idx"
                continue
            }
            else {
                throw $caughtError
            }
        }
    }

    
    $kvInfo = New-CAMDeploymentRoot `
        -RGName $RGName `
        -rwRGName $rwRGName `
        -spInfo $spInfo `
        -azureContext $azureContext `
        -CAMConfig $CAMConfig `
        -tempDir $tempDir `
        -certificateFile $certificateFile `
        -certificateFilePassword $certificateFilePassword `
        -camSaasUri $camSaasUri `
        -verifyCAMSaaSCertificate $verifyCAMSaaSCertificate `
        -subscriptionID $subscriptionID `
        -ownerTenantId $ownerTenantId `
        -ownerUpn $ownerUpn

    try {
        # Populate/re-populate CAMDeploymentInfo before deploying any connection service
        New-CAMDeploymentInfo `
            -kvName $kvInfo.VaultName

        if( $deployOverDC)
        {
            # Need to change to admin context for this to work
            Write-Host "Reverting to initial Azure context for $($azureContext.Account.Id)"
            Set-AzureRMContext -Context $azureContext | Out-Null

            # Should only be one KeyVault at this step (verified in an earlier step in main script)
            $CAMRootKeyvault = Get-AzureRmResource `
                -ResourceGroupName $rgName `
                -ResourceType "Microsoft.KeyVault/vaults" `
                | Where-object {$_.Name -like "CAM-*"}

            New-ConnectionServiceDeployment `
                -spCredential $spInfo.spCreds `
                -RGName $rgName `
                -subscriptionId $subscriptionID `
                -keyVault $CAMRootKeyvault `
                -tenantId $tenantId `
                -testDeployment $testDeployment `
                -tempDir $tempDir `
                -enableSecurityGateway $enableSecurityGateway
        }
        else
        {
            # keyvault ID of the form: /subscriptions/$subscriptionID/resourceGroups/$azureRGName/providers/Microsoft.KeyVault/vaults/$kvName
            $kvId = $kvInfo.ResourceId

            $generatedDeploymentParameters = @"
{
	"`$schema": "http://schema.management.azure.com/schemas/2015-01-01/deploymentParameters.json#",
	"contentVersion": "1.0.0.0",
	"parameters": {
		"domainAdminUsername": {
			"reference": {
				"keyVault": {
					"id": "$kvId"
				},
				"secretName": "domainServiceAccountUsername"
			}
		},
		"domainName": {
			"reference": {
				"keyVault": {
					"id": "$kvId"
				},
				"secretName": "domainName"
			}
		},
		"remoteWorkstationDomainGroup": {
			"reference": {
				"keyVault": {
					"id": "$kvID"
				},
				"secretName": "remoteWorkstationDomainGroup"
			}
        },
        "connectionServiceResourceGroup": {
            "value": "$csRGName"
        },
        "remoteWorkstationResourceGroup": {
            "value": "$rwRGName"
        },
        "vnetName": {
            "value": "$($CAMConfig.internal.vnetName)"
        },
        "rootSubnetName": {
            "value": "$($CAMConfig.internal.rootSubnetName)"
        },
        "remoteWorkstationSubnetName": {
            "value": "$($CAMConfig.internal.RWSubnetName)"
        },
        "connectionServiceSubnetName": {
            "value": "$($CAMConfig.internal.CSSubnetName)"
        },
        "gatewaySubnetName": {
            "value": "$($CAMConfig.internal.GWSubnetName)"
        },
		"binaryLocation": {
			"reference": {
				"keyVault": {
					"id": "$kvId"
				},
				"secretName": "binaryLocation"
			}
		},
		"_artifactsLocation": {
			"reference": {
				"keyVault": {
					"id": "$kvId"
				},
				"secretName": "artifactsLocation"
			}
		},
        "userStorageAccountName": {
			"reference": {
				"keyVault": {
				"id": "$kvId"
				},
				"secretName": "userStorageName"
			}
        },
        "userStorageAccountUri": {
			"reference": {
				"keyVault": {
					"id": "$kvId"
				},
				"secretName": "userStorageAccountUri"
			}
        },
        "userStorageAccountSasToken": {
			"reference": {
				"keyVault": {
					"id": "$kvId"
				},
				"secretName": "userStorageAccountSasToken"
			}
        },
        "userStorageAccountKey": {
			"reference": {
				"keyVault": {
				"id": "$kvId"
				},
				"secretName": "userStorageAccountKey"
			}
		},
		"LocalAdminUsername": {
			"reference": {
				"keyVault": {
					"id": "$kvId"
				},
				"secretName": "connectionServiceLocalAdminUsername"
			}
		},
		"LocalAdminPassword": {
			"reference": {
				"keyVault": {
					"id": "$kvId"
				},
				"secretName": "connectionServiceLocalAdminPassword"
			}
		},
		"rwsLocalAdminUsername": {
			"reference": {
				"keyVault": {
					"id": "$kvId"
				},
				"secretName": "remoteWorkstationLocalAdminUsername"
			}
		},
		"rwsLocalAdminPassword": {
			"reference": {
				"keyVault": {
					"id": "$kvId"
				},
				"secretName": "remoteWorkstationLocalAdminPassword"
			}
		},
		"DomainAdminPassword": {
			"reference": {
				"keyVault": {
					"id": "$kvId"
				},
				"secretName": "domainServiceAccountPassword"
			}
		},
		"certData": {
			"reference": {
				"keyVault": {
					"id": "$kvId"
				},
				"secretName": "CAMCSCertificate"
			}		
		},
		"certPassword": {
			"reference": {
				"keyVault": {
					"id": "$kvId"
				},
				"secretName": "CAMCSCertificatePassword"
			}
		},
		"CAMDeploymentInfo": {
			"reference": {
				"keyVault": {
					"id": "$kvId"
				},
				"secretName": "CAMDeploymentInfo"
			}
		},
		"registrationCode": {
			"reference": {
				"keyVault": {
				"id": "$kvId"
				},
				"secretName": "cloudAccessRegistrationCode"
			}
		},
        "enableRadiusMfa": {
            "reference": {
                "keyVault": {
                "id": "$kvId"
                },
                "secretName": "enableRadiusMfa"
            }
        },
		"radiusServerHost": {
			"reference": {
				"keyVault": {
				"id": "$kvId"
				},
				"secretName": "radiusServerHost"
			}
		},
		"radiusServerPort": {
			"reference": {
				"keyVault": {
				"id": "$kvId"
				},
				"secretName": "radiusServerPort"
			}
		},
		"radiusSharedSecret": {
			"reference": {
				"keyVault": {
				"id": "$kvId"
				},
				"secretName": "radiusSharedSecret"
			}
		}
	}
}
"@

            $outputParametersFilePath = Join-Path $tempDir $outputParametersFileName
            Set-Content $outputParametersFilePath  $generatedDeploymentParameters

            Write-Host "`nDeploying Cloud Access Manager. This process can take up to 90 minutes."
            Write-Host "Please feel free to watch here for early errors for a few minutes and then go do something else. Or go for coffee!"
            Write-Host "If this script is running in Azure Cloud Shell then you may let the shell timeout and the deployment will continue."
            Write-Host "Please watch the resource group $RGName in the Azure Portal for current status. Cloud Access Manager deployment is"
            Write-Host "complete when all deployments are showing as 'Succeeded'. Error information is also available through the deployments"
            Write-Host "area of the resource group pane."

            if ($testDeployment) {
                # just do a test if $true
                Test-AzureRmResourceGroupDeployment `
                    -ResourceGroupName $RGName `
                    -TemplateFile $CAMDeploymentTemplateURI `
                    -TemplateParameterFile $outputParametersFilePath `
                    -Verbose
            }
            else {
                New-AzureRmResourceGroupDeployment `
                    -DeploymentName "CAM" `
                    -ResourceGroupName $RGName `
                    -TemplateFile $CAMDeploymentTemplateURI `
                    -TemplateParameterFile $outputParametersFilePath `
                    -ErrorAction stop
            }
        }
    }
    catch {
        throw
    }
    finally {
        if ($azureContext) {
            Write-Host "Reverting to initial Azure context for $($azureContext.Account.Id)"
            Set-AzureRMContext -Context $azureContext | Out-Null
        }
    }
}

function Confirm-ModuleVersion()
{
    # Check Azure RM version
    $MinAzureRMVersion="5.0.1"
    $AzureRMModule = Get-Module -ListAvailable -Name "AzureRM"
    if ( $AzureRMModule ) {
        # have an AzureRM version - check that.
        if ( [version]$AzureRMModule.Version.ToString() -lt [version]$MinAzureRMVersion) {
            Write-Host ("AzureRM module version must be equal or greater than " + $MinAzureRMVersion)
            return $false
        }
    }
    else {
        # the Azure SDK doesn't install 'AzureRM' as a base module any more, just Azure
        $MinAzureVersion="5.0.0"
        $AzureModule = Get-Module -ListAvailable -Name "Azure"

        if ( -not $AzureModule ) {
            # neither module found
            Write-Host ("Please install the Azure Command Line tools for Powershell from Microsoft. The Azure and AzureRM modules must be present.")
            return $false
        }
        if ( [version]$AzureModule.Version.ToString() -lt [version]$MinAzureVersion) {
            Write-Host ("Azure module version must be equal or greater than " + $MinAzureVersion)
            return $false
        }
    }
    return $true
}


##############################################
############# Script starts here #############
##############################################

if (-not (Confirm-ModuleVersion) ) {
    exit
}


# Get the correct modules and assemblies
Add-Type -AssemblyName System.Web


$rmContext = Get-AzureRmContext
$subscriptions = Get-AzureRmSubscription -WarningAction Ignore
$subscriptionsToDisplay = $subscriptions | Where-Object { $_.State -eq 'Enabled' }

$chosenSubscriptionIndex = $null
if ($subscriptionsToDisplay.Length -lt 1) {
    Write-Host ("Account " + $rmContext.Account.Id + " has access to no enabled subscriptions. Exiting.")
    exit
}

# Match up subscriptions with the current context and let the user choose 
$subscriptionIndex = 0
$currentSubscriptionIndex = $null
ForEach ($s in $subscriptionsToDisplay) {
    if (-not (Get-Member -inputobject $s -name "Current")) {
        Add-Member -InputObject $s -Name "Current" -Value "" -MemberType NoteProperty
    }
    if (-not (Get-Member -inputobject $s -name "Number")) {
        Add-Member -InputObject $s -Name "Number" -Value "" -MemberType NoteProperty
    }

    if (($s.SubscriptionId -eq $rmContext.Subscription.Id) -and ($s.TenantId -eq $rmContext.Tenant.Id)) {
        $s.Current = "*"
        $currentSubscriptionIndex = $subscriptionIndex
    }
    else {
        $s.Current = ""
    }

    $s.Number = ($subscriptionIndex++) + 1

}

if ($subscriptionsToDisplay.Length -eq 1) {
    Write-Host ("Account " + $rmContext.Account.Id + " has access to a single enabled subscription.")
    $chosenSubscriptionNumber = 0
}
else {
    # Let user choose since it's sometimes not obvious...
    $subscriptionsToDisplay | Select-Object -Property Current, Number, Name, SubscriptionId, TenantId | Format-Table

    $currentSubscriptionNumber = $currentSubscriptionIndex + 1

    $chosenSubscriptionNumber = 0 #invalid
    while ( -not (( $chosenSubscriptionNumber -ge 1) -and ( $chosenSubscriptionNumber -le $subscriptionsToDisplay.Length))) {
        if( -not $ignorePrompts ) {
            $chosenSubscriptionNumber = `
            if (($chosenSubscriptionNumber = Read-Host "Please enter the Number of the subscription you would like to use or press enter to accept the current one [$currentSubscriptionNumber]") -eq '') `
            {$currentSubscriptionNumber} else {$chosenSubscriptionNumber}
        }
        else {
            $chosenSubscriptionNumber = $currentSubscriptionNumber
        }
    }
    Write-Host "Chosen Subscription:"
}

$chosenSubscriptionIndex = $chosenSubscriptionNumber - 1

Write-Host ($subscriptionsToDisplay[$chosenSubscriptionIndex] | Select-Object -Property Current, Number, Name, SubscriptionId, TenantId | Format-Table | Out-String)
$rmContext = Set-AzureRmContext -SubscriptionId $subscriptionsToDisplay[$chosenSubscriptionIndex].SubscriptionId -TenantId $subscriptionsToDisplay[$chosenSubscriptionIndex].TenantId

# The Context doesn't always seem to take the tenant depending on who is logged in - so making a copy from the selected subscription
$selectedTenantId = $subscriptionsToDisplay[$chosenSubscriptionIndex].TenantId
$selectedSubcriptionId = $subscriptionsToDisplay[$chosenSubscriptionIndex].SubscriptionId

# Now we have the subscription set. Ensure it has keyvault resource provider
$keyVaultProviderExists = [bool](Get-AzureRmResourceProvider | Where-Object {$_.ProviderNamespace -eq "Microsoft.Keyvault"})

if(-not $keyVaultProviderExists) {
    Write-Host "Microsoft.Keyvault is not registered as a resource provider for this subscription."
    Write-Host "Cloud Access Manager requires a key vault to operate."
    if(-not $ignorePrompts) {
        $cancelDeployment = (Read-Host "Please hit enter to register Microsoft.Keyvault with subscription $($rmContext.Subscription.Id) or 'no' to cancel deployment") -like "*n*"
        if ($cancelDeployment) { exit }
    }
    Register-AzureRmResourceProvider -ProviderNamespace "Microsoft.KeyVault" -ErrorAction stop | Out-Null
}

# Find the CAM root RG.
$resouceGroups = Get-AzureRmResourceGroup

# if a user has provided ResourceGroupName as parameter:
# - Check if user group exists. If it does deploy there.
# - If it doesn't, create it in which case location parameter must be provided 
if ($ResourceGroupName) {
    Write-Host "Provided resource group name: $ResourceGroupName"
    if (-not (Get-AzureRMResourceGroup -name $ResourceGroupName -ErrorAction SilentlyContinue)) {
        Write-Host "Resource group $ResourceGroupName does not exist. Creating in location: $location"
        New-AzureRmResourceGroup -Name $ResourceGroupName -Location $location
    } 
    $rgMatch = Get-AzureRmResourceGroup -Name $ResourceGroupName
}
else {
    $rgIndex = 0
    ForEach ($r in $resouceGroups) {
        if (-not (Get-Member -inputobject $r -name "Number")) {
            Add-Member -InputObject $r -Name "Number" -Value "" -MemberType NoteProperty
        }

        $r.Number = ($rgIndex++) + 1
    }

    Write-Host "`nAvailable Resource Groups"
    Write-Host ($resouceGroups | Select-Object -Property Number, ResourceGroupName, Location | Format-Table | Out-String)

    $selectedRGName = $false
    $rgIsInt = $false
    $rgMatch = $null
    while (-not $selectedRGName) {
        Write-Host ("`nPlease select the resource group of the Cloud Access Mananger deployment root by number`n" +
            "or type in a new resource group name for a new Cloud Access Mananger deployment.")
        $rgIdentifier = Read-Host "Resource group"

        $rgIsInt = [int]::TryParse($rgIdentifier, [ref]$rgIndex) # rgIndex will be 0 on parse failure

        if ($rgIsInt) {
            # entered an integer - we are not supporting integer names here for new resource groups
            $rgArrayLength = $resouceGroups.Length
            if ( -not (( $rgIndex -ge 1) -and ( $rgIndex -le $rgArrayLength))) {
                #invalid range 
                Write-Host "Please enter a range between 1 and $rgArrayLength or the name of a new resource group."
            }
            else {
                $rgMatch = $resouceGroups[$rgIndex - 1]
                $selectedRGName = $true
            }
            continue
        }
        else {
            # entered a name. Let's see if it matches any resource groups first
            $rgMatch = $resouceGroups | Where-Object {$_.ResourceGroupName -eq $rgIdentifier}
            if ($rgMatch) {
                Write-Host ("Resource group `"$($rgMatch.ResourceGroupName)`" already exists. The current one will be used.")
                $selectedRGName = $true
            }
            else {
                # make a new resource group and on failure go back to RG selection.
                $inputRgName = $rgIdentifier
                $newRgResult = $null

                Write-Host("Available Azure Locations")
                Write-Host (Get-AzureRMLocation | Select-Object -Property Location, DisplayName | Format-Table | Out-String )

                $newRGLocation = Read-Host "`nPlease enter resource group location"

                Write-Host "Creating Cloud Access Manager root resource group $inputRgName"
                $newRgResult = New-AzureRmResourceGroup -Name $inputRgName -Location $newRGLocation
                if ($newRgResult) {
                    # Success!
                    $selectedRGName = $true
                    $rgMatch = Get-AzureRmResourceGroup -Name $inputRgName
                }
            }
        }
    }
}

# At this point we have a subscription and a root resource group - check if there is already a deployment in it
$CAMRootKeyvault = Get-AzureRmResource `
    -ResourceGroupName $rgMatch.ResourceGroupName `
    -ResourceType "Microsoft.KeyVault/vaults" `
    | Where-object {$_.Name -like "CAM-*"}

if ($CAMRootKeyvault) {
    if ($CAMRootKeyvault -is [Array]) {
        Write-Host "More than one CAM Key Vault found in this resource group."
        Write-Host "Please move or remove all but one."
        return   # early return!
    }
    Write-Host "The resource group $($rgMatch.ResourceGroupName) has a CAM deployment already."
    Write-Host "Using key vault $($CAMRootKeyvault.Name)"

    if( -not $ignorePrompts ) {
        $requestNewCS = Read-Host `
        "Please hit enter to create a new connection service for this Cloud Access Manager deployment or 'no' to cancel"

        if ($requestNewCS -like "*n*") {
            Write-Host "Not deploying a new connection service. Exiting."
            exit
        }
    }

    Write-Host "Deploying a new CAM Connection Service with updated CAMDeploymentInfo"

    New-ConnectionServiceDeployment `
        -RGName $rgMatch.ResourceGroupName `
        -subscriptionId $selectedSubcriptionId `
        -tenantId $selectedTenantId `
        -spCredential $spCredential `
        -keyVault $CAMRootKeyvault `
        -testDeployment $testDeployment `
        -tempDir $tempDir `
        -enableSecurityGateway $enableSecurityGateway

}
else {
    # New deployment - either complete or a root + Remote Workstation deployment

    # Check if deploying Root only (ie, DC and vnet already exist)
    if( -not $ignorePrompts) {
        if( -not $deployOverDC ) {
            Write-Host "Do you want to create a new domain controller and VNet?"
            $deployOverDC = (Read-Host "Please hit enter to continue with deploying a new domain and VNet or 'no' to connect to an existing domain") -like "*n*"
        }
    }


    # Now let's create the other required resource groups

    $csRGName = $rgMatch.ResourceGroupName + "-CS1"
    $rwRGName = $rgMatch.ResourceGroupName + "-RW"

    $csrg = Get-AzureRmResourceGroup -ResourceGroupName $csRGName -ErrorAction SilentlyContinue
    if($csrg)
    {
        # assume it's there for a reason? Alternately we could fail but...
        Write-Host "Connection service resource group $csRGName exists. Using it."
    }
    else {
        Write-Host "Creating connection service resource group $csRGName"
        $csrg = New-AzureRmResourceGroup -Name $csRGName -Location $rgMatch.Location -ErrorAction Stop
    }

    $rwrg = Get-AzureRmResourceGroup -ResourceGroupName $rwRGName -ErrorAction SilentlyContinue
    if($rwrg)
    {
        # assume it's there for a reason? Alternately we could fail but...
        Write-Host "Remote workstation resource group $rwRGName exists. Using it."
    }
    else {
        Write-Host "Creating remote workstation resource group $rwRGName"
        $rwrg = New-AzureRmResourceGroup -Name $rwRGName -Location $rgMatch.Location -ErrorAction Stop
    }


    # allow interactive input of a bunch of parameters. spCredential is handled in the SP functions elsewhere in this file


    $vnetConfig = @{}
    $vnetConfig.vnetID = $vnetID
    $vnetConfig.CSsubnetName = $CloudServiceSubnetName
    $vnetConfig.GWsubnetName = $GatewaySubnetName
    $vnetConfig.RWsubnetName = $RemoteWorkstationSubnetName
    if( $deployOverDC ) {
        # Don't create new DC and vnets
        # prompt for vnet name, gateway subnet name, remote workstation subnet name, connection service subnet name
        do {
            if ( -not $vnetConfig.vnetID ) {
                Write-Host "Please provide the VNet resource ID for the VNet Cloud Access Manager connection service, gateways, and remote workstations will be using"
                Write-Host "In the form /subscriptions/{subscriptionID}/resourceGroups/{vnetResourceGroupName}/providers/Microsoft.Network/virtualNetworks/{vnetName}"
                $vnetConfig.vnetID = Read-Host "VNet resource ID"
            }
            # vnetID is a reference ID that is like: 
            # "/subscriptions/{subscription}/resourceGroups/{vnetRG}/providers/Microsoft.Network/virtualNetworks/{vnetName}"
            $vnetName = $vnetConfig.vnetID.split("/")[-1]
            $vnetRgName = $vnetConfig.vnetID.split("/")[4]
            if ( (-not $vnetRgName) -or (-not $vnetName) -or `
                (-not (Find-AzureRmResource -ResourceGroupNameEquals $vnetRgName `
                -ResourceType "Microsoft.Network/virtualNetworks" `
                -ResourceNameEquals $vnetName)) ) {
                    # Does not exist
                    Write-Host ("{0} not found" -f ($vnetConfig.vnetID))
                    $vnetConfig.vnetID = $null
            }
        } while (-not $vnetConfig.vnetID)

        $vnet = Get-AzureRmVirtualNetwork -Name $vnetName -ResourceGroupName $vnetRgName

        # Connection Service Subnet
        do {
            if ( -not $vnetConfig.CSsubnetName ) {
                $vnetConfig.CSsubnetName = Read-Host "Provide Connection Service Subnet Name"
            }
            if ( -not ($vnet.Subnets | ?{$_.Name -eq $vnetConfig.CSsubnetName}) ) {
                # Does not exist
                Write-Host ("{0} not found in root resource group VNet {1}" -f ($vnetConfig.CSsubnetName,$vnet.Name))
                $vnetConfig.CSsubnetName = $null
            }
        } while (-not $vnetConfig.CSsubnetName)

        # Application Gateway Subnet
        do {
            if ( -not $vnetConfig.GWsubnetName ) {
                $vnetConfig.GWsubnetName = Read-Host "Provide Application Gateway Subnet Name"
            }
            if ( -not ($vnet.Subnets | ?{$_.Name -eq $vnetConfig.GWsubnetName}) ) {
                # Does not exist
                Write-Host ("{0} not found in root resource group VNet {1}" -f ($vnetConfig.GWsubnetName,$vnet.Name))
                $vnetConfig.GWsubnetName = $null
            }
        } while (-not $vnetConfig.GWsubnetName)
        
        # Remote Workstation Subnet
        do {
            if ( -not $vnetConfig.RWsubnetName ) {
                $vnetConfig.RWsubnetName = Read-Host "Provide Remote Workstation Subnet Name"
            }
            if ( -not ($vnet.Subnets | ?{$_.Name -eq $vnetConfig.RWsubnetName}) ) {
                # Does not exist
                Write-Host ("{0} not found in root resource group VNet {1}" -f ($vnetConfig.RWsubnetName,$vnet.Name))
                $vnetConfig.RWsubnetName = $null
            }
        } while (-not $vnetConfig.RWsubnetName)
    } else {
        # create new DC and vnets. Default values populated here.
        if( -not $vnetConfig.vnetID ) {
            $vnetConfig.vnetID = "/subscriptions/$selectedSubcriptionId/resourceGroups/$($rgMatch.ResourceGroupName)/providers/Microsoft.Network/virtualNetworks/vnet-CloudAccessManager"
        }
        if( -not $vnetConfig.CSSubnetName ) {
            $vnetConfig.CSSubnetName = "subnet-ConnectionService"
        }
        if( -not $vnetConfig.GWSubnetName ) {
            $vnetConfig.GWSubnetName = "subnet-AppGateway"
        }
        if( -not $vnetConfig.RWSubnetName ) {
            $vnetConfig.RWSubnetName = "subnet-RemoteWorkstation"
        }
    }

    do {
        if ( -not $domainName ) {
            if( -not $deployOverDC ) {
                $domainNameMessage = "Please enter new fully qualified domain name of the domain which will be created, including a '.' such as example.com"
            }
            else {
                $domainNameMessage = "Please enter the fully qualified domain name of the domain to connect to. The name must include a '.' such as example.com"
            }
            Write-Host $domainNameMessage
            $domainName = Read-Host "Domain name"
        }

        # https://social.technet.microsoft.com/Forums/scriptcenter/en-US/db2d8388-f2c2-4f67-9f84-c17b060504e1/regex-for-computer-fqdn?forum=winserverpowershell
        if (-not $($domainName -imatch '(?=^.{1,254}$)(^(?:(?!\d+\.|-)[a-zA-Z0-9_\-]{1,63}(?<!-)\.?)+(?:[a-zA-Z]{2,})$)')) {
            Write-Host "The domain name must include two or more components separated by a '.'"
            $domainName = $null
        }
    } while (-not $domainName)

    do {
        if ( -not $domainAdminCredential ) {
            if( -not $deployOverDC ) {
                $domainAdminMessage = "Please enter the new domain administrator username for the new domain being created"
            }
            else {
                $domainAdminMessage = "Please enter the username of the service account for Cloud Access Manager to use with the connected domain"
            }

            $domainAdminCredential = Get-Credential -Message $domainAdminMessage
            $confirmedPassword = Read-Host -AsSecureString "Please re-enter the password"

            if (-not ($domainAdminCredential.UserName -imatch '\w+') -Or ($domainAdminCredential.Username.Length -gt 20)) {
                Write-Host "Please enter a valid username. It can only contain letters and numbers and cannot be longer than 20 characters."
                $domainAdminCredential = $null
                continue
            }

            # Need plaintext password to check if same
            $clearPassword = ConvertTo-Plaintext $confirmedPassword
            if (-not ($domainAdminCredential.GetNetworkCredential().Password -ceq $clearPassword)) {
                # don't match- try again.
                Write-Host "The entered passwords do not match."
                $domainAdminCredential = $null
                continue
            }
        }

		
        if ($domainAdminCredential.GetNetworkCredential().Password.Length -lt 12) {
            # too short- try again.
            Write-Host "The domain service account/admin password must be at least 12 characters long"
            $domainAdminCredential = $null
        }
    } while ( -not $domainAdminCredential )

    $radiusConfig = @{
        enableRadiusMfa = $enableRadiusMfa
        radiusServerHost = $radiusServerHost
        radiusServerPort = $radiusServerPort 
        radiusSharedSecret = $radiusSharedSecret
    }
    if ( ($enableRadiusMfa -eq $null) -or $enableRadiusMfa ) {
        if ( $enableRadiusMfa -eq $null -and (-not $ignorePrompts) ) {
            $enableRadiusMfa = (Read-Host "Do you want to enable Multi-Factor Authentication using your Radius Server? (yes/no)") -like "*y*"
        } elseif ( $enableRadiusMfa -eq $null -and $ignorePrompts ) {
            $enableRadiusMfa = $false
        }

        if ($enableRadiusMfa) {
            if (-not $radiusConfig.radiusServerHost ) {
                $radiusConfig.radiusServerHost = Read-Host "Please enter your Radius Server's Hostname or IP"
            }

            do {
                if (-not $radiusConfig.radiusServerPort ) {
                    try {
                        $radiusConfig.radiusServerPort = [int](Read-Host  "Please enter your Radius Server's Listening port")
                    } catch {
                        $radiusConfig.radiusServerPort = $null
                        Write-Host "Selected port is not an Integer"
                    }
                    if ( ($radiusConfig.radiusServerPort -le 0) -or ($radiusConfig.radiusServerPort -gt 65535) ) {
                        Write-Host "Selected port is invalid. Should be between 1 and 65535."
                        $radiusConfig.radiusServerPort = $null
                    } else {
                        $radiusConfig.radiusServerPort = $radiusConfig.radiusServerPort
                    }
                }
            } while (-not $radiusConfig.radiusServerPort )

            if (-not $radiusConfig.radiusSharedSecret ) {
                $radiusConfig.radiusSharedSecret = Read-Host -AsSecureString "Please enter your Radius Server's Shared Secret"
            }
        }
        $radiusConfig.enableRadiusMfa = $enableRadiusMfa
    } 
    
    if ( -not $enableRadiusMfa) {
        # Placeholder value for the radius secret and port is required in order to create KeyVault entry
<<<<<<< HEAD
        $radiusConfig.enableRadiusMfa = $false
        $radiusConfig.radiusServerSharedSecret = ConvertTo-SecureString "radiusSecret" -AsPlainText -Force
        $radiusConfig.radiusServerPort = 0
        $radiusConfig.radiusServerHost = "radiusServer"
    } else {
        $radiusConfig.enableRadiusMfa = $true
=======
        $radiusConfig.radiusSharedSecret = ConvertTo-SecureString "radiusSecret" -AsPlainText -Force
        $radiusConfig.radiusServerPort = ConvertTo-SecureString 0 -AsPlainText -Force
        
        $radiusConfig.radiusServerHost = ConvertTo-SecureString "radiusServer" -AsPlainText -Force
>>>>>>> 3fe32259
    }

    do {
        if (-not $registrationCode ) {
            $registrationCode = Read-Host -AsSecureString "Please enter your Cloud Access registration code"
        }
		
        # Need plaintext registration code to check length
        $clearRegCode = ConvertTo-Plaintext $registrationCode
        if ($clearRegCode.Length -lt 21) {
            #too short- try again.
            Write-Host "The registration code is at least 21 characters long"
            $registrationCode = $null
        }
    } while (-not $registrationCode )
    
    $claims = Get-Claims

    $upn = ""
    if (-not ([string]::IsNullOrEmpty($claims.upn)))
    {
        $upn = $claims.upn
    }
    
    Deploy-CAM `
        -domainAdminCredential $domainAdminCredential `
        -domainName $domainName `
        -registrationCode $registrationCode `
        -camSaasUri $camSaasUri.Trim().TrimEnd('/') `
        -verifyCAMSaaSCertificate $verifyCAMSaaSCertificate `
        -CAMDeploymentTemplateURI $CAMDeploymentTemplateURI `
        -binaryLocation $binaryLocation.Trim().TrimEnd('/') `
        -outputParametersFileName $outputParametersFileName `
        -subscriptionId $selectedSubcriptionId `
        -RGName $rgMatch.ResourceGroupName `
        -csRGName $csRGName `
        -rwRGName $rwRGName `
        -spCredential $spCredential `
        -tenantId $selectedTenantId `
        -testDeployment $testDeployment `
        -certificateFile $certificateFile `
        -certificateFilePassword $certificateFilePassword `
        -AgentChannel $AgentChannel `
        -deployOverDC $deployOverDC `
        -radiusConfig $radiusConfig `
        -vnetConfig $vnetConfig `
        -ownerTenantId $claims.tid `
        -ownerUpn $upn `
        -enableSecurityGateway $enableSecurityGateway
}<|MERGE_RESOLUTION|>--- conflicted
+++ resolved
@@ -2953,19 +2953,12 @@
     
     if ( -not $enableRadiusMfa) {
         # Placeholder value for the radius secret and port is required in order to create KeyVault entry
-<<<<<<< HEAD
         $radiusConfig.enableRadiusMfa = $false
         $radiusConfig.radiusServerSharedSecret = ConvertTo-SecureString "radiusSecret" -AsPlainText -Force
         $radiusConfig.radiusServerPort = 0
         $radiusConfig.radiusServerHost = "radiusServer"
     } else {
         $radiusConfig.enableRadiusMfa = $true
-=======
-        $radiusConfig.radiusSharedSecret = ConvertTo-SecureString "radiusSecret" -AsPlainText -Force
-        $radiusConfig.radiusServerPort = ConvertTo-SecureString 0 -AsPlainText -Force
-        
-        $radiusConfig.radiusServerHost = ConvertTo-SecureString "radiusServer" -AsPlainText -Force
->>>>>>> 3fe32259
     }
 
     do {
