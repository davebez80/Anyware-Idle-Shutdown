# Deploy-CAM.ps1
#
#


param(
    $subscriptionId,
    $ResourceGroupName,
    $tenantId,

    [System.Management.Automation.PSCredential]
    $domainAdminCredential,

    [System.Management.Automation.PSCredential]
    $spCredential,

    $domainName,

    [SecureString]
    $registrationCode,

    [bool]
    $verifyCAMSaaSCertificate = $true,

    [parameter(Mandatory = $false)]
    [bool]
    $testDeployment = $false,

    [parameter(Mandatory = $false)]
    [String]
    $certificateFile = $null,
	
    [parameter(Mandatory = $false)]
    [SecureString]
    $certificateFilePassword = $null,

	[parameter(Mandatory=$false)]
	[ValidateSet("stable","beta","dev")] 
	[String]
	$AgentChannel = "stable",

    [parameter(Mandatory=$false)]
    [bool]
    $deployOverDC = $false,

    [parameter(Mandatory=$false)]
    [String]
    $vnetID,

    [parameter(Mandatory=$false)]
    [String]
    $GatewaySubnetName,

    [parameter(Mandatory=$false)]
    [String]
    $CloudServiceSubnetName,

    [parameter(Mandatory=$false)]
    [String]
    $RemoteWorkstationSubnetName,    

    $camSaasUri = "https://cam-antar.teradici.com",
	$CAMDeploymentTemplateURI = "https://raw.githubusercontent.com/teradici/deploy/master/azuredeploy.json",
	$CAMDeploymentBlobSource = "https://teradeploy.blob.core.windows.net/binaries",
    $outputParametersFileName = "cam-output.parameters.json",
    $location
)


# Converts a secure string parameter to a plain string
function ConvertTo-Plaintext {
    param(
        [Parameter(ValueFromPipeline)]
        [SecureString]
        $secureString
    )
    return (New-Object PSCredential "user", $secureString).GetNetworkCredential().Password
}

# from: https://stackoverflow.com/questions/22002748/hashtables-from-convertfrom-json-have-different-type-from-powershells-built-in-h
function ConvertPSObjectToHashtable {
    param (
        [Parameter(ValueFromPipeline)]
        $InputObject
    )

    process {
        if ($null -eq $InputObject) { return $null }

        if ($InputObject -is [System.Collections.IEnumerable] -and $InputObject -isnot [string]) {
            $collection = @(
                foreach ($object in $InputObject) { ConvertPSObjectToHashtable $object }
            )

            Write-Output -NoEnumerate $collection
        }
        elseif ($InputObject -is [psobject]) {
            $hash = @{}

            foreach ($property in $InputObject.PSObject.Properties) {
                $hash[$property.Name] = ConvertPSObjectToHashtable $property.Value
            }

            $hash
        }
        else {
            $InputObject
        }
    }
}


function Login-AzureRmAccountWithBetterReporting($Credential) {
    try {
        $userName = $Credential.userName
        Login-AzureRmAccount -Credential $Credential @args -ErrorAction stop

        Write-Host "Successfully Logged in $userName"
    }
    catch {
        $es = "Error authenticating AzureAdminUsername $userName for Azure subscription access.`n"
        $exceptionMessage = $_.Exception.Message
        $exceptionMessageErrorCode = $exceptionMessage.split(':')[0]

        switch ($exceptionMessageErrorCode) {
            "AADSTS50076" {$es += "Please ensure your account does not require Multi-Factor Authentication`n"; break}
            "Federated service at https" {$es += "Unable to perform federated login - Unknown username or password?`n"; break}
            "unknown_user_type" {$es += "Please ensure your username is in UPN format. e.g., user@example.com`n"; break}
            "AADSTS50126" {$es += "User not found in directory`n"; break}
            "AADSTS70002" {$es += "Please check your password`n"; break}
        }


        throw "$es$exceptionMessage"

    }
}

# registers CAM and returns the deployment ID
function Register-CAM() {
    Param(
        [bool]
        $verifyCAMSaaSCertificate = $true,
		
        # Retry for CAM Registration
        $retryCount = 3,
        $retryDelay = 10,

        [parameter(Mandatory = $true)] 
        $subscriptionId,
		
        [parameter(Mandatory = $true)]
        $client,
		
        [parameter(Mandatory = $true)]
        $key,
		
        [parameter(Mandatory = $true)]
        $tenant,

        [parameter(Mandatory = $true)]
        $RGName,

        [parameter(Mandatory = $true)]
        [SecureString]$registrationCode,

        [parameter(Mandatory = $true)]
        $camSaasBaseUri
    )

    $deploymentId = $null

    #define variable to keep trace of the error during retry process
    $camRegistrationError = ""
    for ($idx = 0; $idx -lt $retryCount; $idx++) {
        # reset the variable at each iteration, so we can always keep the current loop error message
        $camRegistrationError = ""
        try {
            $certificatePolicy = [System.Net.ServicePointManager]::CertificatePolicy

            if (!$verifyCAMSaaSCertificate) {
                # Do this so SSL Errors are ignored
                add-type @"
using System.Net;
using System.Security.Cryptography.X509Certificates;
public class TrustAllCertsPolicy : ICertificatePolicy {
	public bool CheckValidationResult(
		ServicePoint srvPoint, X509Certificate certificate,
		WebRequest request, int certificateProblem) {
		return true;
	}
}
"@

                [System.Net.ServicePointManager]::CertificatePolicy = New-Object TrustAllCertsPolicy
            }

            [Net.ServicePointManager]::SecurityProtocol = [Net.SecurityProtocolType]::Tls12
            ##


            $userRequest = @{
                username = $client
                password = $key
                tenantId = $tenant
            }
            $registerUserResult = ""
            try {
                $registerUserResult = Invoke-RestMethod -Method Post -Uri ($camSaasBaseUri + "/api/v1/auth/users") -Body $userRequest
            }
            catch {
                if ($_.ErrorDetails.Message) {
                    $registerUserResult = ConvertFrom-Json $_.ErrorDetails.Message
                }
                else {
                    throw $_
                }	
            }
            Write-Verbose (ConvertTo-Json $registerUserResult)
            # Check if registration succeeded or if it has been registered previously
            if ( !(($registerUserResult.code -eq 201) -or ($registerUserResult.data.reason.ToLower().Contains("already exist"))) ) {
                throw ("Failed to register with Cloud Access Manager service. Result was: " + (ConvertTo-Json $registerUserResult))
            }

            Write-Host "Cloud Access Manager Connection Service has been registered successfully"

            # Get a Sign-in token
            $signInResult = ""
            try {
                $signInResult = Invoke-RestMethod -Method Post -Uri ($camSaasBaseUri + "/api/v1/auth/signin") -Body $userRequest
            }
            catch {
                if ($_.ErrorDetails.Message) {
                    $signInResult = ConvertFrom-Json $_.ErrorDetails.Message
                }
                else {
                    throw $_
                }							
            }
            Write-Verbose ((ConvertTo-Json $signInResult) -replace "\.*token.*", 'Token": "Sanitized"')
            # Check if signIn succeded
            if ($signInResult.code -ne 200) {
                throw ("Signing in failed. Result was: " + (ConvertTo-Json $signInResult))
            }
            $tokenHeader = @{
                authorization = $signInResult.data.token
            }
            Write-Host "Cloud Access Manager sign in succeeded"

            # Need plaintext registration code
            $clearRegCode = ConvertTo-Plaintext $registrationCode


            # Register Deployment
            $deploymentRequest = @{
                resourceGroup    = $RGName
                subscriptionId   = $subscriptionId
                registrationCode = $clearRegCode
            }
            $registerDeploymentResult = ""
            try {
                $registerDeploymentResult = Invoke-RestMethod -Method Post -Uri ($camSaasBaseUri + "/api/v1/deployments") -Body $deploymentRequest -Headers $tokenHeader
            }
            catch {
                if ($_.ErrorDetails.Message) {
                    $registerDeploymentResult = ConvertFrom-Json $_.ErrorDetails.Message
                }
                else {
                    throw $_
                }
            }
            Write-Verbose ((ConvertTo-Json $registerDeploymentResult) -replace "\.*registrationCode.*", 'registrationCode":"Sanitized"')
            # Check if registration succeeded
            if ( !( ($registerDeploymentResult.code -eq 201) -or ($registerDeploymentResult.data.reason.ToLower().Contains("already exist")) ) ) {
                throw ("Registering Deployment failed. Result was: " + (ConvertTo-Json $registerDeploymentResult))
            }
            $deploymentId = ""
            # Get the deploymentId
            if ( ($registerDeploymentResult.code -eq 409) -and ($registerDeploymentResult.data.reason.ToLower().Contains("already exist")) ) {
                # Deployment is already registered so the deplymentId needs to be retrieved
                $registeredDeployment = ""
                try {
                    $registeredDeployment = Invoke-RestMethod -Method Get -Uri ($camSaasBaseUri + "/api/v1/deployments") -Body $deploymentRequest -Headers $tokenHeader
                    $deploymentId = $registeredDeployment.data.deploymentId
                }
                catch {
                    if ($_.ErrorDetails.Message) {
                        $registeredDeployment = ConvertFrom-Json $_.ErrorDetails.Message
                        throw ("Getting Deployment ID failed. Result was: " + (ConvertTo-Json $registeredDeployment))
                    }
                    else {
                        throw $_
                    }								
                }
            }
            else {
                $deploymentId = $registerDeploymentResult.data.deploymentId
            }

            if ( !$deploymentId ) {
                throw ("Failed to get a Deployment ID")
            }

			
            Write-Host "Deployment has been registered successfully with Cloud Access Manager service"

            break;
        }
        catch {
            $camRegistrationError = $_
            Write-Verbose ( "Attempt {0} of $retryCount failed due to Error: {1}" -f ($idx + 1), $camRegistrationError )
            Start-Sleep -s $retryDelay
        }
        finally {
            # restore CertificatePolicy 
            [System.Net.ServicePointManager]::CertificatePolicy = $certificatePolicy
        }
    }
    if ($camRegistrationError) {
        throw $camRegistrationError
    }
    return $deploymentId
}



function New-UserStorageAccount {
    Param(
        $RGName,
        $location
    )

    $saName = -join ((97..122) | Get-Random -Count 18 | % {[char]$_})

    Write-Host "Creating user data storage account $saName in resource group $RGName and location $location."

    $acct = New-AzureRmStorageAccount `
        -ResourceGroupName $RGName `
        -AccountName $saName `
        -Location $location `
        -SkuName "Standard_LRS"

    return $acct
}


function New-RemoteWorstationTemplates {
    param (
        $CAMConfig,
        $binaryLocation,
        $blobUri,
        $kvId,
        $storageAccountContext,
        $storageAccountContainerName,
        $storageAccountSecretName,
        $storageAccountKeyName,
        $tempDir
    )

    Write-Host "Creating default remote workstation template parameters file data"

    # Setup internal variables from config structure
    $standardVMSize = $CAMConfig.internal.standardVMSize
    $graphicsVMSize = $CAMConfig.internal.graphicsVMSize
    $agentARM = $CAMConfig.internal.agentARM
    $gaAgentARM = $CAMConfig.internal.gaAgentARM
    $linuxAgentARM = $CAMConfig.internal.linuxAgentARM

    $DomainAdminUsername = $CAMConfig.parameters.domainAdminUsername.clearValue
    $domainFQDN = $CAMConfig.parameters.domainName.clearValue

    #Put the VHD's in the user storage account until we move to managed storage...
    $VHDStorageAccountName = $storageAccountContext.StorageAccountName
	
	$agentChannel = $CAMConfig.internal.agentChannel

    $armParamContent = @"
{
	"`$schema": "http://schema.management.azure.com/schemas/2015-01-01/deploymentParameters.json#",
	"contentVersion": "1.0.0.0",
	"parameters": {
		"agentType": { "value": "%agentType%" },
		"vmSize": { "value": "%vmSize%" },
		"AgentChannel": { "value": "$agentChannel"},
		"CAMDeploymentBlobSource": { "value": "$blobUri" },
		"binaryLocation": { "value": "$binaryLocation" },
		"subnetID": { "value": "$($CAMConfig.parameters.remoteWorkstationSubnet.clearValue)" },
		"domainUsername": { "value": "$DomainAdminUsername" },
		"userStorageAccountName": {
			"reference": {
				"keyVault": {
				"id": "$kvId"
				},
				"secretName": "userStorageName"
			}
		},
		"userStorageAccountKey": {
			"reference": {
				"keyVault": {
				"id": "$kvId"
				},
				"secretName": "userStorageAccountKey"
			}		
		},
		"domainPassword": {
			"reference": {
				"keyVault": {
				"id": "$kvId"
				},
				"secretName": "domainJoinPassword"
			}		
		},
		"registrationCode": {
			"reference": {
				"keyVault": {
				"id": "$kvId"
				},
				"secretName": "cloudAccessRegistrationCode"
			}
		},
		"dnsLabelPrefix": { "value": "tbd-vmname" },
		"vmAdminUsername": {
			"reference": {
				"keyVault": {
				"id": "$kvId"
				},
				"secretName": "remoteWorkstationLocalAdminUsername"
			}
		},
		"vmAdminPassword": {
			"reference": {
				"keyVault": {
				"id": "$kvId"
				},
				"secretName": "remoteWorkstationLocalAdminPassword"
			}
		},
		"domainGroupToJoin": {
			"reference": {
				"keyVault": {
				"id": "$kvId"
				},
				"secretName": "remoteWorkstationDomainGroup"
			}
		},
		"domainToJoin": { "value": "$domainFQDN" },
		"storageAccountName": { "value": "$VHDStorageAccountName" },
		"_artifactsLocation": { "value": "$blobUri" },
		"_artifactsLocationSasToken": {
			"reference": {
				"keyVault": {
					"id": "$kvId"
				},
				"secretName": "userStorageAccountSaasToken"
			}
		}
	}
}

"@

    $standardArmParamContent = $armParamContent -replace "%vmSize%", $standardVMSize
    $graphicsArmParamContent = $armParamContent -replace "%vmSize%", $graphicsVMSize
    $linuxArmParamContent = $armParamContent -replace "%vmSize%", $standardVMSize

    $standardArmParamContent = $standardArmParamContent -replace "%agentType%", "Standard"
    $graphicsArmParamContent = $graphicsArmParamContent -replace "%agentType%", "Graphics"
    $linuxArmParamContent = $linuxArmParamContent -replace "%agentType%", "Standard"

    Write-Host "Creating default template parameters files"

    #now make the default parameters filenames - same root name but different suffix as the templates
    $agentARMparam = ($agentARM.split('.')[0]) + ".customparameters.json"
    $gaAgentARMparam = ($gaAgentARM.split('.')[0]) + ".customparameters.json"
    $linuxAgentARMparam = ($linuxAgentARM.split('.')[0]) + ".customparameters.json"

    #these will be put in the random temp directory to avoid filename conflicts
    $ParamTargetFilePath = "$tempDir\$agentARMparam"
    $GaParamTargetFilePath = "$tempDir\$gaAgentARMparam"
    $LinuxParamTargetFilePath = "$tempDir\$linuxAgentARMparam"

    # upload the param files to the blob
    $paramFiles = @(
        @($ParamTargetFilePath, $standardArmParamContent),
        @($GaParamTargetFilePath, $graphicsArmParamContent),
        @($LinuxParamTargetFilePath, $linuxArmParamContent)
    )
    ForEach ($item in $paramFiles) {
        $filepath = $item[0]
        $content = $item[1]
        if (-not (Test-Path $filepath)) {
            New-Item $filepath -type file
        }
        Set-Content $filepath $content -Force

        $file = Split-Path $filepath -leaf
        try {
            Get-AzureStorageBlob `
                -Context $storageAccountContext `
                -Container $storageAccountContainerName `
                -Blob "remote-workstation-template/$file" `
                -ErrorAction Stop
            # file already exists do nothing
        }
        Catch {
            Write-Host "Uploading $filepath to blob.."
            Set-AzureStorageBlobContent `
                -File $filepath `
                -Container $storageAccountContainerName `
                -Blob "remote-workstation-template/$file" `
                -Context $storageAccountContext
        }
    }

    Write-Host "Finished Creating default template parameters file data."
}



function Populate-UserBlob {
    Param(
        $CAMConfig,
        $artifactsLocation,
        $userDataStorageAccount,
        $CAMDeploymentBlobSource,
        $sumoAgentApplicationVM,
        $sumoConf,
        $idleShutdownLinux,
        $RGName,
        $kvInfo,
        $tempDir
    )

    $kvId = $kvInfo.ResourceId
	
    ################################
    Write-Host "Populating user blob"
    ################################
    $container_name = "cloudaccessmanager"
    $acct_name = $userDataStorageAccount.StorageAccountName

    #source, targetdir pairs
    $new_agent_vm_files = @(
        @("$artifactsLocation/remote-workstations/new-agent-vm/Install-PCoIPAgent.ps1", "remote-workstation"),
        @("$artifactsLocation/remote-workstations/new-agent-vm/Install-PCoIPAgent.sh", "remote-workstation"),
        @("$CAMDeploymentBlobSource/Install-PCoIPAgent.ps1.zip", "remote-workstation"),
        @("$artifactsLocation/remote-workstations/new-agent-vm/sumo-agent-vm.json", "remote-workstation"),
        @("$artifactsLocation/remote-workstations/new-agent-vm/sumo.conf", "remote-workstation"),
        @("$artifactsLocation/remote-workstations/new-agent-vm/Install-Idle-Shutdown.sh", "remote-workstation"),
        @("$artifactsLocation/remote-workstations/new-agent-vm/$($CAMConfig.internal.linuxAgentARM)", "remote-workstation-template"),
        @("$artifactsLocation/remote-workstations/new-agent-vm/$($CAMConfig.internal.gaAgentARM)", "remote-workstation-template"),
        @("$artifactsLocation/remote-workstations/new-agent-vm/$($CAMConfig.internal.agentARM)", "remote-workstation-template")
    )



    # Suppress output to pipeline so the return value of the function is the one
    # hash table we want.
    $null = @(
        $acctKey = (Get-AzureRmStorageAccountKey -ResourceGroupName $RGName -AccountName $acct_name).Value[0]
        $ctx = New-AzureStorageContext -StorageAccountName $acct_name -StorageAccountKey $acctKey
        try {
            Get-AzureStorageContainer -Name $container_name -Context $ctx -ErrorAction Stop
        }
        Catch {
            # No container - make one.
            # -Permission needs to be off to allow only owner read and to require access key!
            New-AzureStorageContainer -Name $container_name -Context $ctx -Permission "Off" -ErrorAction Stop
        }
	
        Write-Host "Uploading files to private blob"
        ForEach ($fileRecord in $new_agent_vm_files) {
            $fileURI = $fileRecord[0]
            $targetDir = $fileRecord[1]
            $fileName = $fileURI.Substring($fileURI.lastIndexOf('/') + 1)
            try {
                Get-AzureStorageBlob `
                    -Context $ctx `
                    -Container $container_name `
                    -Blob "$targetDir/$fileName" `
                    -ErrorAction Stop
                # file already exists do nothing
            }
            Catch {
                Write-Host "Uploading $fileURI to blob.."
                Start-AzureStorageBlobCopy `
                    -AbsoluteUri $fileURI `
                    -DestContainer $container_name `
                    -DestBlob "$targetDir/$fileName" `
                    -DestContext $ctx
            }
        }
	
        #TODO: Check for errors...
        Write-Host "Waiting for blob copy completion"
        ForEach ($fileRecord in $new_agent_vm_files) {
            $fileURI = $fileRecord[0]
            $targetDir = $fileRecord[1]
            $fileName = $fileURI.Substring($fileURI.lastIndexOf('/') + 1)
            Write-Host "Waiting for $fileName"
            Get-AzureStorageBlobCopyState `
                -Blob "$targetDir/$fileName" `
                -Container $container_name `
                -Context $ctx `
                -WaitForComplete
        }
        Write-Host "Blob copy complete"
	
        $blobUri = $ctx.BlobEndPoint + $container_name + '/'
		
        # Setup deployment parameters/Keyvault secrets
        # this is the url to access the blob account
        $CAMConfig.parameters.userStorageAccountUri.value = (ConvertTo-SecureString $blobUri -AsPlainText -Force)
        $CAMConfig.parameters.userStorageName.value = (ConvertTo-SecureString $acct_name -AsPlainText -Force)
        $CAMConfig.parameters.userStorageAccountKey.value = (ConvertTo-SecureString $acctKey -AsPlainText -Force)

        $saSasToken = New-AzureStorageAccountSASToken -Service Blob -Resource Object -Context $ctx -ExpiryTime ((Get-Date).AddYears(2)) -Permission "racwdlup" 
        $CAMConfig.parameters.userStorageAccountSaasToken.value = (ConvertTo-SecureString $saSasToken -AsPlainText -Force)

        # Generate and upload the parameters files

        # binaryLocation is the original binaries source location hosted by Teradici
        # blobUri is the new per-deployment blob storage location of the binaries (so a sub-directory in the container)
        New-RemoteWorstationTemplates `
            -CAMConfig $CAMConfig `
            -binaryLocation $CAMDeploymentBlobSource `
            -blobUri ($blobUri + 'remote-workstation') `
            -kvId $kvId `
            -storageAccountContext $ctx `
            -storageAccountContainerName $container_name `
            -storageAccountSecretName $storageAccountSecretName `
            -storageAccountKeyName	$storageAccountKeyName `
            -tempDir $tempDir
    )
}




# Creates a key vault in the target resource group and gives the current service principal access to the secrets.
function New-CAM-KeyVault() {
    Param(
        [parameter(Mandatory = $true)] 
        [String]
        $RGName,
		
        [parameter(Mandatory = $true)] 
        [String]
        $spName,

        [parameter(Mandatory = $true)]
        $adminAzureContext
    )


    $keyVault = $null
    try {

        #KeyVault names must be globally (or at least regionally) unique, so make a unique string
        $generatedKVID = -join ((65..90) + (97..122) | Get-Random -Count 16 | % {[char]$_})
        $kvName = "CAM-$generatedKVID"

        Write-Host "Creating Azure KeyVault $kvName"

        $rg = Get-AzureRmResourceGroup -ResourceGroupName $RGName
        $keyVault = New-AzureRmKeyVault `
            -VaultName $kvName `
            -ResourceGroupName $RGName `
            -Location $rg.Location `
            -EnabledForTemplateDeployment `
            -EnabledForDeployment `
            -WarningAction Ignore

        Write-Host "Setting Access Policy on Azure KeyVault $kvName"
		
        #keyvault populate retry is to catch the case where the DNS has not been updated
        #from the keyvault creation by the time we get here
        $keyVaultPopulateRetry = 60
        while ($keyVaultPopulateRetry -ne 0) {
            $keyVaultPopulateRetry--

            try {
                Write-Host "Set access policy for vault $kvName for user $spName"
                Set-AzureRmKeyVaultAccessPolicy `
                    -VaultName $kvName `
                    -ServicePrincipalName $spName `
                    -PermissionsToSecrets Get, Set `
                    -ErrorAction stop | Out-Null

                break
            }
            catch {
                Write-Host "Waiting for key vault: $keyVaultPopulateRetry"
                if ( $keyVaultPopulateRetry -eq 0) {
                    #TODO: be smarter - we should only retry if the vault doesn't exist yet not on rights issues...
                    #re-throw whatever the original exception was
                    throw
                }
                Start-sleep -Seconds 1 | Out-Null
            }
        }
    }
    catch {
        throw
    }

    # Try to set key vault access for the calling administrator (if they have rights...)

    # Get previous service principal context and set back to admin
    $spContext = Get-AzureRMContext
    Set-AzureRMContext -Context $adminAzureContext | Out-Null
	
    Write-Host "Set access policy for vault $kvName for user $($adminAzureContext.Account.Id)"
    try {
        Set-AzureRmKeyVaultAccessPolicy `
            -VaultName $kvName `
            -UserPrincipalName $adminAzureContext.Account.Id `
            -PermissionsToSecrets Get, Set `
            -ErrorAction stop | Out-Null
    }
    catch {
        Write-Host "Failed to set access policy for vault $kvName for user $($adminAzureContext.Account.Id)."
        Write-Host "Please set key vault access policies in the Azure Portal or through Azure API's when needed."
    }

    # Set context back to service principal
    Set-AzureRMContext -Context $spContext | Out-Null

    return $keyVault
}

# Populates the vault with generated passwords and the app gateway certificate
function Generate-Certificate-And-Passwords() {
    Param(
        [parameter(Mandatory = $true)]
        [String]
        $kvName,

        [parameter(Mandatory = $true)]
        $CAMConfig,

        [parameter(Mandatory = $false)]
        [String]
        $certificateFile = $null,
	
        [parameter(Mandatory = $false)]
        [SecureString]
        $certificateFilePassword = $null,

        [parameter(Mandatory = $true)]
        [String]
        $tempDir
    )

    Write-Host "Creating Local Admin Password for new remote workstations"

    $rwLocalAdminPasswordStr = "5!" + ( -join ((65..90) + (97..122) | Get-Random -Count 12 | % {[char]$_})) # "5!" is to ensure numbers and symbols

    $rwLocalAdminPassword = ConvertTo-SecureString $rwLocalAdminPasswordStr -AsPlainText -Force
    $CAMConfig.parameters.remoteWorkstationLocalAdminPassword.value = $rwLocalAdminPassword

    Write-Host "Creating Local Admin Password for Connection Service servers"
	
    $csLocalAdminPasswordStr = "5!" + ( -join ((65..90) + (97..122) | Get-Random -Count 12 | % {[char]$_})) # "5!" is to ensure numbers and symbols

    $csLocalAdminPassword = ConvertTo-SecureString $csLocalAdminPasswordStr -AsPlainText -Force
    $CAMConfig.parameters.connectionServiceLocalAdminPassword.value = $csLocalAdminPassword
	
    # App gateway certificate info
    $certInfo = Get-CertificateInfoForAppGateway -certificateFile $certificateFile -certificateFilePassword $certificateFilePassword -tempDir $tempDir

    $CAMConfig.parameters.CAMCSCertificate.value = $certInfo.cert
    $CAMConfig.parameters.CAMCSCertificatePassword.value = $certInfo.passwd
	
    Write-Host "Successfully imported certificate."
}



function Get-CertificateInfoForAppGateway() {
    Param(
        [parameter(Mandatory = $false)]
        [String]
        $certificateFile = $null,
	
        [parameter(Mandatory = $false)]
        [SecureString]
        $certificateFilePassword = $null,

        [parameter(Mandatory = $false)]
        [String]
        $tempDir
    )

    # default to create self-signed certificate
    $needToCreateSelfCert = $true
    # check if the certificateFile and certificatePassword is null or empty
    # A variable that is null or empty string evaluates to false.
    if ( $certificateFile -and $certificateFilePassword ) {
        Write-Host "using provided certificate $certificateFile for Application Gateway"
        try {
            $cert = New-Object System.Security.Cryptography.X509Certificates.X509Certificate2
            $cert.Import($certificateFile, $certificateFilePassword, [System.Security.Cryptography.X509Certificates.X509KeyStorageFlags]"DefaultKeySet")
            $needToCreateSelfCert = $false
        }
        catch {
            $errStr = "Could not read certificate from certificate file: " + $certificateFile
            throw $errStr
        }
    } 
	
    if ($needToCreateSelfCert) {
        # create self signed certificate for Application Gateway.
        # System Administrators can override the self signed certificate if desired in future.
        # In order to create the certificate you must be running as Administrator on a Windows 10/Server 2016 machine
        # (Potentially Windows 8/Server 2012R2, but not Windows 7 or Server 2008R2)

        Write-Host "Creating Self-signed certificate for Application Gateway"

        #TODO - this is broken??? No maybe fixed with new catch block below. Should re-test.
        $currentPrincipal = New-Object Security.Principal.WindowsPrincipal( [Security.Principal.WindowsIdentity]::GetCurrent())
        $isAdminSession = $currentPrincipal.IsInRole([Security.Principal.WindowsBuiltInRole]::Administrator)
        if (!$isAdminSession) {
            $errStr = "You must be running as administrator to create the self-signed certificate for the application gateway"
            Write-error $errStr
            throw $errStr
        }

        if (! (Get-Command New-SelfSignedCertificate -ErrorAction SilentlyContinue) ) {
            $errStr = "New-SelfSignedCertificate cmdlet must be available - please ensure you are running on a supported OS such as Windows 10 or Server 2016."
            Write-error $errStr
            throw $errStr
        }
		
        $certLoc = 'cert:Localmachine\My'
        $startDate = [DateTime]::Now.AddDays(-1)

        # add some randomization to the subject to get around the Firefox TLS issue referenced here:
        # https://www.thesslstore.com/blog/troubleshoot-firefoxs-tls-handshake-message/
        # (all lower case letters)
        # (However this is causing issues with the software PCoIP Client so we need some more
        # investigation on what is changable in the certificate.
        #$subjectOU = -join ((97..122) | Get-Random -Count 18 | ForEach-Object {[char]$_})

        $subject = "CN=localhost,O=Teradici Corporation,OU=SoftPCoIP,L=Burnaby,ST=BC,C=CA"

        $cert = New-SelfSignedCertificate `
            -certstorelocation $certLoc `
            -DnsName "*.cloudapp.net" `
            -Subject $subject `
            -KeyLength 3072 `
            -FriendlyName "PCoIP Application Gateway" `
            -NotBefore $startDate `
            -TextExtension @("2.5.29.19={critical}{text}ca=1") `
            -HashAlgorithm SHA384 `
            -KeyUsage DigitalSignature, CertSign, CRLSign, KeyEncipherment

        Write-Host "Certificate generated. Formatting as .pfx file."

        # Generate pfx file from certificate
        $certPath = $certLoc + '\' + $cert.Thumbprint

        if (-not $tempDir) {
            $tempDir = $env:TEMP
        }

        $certificateFile = Join-Path $tempDir "self-signed-cert.pfx"
        if (Test-Path $certificateFile) {
            Remove-Item $certificateFile
        }

        # Generate password for pfx file
        # https://docs.microsoft.com/en-us/azure/application-gateway/application-gateway-ssl
        # The certificate password must be between 4 to 12 characters made up of letters or numbers.
        # Special characters are not accepted.
        $certPswd = -join ((48..57) + (65..90) + (97..122) | Get-Random -Count 10 | % {[char]$_})

        $certificateFilePassword = ConvertTo-SecureString -String $certPswd -AsPlainText -Force

        # Export pfx file
        Export-PfxCertificate -Cert $certPath -FilePath $certificateFile -Password $certificateFilePassword

        # Delete self-signed certificate
        if (Test-Path $certPath) { 
            Remove-Item $certPath -ErrorAction SilentlyContinue
        }
    } 

    # Read from pfx file and convert to base64 string
    $fileContentEncoded = [System.Convert]::ToBase64String([System.IO.File]::ReadAllBytes($certificateFile))

    $CSCertificate = ConvertTo-SecureString $fileContentEncoded -AsPlainText -Force

    $certInfo = @{
        "cert"   = $CSCertificate;
        "passwd" = $certificateFilePassword
    }

    # Delete certificate file if it is generated
    if ($needToCreateSelfCert -and	(Test-Path  $certificateFile) ) { 
        Remove-Item $certificateFile -ErrorAction SilentlyContinue 
    }

    return $certInfo
}



# Adds all the parameters in the CAMConfig.parameters sub-tree as keyvault secrets
function Add-SecretsToKeyVault() {
    Param(
        [parameter(Mandatory = $true)]
        [String]
        $kvName,

        [parameter(Mandatory = $true)]
        $CAMConfig
    )
    Write-Host "Populating keyvault."
	
    foreach ($key in $CAMConfig.parameters.keys) {
        Write-Host "Writing secret to keyvault: $key"
        Set-AzureKeyVaultSecret `
            -VaultName $kvName `
            -Name $key `
            -SecretValue $CAMConfig.parameters[$key].value `
            -ErrorAction stop | Out-Null
    }
    Write-Host "Completed writing secrets to keyvault."
}



function New-CAMAppSP() {
    param(
        $RGName
    )

    # Application name
    $appName = "CAM-$RGName"
    Write-Host "Calling Azure Active Directory to make app $appName and a service principal."

    # 16 letter password
    $generatedPassword = ConvertTo-SecureString -String ( -join ((65..90) + (97..122) | Get-Random -Count 16 | % {[char]$_})) -AsPlainText -Force
    $generatedID = -join ((65..90) + (97..122) | Get-Random -Count 12 | % {[char]$_})
    $appURI = "https://www.$generatedID.com"

    Write-Host "Purge any registered app's with the same name."

    # first make sure if there is an app there (or more than one if that's possible?)
    # that they're deleted.
    $appArray = Get-AzureRmADApplication -DisplayName $appName
    foreach ($app in $appArray) {
        $aoID = $app.ObjectId
        try {
            Write-Host "Removing previous service principal application $appName ObjectId: $aoID"
            Remove-AzureRmADApplication -ObjectId $aoID -Force -ErrorAction Stop
        }
        catch {
            $exceptionContext = Get-AzureRmContext
            $exceptionTenantId = $exceptionContext.Tenant.Id
            Write-Error "Failure to remove application $appName from tenant $exceptionTenantId. Please check your AAD tenant permissions."

            # Re-throw whatever the original exception was
            throw
        }
    }

    Write-Host "Purge complete. Creating new app $appName."

    # Retry required on app registration (it seems) if there is a race condition with the deleted application.
    $newAppCreateRetry = 60
    while ($newAppCreateRetry -ne 0) {
        $newAppCreateRetry--

        try {
            $app = New-AzureRmADApplication `
                -DisplayName $appName `
                -HomePage $appURI `
                -IdentifierUris $appURI `
                -Password $generatedPassword `
                -ErrorAction Stop
            break
        }
        catch {
            Write-Host "Retrying to create app countdown: $newAppCreateRetry appName: $appName"
            Start-sleep -Seconds 1
            if ($newAppCreateRetry -eq 0) {
                #re-throw whatever the original exception was
                $exceptionContext = Get-AzureRmContext
                $exceptionTenantId = $exceptionContext.Tenant.Id
                Write-Error "Failure to add application $appName to tenant $exceptionTenantId. Please check your AAD tenant permissions."
                throw
            }
        }
    }


    Write-Host "New app creation complete. Creating service principal."

    # Retry required since it can take a few seconds for the app registration to percolate through Azure.
    # (Online recommendation was sleep 15 seconds - this is both faster and more conservative)
    $sp = $null
    $SPCreateRetry = 60
    while ($SPCreateRetry -ne 0) {
        $SPCreateRetry--

        try {
            $sp = New-AzureRmADServicePrincipal -ApplicationId $app.ApplicationId -ErrorAction Stop
            break
        }
        catch {
            $appIDForPrint = $app.ObjectId

            Write-Host "Waiting for app $SPCreateRetry : $appIDForPrint"
            Start-sleep -Seconds 1
            if ($SPCreateRetry -eq 0) {
                #re-throw whatever the original exception was
                Write-Error "Failure to create service principal for $appName."
                throw
            }
        }
    }

    # Get service principal credentials
    $spPass = $generatedPassword
    $spCreds = New-Object -TypeName pscredential -ArgumentList  $sp.ApplicationId, $spPass

    # Get tenant ID for this subscription
    $subForTenantID = Get-AzureRmContext
    $tenantID = $subForTenantID.Tenant.TenantId

    $spInfo = @{}
    $spInfo.Add("spCreds", $spCreds);
    $spInfo.Add("tenantId", $tenantID);

    return $spInfo
}

# Creates cam deployment info structures and pushes to Key Vault
function New-CAMDeploymentInfo() {
    param(
        [parameter(Mandatory = $true)] 
        $kvName # Key Vault info
    )

    Write-Host "Populating CAMDeploymentInfo structure for the Connection Service"


    # Mapping CAM deployment info environment variable parameters
    # to Key Vault Secrets 
    $camDeploymenRegInfoParameters = @{
        "CAM_USERNAME"       = "AzureSPClientID"
        "CAM_PASSWORD"       = "AzureSPKey"
        "CAM_TENANTID"       = "AzureSPTenantID"
        "CAM_URI"            = "CAMServiceURI"
        "CAM_DEPLOYMENTID"   = "CAMDeploymentID"
        "CAM_SUBSCRIPTIONID" = "AzureSubscriptionID"
        "CAM_RESOURCEGROUP"  = "AzureResourceGroupName"
        "CAM_KEY_VAULT_NAME" = "AzureKeyVaultName"
    }


    $camDeploymenRegInfo = @{}
    foreach ($key in $camDeploymenRegInfoParameters.keys) {
        $secretName = $camDeploymenRegInfoParameters.$key
        Write-Host "Setting $key to value of secret $secretName"
        $secret = Get-AzureKeyVaultSecret `
            -VaultName $kvName `
            -Name $secretName `
            -ErrorAction stop
        $camDeploymenRegInfo.$key = $secret.SecretValueText
    }
    $camDeploymenRegInfo.Add("CAM_USER_BLOB_URI", "userStorageAccountUri")
    $camDeploymenRegInfo.Add("CAM_USER_STORAGE_ACCOUNT_NAME", "userStorageName")
    $camDeploymenRegInfo.Add("CAM_USER_STORAGE_ACCOUNT_KEY", "userStorageAccountKey")
    $camDeploymenRegInfo.Add("CAM_USER_BLOB_TOKEN", "userStorageAccountSaasToken")


    $authFileContent = @"
subscription=$($camDeploymenRegInfo.CAM_SUBSCRIPTIONID)
client=$($camDeploymenRegInfo.CAM_USERNAME)
key=$($camDeploymenRegInfo.CAM_PASSWORD)
tenant=$($camDeploymenRegInfo.CAM_TENANTID)
managementURI=https\://management.core.windows.net/
baseURL=https\://management.azure.com/
authURL=https\://login.windows.net/
graphURL=https\://graph.windows.net/
"@

    $authFileContentURL = [System.Web.HttpUtility]::UrlEncode($authFileContent) 

    $camDeploymenInfo = @{};
    $camDeploymenInfo.Add("registrationInfo", $camDeploymenRegInfo)
    $camDeploymenInfo.Add("AzureAuthFile", $authFileContentURL)

    $camDeploymenInfoJSON = ConvertTo-JSON $camDeploymenInfo -Depth 99 -Compress
    $camDeploymenInfoURL = [System.Web.HttpUtility]::UrlEncode($camDeploymenInfoJSON)

    $camDeploymenInfoURLSecure = ConvertTo-SecureString $camDeploymenInfoURL -AsPlainText -Force

    # Put URL encoded blob into Key Vault 
    Write-Host "Writing secret to keyvault: CAMDeploymentInfo"
    Set-AzureKeyVaultSecret `
        -VaultName $kvName `
        -Name "CAMDeploymentInfo" `
        -SecretValue $camDeploymenInfoURLSecure `
        -ErrorAction stop | Out-Null

    <# Test code for encoding/decoding
	$camDeploymenInfoURL
	$camDeploymenInfoJSONDecoded = [System.Web.HttpUtility]::UrlDecode($camDeploymenInfoURL)
	$camDeploymenInfoDecoded = ConvertFrom-Json $camDeploymenInfoJSONDecoded


	[System.Web.HttpUtility]::UrlDecode($camDeploymenInfoDecoded.AzureAuthFile)

	$regInfo = $camDeploymenInfoDecoded.RegistrationInfo

	$regInfo.psobject.properties | Foreach-Object {
		Write-Host "Name: " $_.Name " Value: " $_.Value

	#>

}



function Generate-CamDeploymentInfoParameters {
    param(
        $spInfo,
        $camSaasUri,
        $deploymentId,
        $subscriptionID,
        $RGName,
        $kvName
    )
    $CAMConfig.parameters.AzureSPClientID.value = (ConvertTo-SecureString $spInfo.spCreds.UserName -AsPlainText -Force)
    $CAMConfig.parameters.AzureSPKey.value = $spInfo.spCreds.Password
    $CAMConfig.parameters.AzureSPTenantID.value = (ConvertTo-SecureString $spInfo.tenantId -AsPlainText -Force)
    $CAMConfig.parameters.CAMServiceURI.value = (ConvertTo-SecureString $camSaasUri -AsPlainText -Force)
    $CAMConfig.parameters.CAMDeploymentID.value = (ConvertTo-SecureString $deploymentId -AsPlainText -Force)
    $CAMConfig.parameters.AzureSubscriptionID.value = (ConvertTo-SecureString $subscriptionID -AsPlainText -Force)
    $CAMConfig.parameters.AzureResourceGroupName.value = (ConvertTo-SecureString $RGName -AsPlainText -Force)
    $CAMConfig.parameters.AzureKeyVaultName.value = (ConvertTo-SecureString $kvName -AsPlainText -Force)
}


# Deploy a connection service over a current deployment
function New-ConnectionServiceDeployment() {
    param(
        $RGName,
        $subscriptionId,
        $tenantId,
        $spCredential,
        $keyVault,
        $testDeployment
    )

    $kvID = $keyVault.ResourceId
    $kvName = $keyVault.Name

    # First, let's find the Service Principal 
    $adminAzureContext = Get-AzureRMContext
    
    $client = $null
    $key = $null
    try{
        $secret = Get-AzureKeyVaultSecret `
            -VaultName $kvName `
            -Name "AzureSPClientID" `
            -ErrorAction stop
        $client = $secret.SecretValueText
    }
    catch {
        $err = $_
        if ($err.Exception.Message -eq "Access denied") {
            Write-Host "Cannot access key vault secret. Attempting to set access policy for vault $kvName for user $($adminAzureContext.Account.Id)"
            try {
                Set-AzureRmKeyVaultAccessPolicy `
                    -VaultName $kvName `
                    -UserPrincipalName $adminAzureContext.Account.Id `
                    -PermissionsToSecrets Get, Set `
                    -ErrorAction stop | Out-Null
    
                $secret = Get-AzureKeyVaultSecret `
                    -VaultName $kvName `
                    -Name "AzureSPClientID" `
                    -ErrorAction stop
                $client = $secret.SecretValueText
            }
            catch {
                Write-Host "Failed to set access policy for vault $kvName for user $($adminAzureContext.Account.Id)."
            }
        }
    }
    
    # we may have gotten the secret if success (above) in which case we do not need to prompt.
    if($client)
    {
        #get the password
        $secret = Get-AzureKeyVaultSecret `
            -VaultName $kvName `
            -Name "AzureSPKey" `
            -ErrorAction stop
        $key = $secret.SecretValueText
    }
    else {
        # before prompting, check if anything was passeed in command line
        if (-not $spCredential)
        {
            $spCredential = Get-Credential -Message "Please enter service principal credential for this Cloud Access Manager deployment"
        }
    
        $client = $spCredential.UserName
        $key = $spCredential.GetNetworkCredential().Password
    }
    $spCreds = New-Object PSCredential $client, (ConvertTo-SecureString $key -AsPlainText -Force)

    # put everything in a try block so that if any errors occur we revert to $azureAdminContext
    try {
        Write-Host "Using service principal $client in tenant $tenantId and subscription $subscriptionId"
        
        # Note this doesn't return the same type of context as for a standard account
        # so we'll just keep logging in when needed rather than switching context.
        Add-AzureRmAccount `
            -Credential $spCreds `
            -ServicePrincipal `
            -TenantId $tenantId `
            -ErrorAction Stop | Out-Null

        # Find a connection service resource group name that can be used.
        # An incrementing count is used to find a free resource group. This count is
        # identifier, even if old connection services have been deleted.
        $csRGName = $null
        while(-not $csRGName)
        {
            $secret = Get-AzureKeyVaultSecret `
                -VaultName $kvName `
                -Name "connectionServiceNumber" `
                -ErrorAction stop

            if ($secret -eq $null) {
                $connectionServiceNumber = 1
            }
            else {
                # increment connectionServiceNumber
                $connectionServiceNumber = ([int]$secret.SecretValueText) + 1
            }

            Set-AzureKeyVaultSecret `
                -VaultName $kvName `
                -Name "connectionServiceNumber" `
                -SecretValue (ConvertTo-SecureString $connectionServiceNumber -AsPlainText -Force) `
                -ErrorAction stop | Out-Null
            
            Write-Host "Checking available resource group for connection service number $connectionServiceNumber"

            $csRGName = $RGName + "-CS" + $connectionServiceNumber
            Set-AzureRMContext -Context $adminAzureContext | Out-Null
            $rg = Get-AzureRmResourceGroup -ResourceGroupName $csRGName -ErrorAction SilentlyContinue
            Add-AzureRmAccount `
                -Credential $spCreds `
                -ServicePrincipal `
                -TenantId $tenantId `
                -ErrorAction Stop | Out-Null

            if($rg)
            {
                # Check if Resource Group is empty
                $Resources = Find-AzureRmResource -ResourceGroupNameEquals $csRGName
                if( -not $Resources.Length -eq 0)
                {
                    # found the resource group was not empty - do the loop with an incremented number try to find a free name
                    $csRGName = $null
                }
            }
        }
        
        Write-Host "Using service principal $client in tenant $tenant and subscription $subscriptionId"
        # Create Connection Service Resource Group if it doesn't exist
        if (-not (Find-AzureRmResourceGroup | ?{$_.name -eq $csRGName}) ) {
            Write-Host "Creating resource group $csRGName"
            New-AzureRmResourceGroup -Name $csRGName -Location $location -ErrorAction stop | Out-Null
        }

        $csRG = Get-AzureRmResourceGroup -Name $csRGName

        # Get-AzureRmRoleAssignment responds much more rationally if given a scope with an ID
        # than a resource group name.
        $spRoles = Get-AzureRmRoleAssignment -ServicePrincipalName $client -Scope $csRG.ResourceId

        # filter on an exact resource group ID match as Get-AzureRmRoleAssignment seems to do a more loose pattern match
        $spRoles = $spRoles | Where-Object `
            {($_.Scope -eq $csRG.ResourceId) -or ($_.Scope -eq "/subscriptions/$subscriptionId")}
                    
        # spRoles could be no object, a single object or an array. foreach works with all.
        $hasAccess = $false
        foreach($role in $spRoles) {
            $roleName = $role.RoleDefinitionName
            if (($roleName -eq "Contributor") -or ($roleName -eq "Owner")) {
                Write-Host "$client already has $roleName for $csRGName."
                $hasAccess = $true
                break
            }
        }

        if(-not $hasAccess) {
            Write-Host "Giving $client Contributor access to $csRGName."
            Set-AzureRMContext -Context $adminAzureContext | Out-Null
            $rg = Get-AzureRmResourceGroup -ResourceGroupName $RGName -ErrorAction stop
            $location = $rg.Location

<<<<<<< HEAD
    Write-Host "Using service principal $client in tenant $tenant and subscription $subscriptionId"
    $csRG = Get-AzureRmResourceGroup -Name $csRGName

    # Get-AzureRmRoleAssignment responds much more rationally if given a scope with an ID
    # than a resource group name.
    $spRoles = Get-AzureRmRoleAssignment -ServicePrincipalName $client -Scope $csRG.ResourceId

    # filter on an exact resource group ID match as Get-AzureRmRoleAssignment seems to do a more loose pattern match
    $spRoles = $spRoles | Where-Object `
        {($_.Scope -eq $csRG.ResourceId) -or ($_.Scope -eq "/subscriptions/$subscriptionId")}
                
    # spRoles could be no object, a single object or an array. foreach works with all.
    $hasAccess = $false
    foreach($role in $spRoles) {
        $roleName = $role.RoleDefinitionName
        if (($roleName -eq "Contributor") -or ($roleName -eq "Owner")) {
            Write-Host "$client already has $roleName for $csRGName."
            $hasAccess = $true
            break
        }
    }

    if(-not $hasAccess) {
        Write-Host "Giving $client Contributor access to $csRGName."
        New-AzureRmRoleAssignment `
            -RoleDefinitionName Contributor `
            -ResourceGroupName $csRGName `
            -ServicePrincipalName $client `
            -ErrorAction Stop | Out-Null
    }
=======
            Write-Host "Creating resource group $csRGName"
            New-AzureRmResourceGroup -Name $csRGName -Location $location -ErrorAction stop | Out-Null
            
            New-AzureRmRoleAssignment `
                -RoleDefinitionName Contributor `
                -ResourceGroupName $csRGName `
                -ServicePrincipalName $client `
                -ErrorAction Stop | Out-Null
        }
>>>>>>> 8856cda6
    
        # SP has proper rights - do deployment with SP
        Add-AzureRmAccount `
            -Credential $spCreds `
            -ServicePrincipal `
            -TenantId $tenantId `
            -ErrorAction Stop | Out-Null

        # make temporary directory for intermediate files
        $folderName = -join ((97..122) | Get-Random -Count 18 | ForEach-Object {[char]$_})
        $tempDir = Join-Path $env:TEMP $folderName
        Write-Host "Using temporary directory $tempDir for intermediate files"
        if (-not (Test-Path $tempDir)) {
            New-Item $tempDir -type directory | Out-Null
        }

        # Refresh the CAMDeploymentInfo structure
        New-CAMDeploymentInfo `
            -kvName $CAMRootKeyvault.Name

        # Get the template URI
        $secret = Get-AzureKeyVaultSecret `
            -VaultName $kvName `
            -Name "artifactsLocation" `
            -ErrorAction stop
        $artifactsLocation = $secret.SecretValueText
        $CSDeploymentTemplateURI = $artifactsLocation + "/connection-service/azuredeploy.json"

        $generatedDeploymentParameters = @"
        {
            "`$schema": "http://schema.management.azure.com/schemas/2015-01-01/deploymentParameters.json#",
            "contentVersion": "1.0.0.0",
            "parameters": {
                "CSUniqueSuffix": {
                    "reference": {
                        "keyVault": {
                            "id": "$kvID"
                        },
                        "secretName": "connectionServiceNumber"
                    }
                },
                "domainAdminUsername": {
                    "reference": {
                        "keyVault": {
                            "id": "$kvID"
                        },
                        "secretName": "domainAdminUsername"
                    }
                },
                "domainAdminPassword": {
                    "reference": {
                        "keyVault": {
                            "id": "$kvID"
                        },
                        "secretName": "domainJoinPassword"
                    }
                },
                "domainName": {
                    "reference": {
                        "keyVault": {
                            "id": "$kvID"
                        },
                        "secretName": "domainName"
                    }
                },
                "LocalAdminUsername": {
                    "reference": {
                        "keyVault": {
                            "id": "$kvID"
                        },
                        "secretName": "connectionServiceLocalAdminUsername"
                    }
                },
                "LocalAdminPassword": {
                    "reference": {
                        "keyVault": {
                            "id": "$kvID"
                        },
                        "secretName": "connectionServiceLocalAdminPassword"
                    }
                },
                "CSsubnetId": {
                    "reference": {
                        "keyVault": {
                            "id": "$kvID"
                        },
                        "secretName": "connectionServiceSubnet"
                    }
                },
                "GWsubnetId": {
                    "reference": {
                        "keyVault": {
                            "id": "$kvID"
                        },
                        "secretName": "gatewaySubnet"
                    }
                },
                "CAMDeploymentBlobSource": {
                    "reference": {
                        "keyVault": {
                            "id": "$kvID"
                        },
                        "secretName": "CAMDeploymentBlobSource"
                    }
                },
                "certData": {
                    "reference": {
                        "keyVault": {
                            "id": "$kvID"
                        },
                        "secretName": "CAMCSCertificate"
                    }
                },
                "certPassword": {
                    "reference": {
                        "keyVault": {
                            "id": "$kvID"
                        },
                        "secretName": "CAMCSCertificatePassword"
                    }
                },
                "remoteWorkstationDomainGroup": {
                    "reference": {
                        "keyVault": {
                            "id": "$kvID"
                        },
                        "secretName": "remoteWorkstationDomainGroup"
                    }
                },
                "CAMDeploymentInfo": {
                    "reference": {
                        "keyVault": {
                            "id": "$kvID"
                        },
                        "secretName": "CAMDeploymentInfo"
                    }
                },
                "_baseArtifactsLocation": {
                    "reference": {
                        "keyVault": {
                            "id": "$kvID"
                        },
                        "secretName": "artifactsLocation"
                    }
                }
            }
        }
"@

        $outputParametersFileName = "csdeploymentparameters.json"
        $outputParametersFilePath = Join-Path $tempDir $outputParametersFileName
        Set-Content $outputParametersFilePath  $generatedDeploymentParameters

        Write-Host "`nDeploying Cloud Access Manager Connection Service. This process can take up to 60 minutes."
        Write-Host "Please feel free to watch here for early errors for a few minutes and then go do something else. Or go for coffee!"
        Write-Host "If this script is running in Azure Cloud Shell then you may let the shell timeout and the deployment will continue."
        Write-Host "Please watch the resource group $csRGName in the Azure Portal for current status."

        if ($testDeployment) {
            # just do a test if $true
            Test-AzureRmResourceGroupDeployment `
                -ResourceGroupName $csRGName `
                -TemplateFile $CSDeploymentTemplateURI `
                -TemplateParameterFile $outputParametersFilePath `
                -Verbose
        }
        else {
            for($idx = 3;$idx -gt 0;$idx--)
            {
                try {
                    New-AzureRmResourceGroupDeployment `
                        -DeploymentName "CS" `
                        -ResourceGroupName $csRGName `
                        -TemplateFile $CSDeploymentTemplateURI `
                        -TemplateParameterFile $outputParametersFilePath
                    # success!
                    break
                }
                catch {
                    # Seems there can be a race condition on the role assignment of the service principal with
                    # the resource group before getting here - setting a retry loop
                    if ($_.Exception.Message -like "*does not have authorization*")
                    {
                        Write-host "Authorization error. Retrying. Remaining: $idx"
                        Start-sleep -Seconds 10
                    }
                    else {
                        throw $_
                    }
                }
            }
        }
    }
    catch {
        throw
    }
    finally {
        if ($adminAzureContext) {
            Set-AzureRMContext -Context $adminAzureContext | Out-Null
        }
    }
}

# Creates a CAM Deployment Root including keyvault, user data storage account
# and populates parameters.
# Returns key vault info.
function New-CAMDeploymentRoot()
{
    param(
        $RGName,
        $rwRGName,
        $spInfo,
        $azureContext,
        $CAMConfig,
        $tempDir,
        $certificateFile,
        $certificateFilePassword,
        $camSaasUri,
        $verifyCAMSaaSCertificate,
        $subscriptionID
    )

    $rg = Get-AzureRmResourceGroup -ResourceGroupName $RGName
    $client = $spInfo.spCreds.UserName
    $key = $spInfo.spCreds.GetNetworkCredential().Password
    $tenant = $spInfo.tenantId
    $registrationCode = $CAMConfig.parameters.cloudAccessRegistrationCode.value
    $artifactsLocation = $CAMConfig.parameters.artifactsLocation.clearValue
    $CAMDeploymentBlobSource = $CAMConfig.parameters.CAMDeploymentBlobSource.clearValue
    
    $kvInfo = New-CAM-KeyVault `
        -RGName $RGName `
        -spName $spInfo.spCreds.UserName `
        -adminAzureContext $azureContext

    Generate-Certificate-And-Passwords `
        -kvName $kvInfo.VaultName `
        -CAMConfig $CAMConfig `
        -tempDir $tempDir `
        -certificateFile $certificateFile `
        -certificateFilePassword $certificateFilePassword | Out-Null

    $userDataStorageAccount = New-UserStorageAccount `
        -RGName $RGName `
        -Location $rg.Location

    Populate-UserBlob `
        -CAMConfig $CAMConfig `
        -artifactsLocation $artifactsLocation `
        -userDataStorageAccount	$userDataStorageAccount `
        -CAMDeploymentBlobSource $CAMDeploymentBlobSource `
        -RGName $RGName `
        -kvInfo $kvInfo `
        -tempDir $tempDir | Out-Null

    Write-Host "Registering Cloud Access Manager Deployment to Cloud Access Manager Service"
    $deploymentId = Register-CAM `
        -SubscriptionId $subscriptionID `
        -client $client `
        -key $key `
        -tenant $tenant `
        -RGName $rwRGName `
        -registrationCode $registrationCode `
        -camSaasBaseUri $camSaasUri `
        -verifyCAMSaaSCertificate $verifyCAMSaaSCertificate

    Generate-CamDeploymentInfoParameters `
        -spInfo $spInfo `
        -camSaasUri $camSaasUri `
        -deploymentId $deploymentId `
        -subscriptionID $subscriptionID `
        -RGName $rwRGName `
        -kvName $kvInfo.VaultName | Out-Null

    Add-SecretsToKeyVault `
        -kvName $kvInfo.VaultName `
        -CAMConfig $CAMConfig | Out-Null

    return $kvInfo
}

# Deploy a full CAM deployment with root networking and DC, a connection service
# and a convenience 'first' Windows standard agent machine 
function Deploy-CAM() {
    param(
        [parameter(Mandatory = $false)] 
        [bool]
        $verifyCAMSaaSCertificate = $true,

        [parameter(Mandatory = $true)] 
        $CAMDeploymentTemplateURI,

        [parameter(Mandatory = $true)] 
        [System.Management.Automation.PSCredential]
        $domainAdminCredential,
		
        [parameter(Mandatory = $true)] 
        $domainName,

        [parameter(Mandatory = $true)] 
        [SecureString]
        $registrationCode,

        [parameter(Mandatory = $true)] 
        $camSaasUri,

        [parameter(Mandatory = $true)] 
        $CAMDeploymentBlobSource,

        [parameter(Mandatory = $true)] 
        $outputParametersFileName,
		
        [parameter(Mandatory = $true)] 
        $subscriptionId,
		
        [parameter(Mandatory = $true)]
        $RGName,
		
        [parameter(Mandatory = $true)]
        $csRGName,
		
        [parameter(Mandatory = $true)]
        $rwRGName,
		
        [parameter(Mandatory = $false)]
        [System.Management.Automation.PSCredential]
        $spCredential,

        [parameter(Mandatory = $false)] # required if $spCredential is provided
        [string]
        $tenantId,

        [parameter(Mandatory = $false)]
        [String]
        $certificateFile = $null,
	
        [parameter(Mandatory = $false)]
        [SecureString]
        $certificateFilePassword = $null,

		[parameter(Mandatory=$false)]
		[ValidateSet("stable","beta","dev")] 
		[String]
		$AgentChannel = "stable",

        [parameter(Mandatory = $false)]
        [bool]
        $testDeployment = $false,

        [parameter(Mandatory = $false)]
        [bool]
        $deployOverDC = $false,

        [parameter(Mandatory = $true)]
        $vnetConfig

    )

    # Artifacts location 'folder' is where the template is stored
    $artifactsLocation = $CAMDeploymentTemplateURI.Substring(0, $CAMDeploymentTemplateURI.lastIndexOf('/'))

    $domainAdminUsername = $domainAdminCredential.UserName

    # Setup CAMConfig as a hash table of ARM parameters for Azure (KeyVault)
    # Most parameters are secrets so the KeyVault can be a single configuration source
    # the parameter name is the KeyVault secret name
    # and internal parameters for this script which are not pushed to the key vault
    $CAMConfig = @{} 
    $CAMConfig.parameters = @{}
    $CAMConfig.parameters.domainAdminUsername = @{
        value      = (ConvertTo-SecureString $domainAdminUsername -AsPlainText -Force)
        clearValue = $domainAdminUsername
    }
    $CAMConfig.parameters.domainName = @{
        value      = (ConvertTo-SecureString $domainName -AsPlainText -Force)
        clearValue = $domainName
    }
    $CAMConfig.parameters.CAMDeploymentBlobSource = @{
        value      = (ConvertTo-SecureString $CAMDeploymentBlobSource -AsPlainText -Force)
        clearValue = $CAMDeploymentBlobSource
    }
    $CAMConfig.parameters.artifactsLocation = @{
        value      = (ConvertTo-SecureString $artifactsLocation -AsPlainText -Force)
        clearValue = $artifactsLocation
    }

    $CAMConfig.parameters.cloudAccessRegistrationCode = @{value = $registrationCode}

    $CAMConfig.parameters.domainJoinPassword = @{value = $domainAdminCredential.Password}

    # Set in Generate-Certificate-And-Passwords
    $CAMConfig.parameters.CAMCSCertificate = @{}
    $CAMConfig.parameters.CAMCSCertificatePassword = @{}
    $CAMConfig.parameters.remoteWorkstationLocalAdminPassword = @{}
    $CAMConfig.parameters.remoteWorkstationLocalAdminUsername = @{
        value      = (ConvertTo-SecureString "localadmin" -AsPlainText -Force)
        clearValue = "localadmin"
    }
    $CAMConfig.parameters.connectionServiceLocalAdminPassword = @{}
    $CAMConfig.parameters.connectionServiceLocalAdminUsername = @{
        value      = (ConvertTo-SecureString "localadmin" -AsPlainText -Force)
        clearValue = "localadmin"
    }

    $CAMConfig.parameters.remoteWorkstationDomainGroup = @{
        value      = (ConvertTo-SecureString "Remote Workstations" -AsPlainText -Force)
        clearValue = "Remote Workstations"
    }

    # Set in Populate-UserBlob
    $CAMConfig.parameters.userStorageAccountSaasToken = @{}
    $CAMConfig.parameters.userStorageAccountUri = @{}
    $CAMConfig.parameters.userStorageName = @{}
    $CAMConfig.parameters.userStorageAccountKey = @{}

    # Populated in Generate-CamDeploymentInfoParameters
    $CAMConfig.parameters.AzureSPClientID = @{}
    $CAMConfig.parameters.AzureSPKey = @{}
    $CAMConfig.parameters.AzureSPTenantID = @{}
    $CAMConfig.parameters.CAMServiceURI = @{}
    $CAMConfig.parameters.CAMDeploymentID = @{}
    $CAMConfig.parameters.AzureSubscriptionID = @{}
    $CAMConfig.parameters.AzureResourceGroupName = @{}
    $CAMConfig.parameters.AzureKeyVaultName = @{}
	
    $CAMConfig.internal = @{}
    $CAMConfig.internal.vnetID = $vnetConfig.vnetID
    $CAMConfig.internal.vnetName = $CAMConfig.internal.vnetID.split("/")[-1]
    $CAMConfig.internal.rootSubnetName = "subnet-CAMRoot"
    $CAMConfig.internal.RWSubnetName = $vnetConfig.RWSubnetName
    $CAMConfig.internal.CSSubnetName = $vnetConfig.CSSubnetName
    $CAMConfig.internal.GWSubnetName = $vnetConfig.GWSubnetName

    $CAMConfig.internal.RWSubnetID = $CAMConfig.internal.vnetID + "/subnets/$($CAMConfig.internal.RWSubnetName)"
    $CAMConfig.internal.CSSubnetID = $CAMConfig.internal.vnetID + "/subnets/$($CAMConfig.internal.CSSubnetName)"
    $CAMConfig.internal.GWSubnetID = $CAMConfig.internal.vnetID + "/subnets/$($CAMConfig.internal.GWSubnetName)"

    $CAMConfig.parameters.remoteWorkstationSubnet = @{
        value      = (ConvertTo-SecureString $CAMConfig.internal.RWSubnetID -AsPlainText -Force)
        clearValue = $CAMConfig.internal.RWSubnetID
    }

    $CAMConfig.parameters.connectionServiceSubnet = @{
        value      = (ConvertTo-SecureString $CAMConfig.internal.CSSubnetID -AsPlainText -Force)
        clearValue = $CAMConfig.internal.CSSubnetID
    }

    $CAMConfig.parameters.gatewaySubnet = @{
        value      = (ConvertTo-SecureString $CAMConfig.internal.GWSubnetID -AsPlainText -Force)
        clearValue = $CAMConfig.internal.GWSubnetID
    }

	$CAMConfig.internal.agentChannel = $AgentChannel

    $CAMConfig.internal.standardVMSize = "Standard_D2_v2"
    $CAMConfig.internal.graphicsVMSize = "Standard_NV6"
    $CAMConfig.internal.agentARM = "server2016-standard-agent.json"
    $CAMConfig.internal.gaAgentARM = "server2016-graphics-agent.json"
    $CAMConfig.internal.linuxAgentARM = "rhel-standard-agent.json"

    # make temporary directory for intermediate files
    $folderName = -join ((97..122) | Get-Random -Count 18 | ForEach-Object {[char]$_})
    $tempDir = Join-Path $env:TEMP $folderName
    Write-Host "Using temporary directory $tempDir for intermediate files"
    if (-not (Test-Path $tempDir)) {
        New-Item $tempDir -type directory | Out-Null
    }

    # if the current context tenantId does not match the desired tenantId then we can't make service principal's
    $currentContext = Get-AzureRmContext
    $currentContextTenant = $currentContext.Tenant.Id 
    $tenantIDsMatch = ($currentContextTenant -eq $tenantId)

    if (-not $tenantIDsMatch) {
        Write-Host "The Current Azure context is for a different tenant ($currentContextTenant) that"
        Write-Host "does not match the tenant of the deploment ($tenantId)."
        Write-Host "This can happen in Azure Cloud Powershell when an account has access to multiple tenants."
        if (-not $spCredential)	{
            Write-Host "Please make a service principal through the Azure Portal or other means and provide here."
        }
        else {
            Write-Host "Thank-you for providing service principal credentials."
        }
        Write-Host "Note - the service principal must already have Contributor rights to the subscription or target"
        Write-Host "resource groups because role assignment is not possible in this case."
    }

    $spInfo = $null
    if (-not $spCredential)	{
        # if there's no service principal provided then we either need to make one or ask for one


        if ($tenantIDsMatch) {
            Write-Host "The Cloud Access Manager deployment script was not passed service principal credentials. It will attempt to create a service principal."
            $requestSPGeneration = Read-Host `
                "Please hit enter to continue or 'no' to manually enter service principal credentials from a pre-made service principal"
        }

        if ((-not $tenantIDsMatch) -or ($requestSPGeneration -like "*n*")) {
            # manually get credential
            $spCredential = Get-Credential -Message "Please enter service principal credential"

            $spInfo = @{}
            $spinfo.spCreds = $spCredential
            $spInfo.tenantId = $tenantId
        }
        else {
            # generate service principal
            $spInfo = New-CAMAppSP `
                -RGName $RGName
        }
    }
    else {
        # service principal credential provided in parameter list
        if ($tenantId -eq $null) {throw "Service principal provided but no tenantId"}
        $spInfo = @{}
        $spinfo.spCreds = $spCredential
        $spInfo.tenantId = $tenantId
    }

    $client = $spInfo.spCreds.UserName
    $tenant = $spInfo.tenantId

    Write-Host "Using service principal $client in tenant $tenant and subscription $subscriptionId"

    if($tenantIDsMatch) {
        # Service principal info exists but needs to get rights to the required resource groups
        Write-Host "Adding role assignments for the service principal account."
        
        # Retry required since it can take a few seconds for app registration to percolate through Azure.
        # (Online recommendation was sleep 15 seconds - this is both faster and more conservative)
        $rollAssignmentRetry = 120
        while ($rollAssignmentRetry -ne 0) {
            $rollAssignmentRetry--

            try {
                # Only assign contributor access if needed
                $rgNames = @($RGName, $csRGName, $rwRGName)
                ForEach ($rgn in $rgNames) {
                    $rg = Get-AzureRmResourceGroup -Name $rgn

                    # Get-AzureRmRoleAssignment responds much more rationally if given a scope with an ID
                    # than a resource group name.
                    $spRoles = Get-AzureRmRoleAssignment -ServicePrincipalName $client -Scope $rg.ResourceId

                    # filter on an exact resource group ID match as Get-AzureRmRoleAssignment seems to do a more loose pattern match
                    $spRoles = $spRoles | Where-Object `
                        {($_.Scope -eq $rg.ResourceId) -or ($_.Scope -eq "/subscriptions/$subscriptionID")}
                    
                    # spRoles could be no object, a single object or an array. foreach works with all.
                    $hasAccess = $false
                    foreach($role in $spRoles) {
                        $roleName = $role.RoleDefinitionName
                        if (($roleName -eq "Contributor") -or ($roleName -eq "Owner")) {
                            Write-Host "$client already has $roleName for $rgn."
                            $hasAccess = $true
                            break
                        }
                    }

                    if(-not $hasAccess) {
                        Write-Host "Giving $client Contributor access to $rgn."
                        New-AzureRmRoleAssignment `
                            -RoleDefinitionName Contributor `
                            -ResourceGroupName $rgn `
                            -ServicePrincipalName $client `
                            -ErrorAction Stop | Out-Null
                    }
                }
            
                # Add Scope to vNet if vNet already exists and scope does not already exist
                $vnetRG = $CAMConfig.internal.vnetID.Split("/")[4]
                if( Find-AzureRmResource -ResourceNameEquals $CAMConfig.internal.vnetName -ResourceType "Microsoft.Network/virtualNetworks" -ResourceGroupNameEquals $vnetRG )
                {
                    # Get-AzureRmRoleAssignment responds much more rationally if given a scope with an ID
                    # than a resource group name.
                    $spRoles = Get-AzureRmRoleAssignment -ServicePrincipalName $client -Scope $CAMConfig.internal.vnetID

                    # filter on an exact resource group ID match as Get-AzureRmRoleAssignment seems to do a more loose pattern match
                    $spRoles = $spRoles | Where-Object `
                        {($_.Scope -eq $csRG.ResourceId) -or ($_.Scope -eq "/subscriptions/$subscriptionId")}
                    
                    # spRoles could be no object, a single object or an array. foreach works with all.
                    $hasAccess = $false
                    foreach($role in $spRoles) {
                        $roleName = $role.RoleDefinitionName
                        if (($roleName -eq "Contributor") -or ($roleName -eq "Owner")) {
                            Write-Host "$client already has $roleName for $($CAMConfig.internal.vnetName)."
                            $hasAccess = $true
                            break
                        }
                    }

                    if(-not $hasAccess) {
                        $prompt = Read-Host "The Service Principal credentials need to be given Contributor access to the vNet $($CAMConfig.internal.vnetName). Press enter to accept and continue or 'no' to cancel deployment"
                        if ( -not $prompt )
                        {
                            Write-Host "Giving $client Contributor access to $($CAMConfig.internal.vnetName)"
                            New-AzureRmRoleAssignment `
                                -RoleDefinitionName Contributor `
                                -Scope $CAMConfig.internal.vnetID `
                                -ServicePrincipalName $client `
                                -ErrorAction Stop | Out-Null
                        } else {
                            Write-Host "Cancelling Deployment"
                            exit
                        }
                    }
                }
                break # while loop
            } catch {
                #TODO: we should only be catching the 'Service principal or app not found' error
                Write-Host "Waiting for service principal. Remaining: $rollAssignmentRetry"
                Start-sleep -Seconds 1
                if ($rollAssignmentRetry -eq 0) {
                    #re-throw whatever the original exception was
                    $exceptionContext = Get-AzureRmContext
                    $exceptionSubscriptionId = $exceptionContext.Subscription.Id
                    Write-Error "Failure to create Contributor role for $client. Subscription: $exceptionSubscriptionId. Please check your subscription permissions."
                    throw
                }
            }
        }
    }

    # Login with service principal since some Powershell contexts (with token auth - like Azure Cloud PowerShell or Visual Studio)
    # can't do operations on keyvaults
    
    # cache the current context and sign in as service principal
    $azureContext = Get-AzureRMContext
    $retryCount = 60
    for ($idx = ($retryCount - 1); $idx -ge 0; $idx--) {
        try {
            Add-AzureRmAccount `
                -Credential $spInfo.spCreds `
                -ServicePrincipal `
                -TenantId $spInfo.tenantId `
                -ErrorAction Stop | Out-Null
            break
        }
        catch {
            if ($azureContext) {
                Write-Host "Reverting to initial Azure context for $($azureContext.Account.Id)"
                Set-AzureRMContext -Context $azureContext | Out-Null
            }
            # if it's the unknown user (so potentially a timing issue where the account hasn't percolated
            # through the system yet) retry. Otherwise abort and re-throw
            $caughtError = $_
            if (     ($caughtError.Exception -is [Microsoft.IdentityModel.Clients.ActiveDirectory.AdalException]) `
                -and ($caughtError.Exception.ServiceErrorCodes[0] -eq 70001) `
                -and ($idx -gt 0))
            {
                Write-Host "Could not find application ID for tenant. Retries remaining: $idx"
                continue
            }
            else {
                throw $caughtError
            }
        }
    }

    
    $kvInfo = New-CAMDeploymentRoot `
        -RGName $RGName `
        -rwRGName $rwRGName `
        -spInfo $spInfo `
        -azureContext $azureContext `
        -CAMConfig $CAMConfig `
        -tempDir $tempDir `
        -certificateFile $certificateFile `
        -certificateFilePassword $certificateFilePassword `
        -camSaasUri $camSaasUri `
        -verifyCAMSaaSCertificate $verifyCAMSaaSCertificate `
        -subscriptionID $subscriptionID


    try {
        # Populate/re-populate CAMDeploymentInfo before deploying any connection service
        New-CAMDeploymentInfo `
            -kvName $kvInfo.VaultName

        if( $deployOverDC)
        {
            # Need to change to admin context for this to work
            Write-Host "Reverting to initial Azure context for $($azureContext.Account.Id)"
            Set-AzureRMContext -Context $azureContext | Out-Null

            # Should only be one KeyVault at this step (verified in an earlier step in main script)
            $CAMRootKeyvault = Get-AzureRmResource `
                -ResourceGroupName $rgName `
                -ResourceType "Microsoft.KeyVault/vaults" `
                | Where-object {$_.Name -like "CAM-*"}

            New-ConnectionServiceDeployment `
                -RGName $rgName `
                -subscriptionId $subscriptionID `
                -keyVault $CAMRootKeyvault `
                -testDeployment $testDeployment `
                -tempDir $tempDir
        }
        else
        {
            # keyvault ID of the form: /subscriptions/$subscriptionID/resourceGroups/$azureRGName/providers/Microsoft.KeyVault/vaults/$kvName
            $kvId = $kvInfo.ResourceId

            $generatedDeploymentParameters = @"
{
	"`$schema": "http://schema.management.azure.com/schemas/2015-01-01/deploymentParameters.json#",
	"contentVersion": "1.0.0.0",
	"parameters": {
		"domainAdminUsername": {
			"reference": {
				"keyVault": {
					"id": "$kvId"
				},
				"secretName": "domainAdminUsername"
			}
		},
		"domainName": {
			"reference": {
				"keyVault": {
					"id": "$kvId"
				},
				"secretName": "domainName"
			}
		},
		"remoteWorkstationDomainGroup": {
			"reference": {
				"keyVault": {
					"id": "$kvID"
				},
				"secretName": "remoteWorkstationDomainGroup"
			}
        },
        "connectionServiceResourceGroup": {
            "value": "$csRGName"
        },
        "remoteWorkstationResourceGroup": {
            "value": "$rwRGName"
        },
        "vnetName": {
            "value": "$($CAMConfig.internal.vnetName)"
        },
        "rootSubnetName": {
            "value": "$($CAMConfig.internal.rootSubnetName)"
        },
        "remoteWorkstationSubnetName": {
            "value": "$($CAMConfig.internal.RWSubnetName)"
        },
        "connectionServiceSubnetName": {
            "value": "$($CAMConfig.internal.CSSubnetName)"
        },
        "gatewaySubnetName": {
            "value": "$($CAMConfig.internal.GWSubnetName)"
        },
		"CAMDeploymentBlobSource": {
			"reference": {
				"keyVault": {
					"id": "$kvId"
				},
				"secretName": "CAMDeploymentBlobSource"
			}
		},
		"_artifactsLocation": {
			"reference": {
				"keyVault": {
					"id": "$kvId"
				},
				"secretName": "artifactsLocation"
			}
		},
		"LocalAdminUsername": {
			"reference": {
				"keyVault": {
					"id": "$kvId"
				},
				"secretName": "connectionServiceLocalAdminUsername"
			}
		},
		"LocalAdminPassword": {
			"reference": {
				"keyVault": {
					"id": "$kvId"
				},
				"secretName": "connectionServiceLocalAdminPassword"
			}
		},
		"rwsLocalAdminUsername": {
			"reference": {
				"keyVault": {
					"id": "$kvId"
				},
				"secretName": "remoteWorkstationLocalAdminUsername"
			}
		},
		"rwsLocalAdminPassword": {
			"reference": {
				"keyVault": {
					"id": "$kvId"
				},
				"secretName": "remoteWorkstationLocalAdminPassword"
			}
		},
		"DomainAdminPassword": {
			"reference": {
				"keyVault": {
					"id": "$kvId"
				},
				"secretName": "domainJoinPassword"
			}
		},
		"certData": {
			"reference": {
				"keyVault": {
					"id": "$kvId"
				},
				"secretName": "CAMCSCertificate"
			}		
		},
		"certPassword": {
			"reference": {
				"keyVault": {
					"id": "$kvId"
				},
				"secretName": "CAMCSCertificatePassword"
			}
		},
		"CAMDeploymentInfo": {
			"reference": {
				"keyVault": {
					"id": "$kvId"
				},
				"secretName": "CAMDeploymentInfo"
			}
		},
		"registrationCode": {
			"reference": {
				"keyVault": {
				"id": "$kvId"
				},
				"secretName": "cloudAccessRegistrationCode"
			}
		}
	}
}
"@

            $outputParametersFilePath = Join-Path $tempDir $outputParametersFileName
            Set-Content $outputParametersFilePath  $generatedDeploymentParameters

            Write-Host "`nDeploying Cloud Access Manager Connection Service. This process can take up to 90 minutes."
            Write-Host "Please feel free to watch here for early errors for a few minutes and then go do something else. Or go for coffee!"
            Write-Host "If this script is running in Azure Cloud Shell then you may let the shell timeout and the deployment will continue."
            Write-Host "Please watch the resource group $RGName in the Azure Portal for current status."

            if ($testDeployment) {
                # just do a test if $true
                Test-AzureRmResourceGroupDeployment `
                    -ResourceGroupName $RGName `
                    -TemplateFile $CAMDeploymentTemplateURI `
                    -TemplateParameterFile $outputParametersFilePath `
                    -Verbose
            }
            else {
                New-AzureRmResourceGroupDeployment `
                    -DeploymentName "CAM" `
                    -ResourceGroupName $RGName `
                    -TemplateFile $CAMDeploymentTemplateURI `
                    -TemplateParameterFile $outputParametersFilePath 
            }
        }
    }
    catch {
        throw
    }
    finally {
        if ($azureContext) {
            Write-Host "Reverting to initial Azure context for $($azureContext.Account.Id)"
            Set-AzureRMContext -Context $azureContext | Out-Null
        }
    }
}

##############################################
############# Script starts here #############
##############################################

# Get the correct modules and assemblies
Add-Type -AssemblyName System.Web


$rmContext = Get-AzureRmContext
$subscriptions = Get-AzureRmSubscription -WarningAction Ignore
$subscriptionsToDisplay = $subscriptions | Where-Object { $_.State -eq 'Enabled' }

$chosenSubscriptionIndex = $null
if ($subscriptionsToDisplay.Length -lt 1) {
    Write-Host ("Account " + $rmContext.Account.Id + " has access to no enabled subscriptions. Exiting.")
    exit
}

# Match up subscriptions with the current context and let the user choose 
$subscriptionIndex = 0
$currentSubscriptionIndex = $null
ForEach ($s in $subscriptionsToDisplay) {
    if (-not (Get-Member -inputobject $s -name "Current")) {
        Add-Member -InputObject $s -Name "Current" -Value "" -MemberType NoteProperty
    }
    if (-not (Get-Member -inputobject $s -name "Number")) {
        Add-Member -InputObject $s -Name "Number" -Value "" -MemberType NoteProperty
    }

    if (($s.SubscriptionId -eq $rmContext.Subscription.Id) -and ($s.TenantId -eq $rmContext.Tenant.Id)) {
        $s.Current = "*"
        $currentSubscriptionIndex = $subscriptionIndex
    }
    else {
        $s.Current = ""
    }

    $s.Number = ($subscriptionIndex++) + 1

}

if ($subscriptionsToDisplay.Length -eq 1) {
    Write-Host ("Account " + $rmContext.Account.Id + " has access to a single enabled subscription.")
    $chosenSubscriptionNumber = 0
}
else {
    # Let user choose since it's sometimes not obvious...
    $subscriptionsToDisplay | Select-Object -Property Current, Number, Name, SubscriptionId, TenantId | Format-Table

    $currentSubscriptionNumber = $currentSubscriptionIndex + 1

    $chosenSubscriptionNumber = 0 #invalid
    while ( -not (( $chosenSubscriptionNumber -ge 1) -and ( $chosenSubscriptionNumber -le $subscriptionsToDisplay.Length))) {
        $chosenSubscriptionNumber = 
        if (($chosenSubscriptionNumber = Read-Host "Please enter the Number of the subscription you would like to use or press enter to accept the current one [$currentSubscriptionNumber]") -eq '') `
        {$currentSubscriptionNumber} else {$chosenSubscriptionNumber}
    }
    Write-Host "Chosen Subscription:"
}

$chosenSubscriptionIndex = $chosenSubscriptionNumber - 1

Write-Host ($subscriptionsToDisplay[$chosenSubscriptionIndex] | Select-Object -Property Current, Number, Name, SubscriptionId, TenantId | Format-Table | Out-String)
$rmContext = Set-AzureRmContext -SubscriptionId $subscriptionsToDisplay[$chosenSubscriptionIndex].SubscriptionId -TenantId $subscriptionsToDisplay[$chosenSubscriptionIndex].TenantId

# The Context doesn't always seem to take the tenant depending on who is logged in - so making a copy from the selected subscription
$selectedTenantId = $subscriptionsToDisplay[$chosenSubscriptionIndex].TenantId
$selectedSubcriptionId = $subscriptionsToDisplay[$chosenSubscriptionIndex].SubscriptionId

# Now we have the subscription set. Time to find the CAM root RG.
$resouceGroups = Get-AzureRmResourceGroup

# if a user has provided ResourceGroupName as parameter:
# - Check if user group exists. If it does deploy there.
# - If it doesn't, create it in which case location parameter must be provided 
if ($ResourceGroupName) {
    Write-Host "RGNAME PROVIDED: $ResourceGroupName"
    if (-not (Get-AzureRMResourceGroup -name $ResourceGroupName -ErrorAction SilentlyContinue)) {
        Write-Host "Resource group $ResourceGroupName does not exist! Creating in location: $location"
        New-AzureRmResourceGroup -Name $ResourceGroupName -Location $location
    } 
    $rgMatch = Get-AzureRmResourceGroup -Name $ResourceGroupName
}
else {
    $rgIndex = 0
    ForEach ($r in $resouceGroups) {
        if (-not (Get-Member -inputobject $r -name "Number")) {
            Add-Member -InputObject $r -Name "Number" -Value "" -MemberType NoteProperty
        }

        $r.Number = ($rgIndex++) + 1
    }

    Write-Host "`nAvailable Resource Groups"
    Write-Host ($resouceGroups | Select-Object -Property Number, ResourceGroupName, Location | Format-Table | Out-String)

    $selectedRGName = $false
    $rgIsInt = $false
    $rgMatch = $null
    while (-not $selectedRGName) {
        Write-Host ("`nPlease select the resource group of the Cloud Access Mananger deployment root by number`n" +
            "or type in a new resource group name for a new Cloud Access Mananger deployment.")
        $rgIdentifier = Read-Host "Resource group"

        $rgIsInt = [int]::TryParse($rgIdentifier, [ref]$rgIndex) # rgIndex will be 0 on parse failure

        if ($rgIsInt) {
            # entered an integer - we are not supporting integer names here for new resource groups
            $rgArrayLength = $resouceGroups.Length
            if ( -not (( $rgIndex -ge 1) -and ( $rgIndex -le $rgArrayLength))) {
                #invalid range 
                Write-Host "Please enter a range between 1 and $rgArrayLength or the name of a new resource group."
            }
            else {
                $rgMatch = $resouceGroups[$rgIndex - 1]
                $selectedRGName = $true
            }
            continue
        }
        else {
            # entered a name. Let's see if it matches any resource groups first
            $rgMatch = $resouceGroups | Where-Object {$_.ResourceGroupName -eq $rgIdentifier}
            if ($rgMatch) {
                Write-Host ("Resource group `"$($rgMatch.ResourceGroupName)`" already exists. The current one will be used.")
                $selectedRGName = $true
            }
            else {
                # make a new resource group and on failure go back to RG selection.
                $inputRgName = $rgIdentifier
                $newRgResult = $null

                Write-Host("Available Azure Locations")
                Write-Host (Get-AzureRMLocation | Select-Object -Property Location, DisplayName | Format-Table | Out-String )

                $newRGLocation = Read-Host "`nPlease enter resource group location"

                Write-Host "Creating Cloud Access Manager root resource group $inputRgName"
                $newRgResult = New-AzureRmResourceGroup -Name $inputRgName -Location $newRGLocation
                if ($newRgResult) {
                    # Success!
                    $selectedRGName = $true
                    $rgMatch = Get-AzureRmResourceGroup -Name $inputRgName
                }
            }
        }
    }
}

# At this point we have a subscription and a root resource group - check if there is already a deployment in it
$CAMRootKeyvault = Get-AzureRmResource `
    -ResourceGroupName $rgMatch.ResourceGroupName `
    -ResourceType "Microsoft.KeyVault/vaults" `
    | Where-object {$_.Name -like "CAM-*"}

if ($CAMRootKeyvault) {
    if ($CAMRootKeyvault -is [Array]) {
        Write-Host "More than one CAM Key Vault found in this resource group."
        Write-Host "Please move or remove all but one."
        return   # early return!
    }
    Write-Host "The resource group $($rgMatch.ResourceGroupName) has a CAM deployment already."
    Write-Host "Using key vault $($CAMRootKeyvault.Name)"

    $requestNewCS = Read-Host `
        "Please hit enter to create a new connection service for this Cloud Access Manager deployment or 'no' to cancel"

    if ($requestNewCS -like "*n*") {
        Write-Host "Not deploying a new connection service. Exiting."
        exit
    }

    Write-Host "Deploying a new CAM Connection Service with updated CAMDeploymentInfo"

    New-ConnectionServiceDeployment `
        -RGName $rgMatch.ResourceGroupName `
        -subscriptionId $selectedSubcriptionId `
        -tenantId $selectedTenantId `
        -spCredential $spCredential `
        -keyVault $CAMRootKeyvault `
        -testDeployment $testDeployment `
        -tempDir $tempDir

}
else {
    # New deployment - either complete or a root + Remote Workstation deployment
    # Now let's create the other required resource groups

    $csRGName = $rgMatch.ResourceGroupName + "-CS1"
    $rwRGName = $rgMatch.ResourceGroupName + "-RW"

    $csrg = Get-AzureRmResourceGroup -ResourceGroupName $csRGName -ErrorAction SilentlyContinue
    if($csrg)
    {
        # assume it's there for a reason? Alternately we could fail but...
        Write-Host "Connection service resource group $csRGName exists. Using it."
    }
    else {
        Write-Host "Creating connection service resource group $csRGName"
        $csrg = New-AzureRmResourceGroup -Name $csRGName -Location $rgMatch.Location -ErrorAction Stop
    }

    $rwrg = Get-AzureRmResourceGroup -ResourceGroupName $rwRGName -ErrorAction SilentlyContinue
    if($rwrg)
    {
        # assume it's there for a reason? Alternately we could fail but...
        Write-Host "Remote workstation resource group $rwRGName exists. Using it."
    }
    else {
        Write-Host "Creating remote workstation resource group $rwRGName"
        $rwrg = New-AzureRmResourceGroup -Name $rwRGName -Location $rgMatch.Location -ErrorAction Stop
    }


    # allow interactive input of a bunch of parameters. spCredential is handled in the SP functions elsewhere in this file

    # Check if deploying Root only (ie, DC and vnet already exist)
    if( -not $deployOverDC ) {
        Write-Host "Do you want to create a new domain controller and VNet?"
        $deployOverDC = (Read-Host "Please hit enter to continue with deploying a new domain and VNet or 'no' to connect to an existing domain") -like "*n*"
    }

    $vnetConfig = @{}
    $vnetConfig.vnetID = $vnetID
    $vnetConfig.CSsubnetName = $CloudServiceSubnetName
    $vnetConfig.GWsubnetName = $GatewaySubnetName
    $vnetConfig.RWsubnetName = $RemoteWorkstationSubnetName
    if( $deployOverDC ) {
        # Don't create new DC and vnets
        # prompt for vnet name, gateway subnet name, remote workstation subnet name, connection service subnet name
        do {
            if ( -not $vnetConfig.vnetID ) {
                Write-Host "Please provide the VNet reference ID for the VNet Cloud Access Manager connection service, gateways, and remote workstations will be using"
                Write-Host "In the form /subscriptions/{subscriptionID}/resourceGroups/{vnetResourceGroupName}/providers/Microsoft.Network/virtualNetworks/{vnetName}"
                $vnetConfig.vnetID = Read-Host "VNet Reference ID"
            }
            # vnetID is a reference ID that is like: 
            # "/subscriptions/{subscription}/resourceGroups/{vnetRG}/providers/Microsoft.Network/virtualNetworks/{vnetName}"
            $vnetName = $vnetConfig.vnetID.split("/")[8]
            $vnetRgName = $vnetConfig.vnetID.split("/")[4]
            if ( (-not $vnetRgName) -or (-not $vnetName) -or `
                (-not (Find-AzureRmResource -ResourceGroupNameEquals $vnetRgName `
                -ResourceType "Microsoft.Network/virtualNetworks" `
                -ResourceNameEquals $vnetName)) ) {
                    # Does not exist
                    Write-Host ("{0} not found" -f ($vnetConfig.vnetID))
                    $vnetConfig.vnetID = $null
            }
        } while (-not $vnetConfig.vnetID)

        $vnet = Get-AzureRmVirtualNetwork -Name $vnetName -ResourceGroupName $vnetRgName

        # Connection Service Subnet
        do {
            if ( -not $vnetConfig.CSsubnetName ) {
                $vnetConfig.CSsubnetName = Read-Host "Provide Connection Service Subnet Name"
            }
            if ( -not ($vnet.Subnets | ?{$_.Name -eq $vnetConfig.CSsubnetName}) ) {
                # Does not exist
                Write-Host ("{0} not found in root resource group VNet {1}" -f ($vnetConfig.CSsubnetName,$vnet.Name))
                $vnetConfig.CSsubnetName = $null
            }
        } while (-not $vnetConfig.CSsubnetName)

        # Gateway Subnet
        do {
            if ( -not $vnetConfig.GWsubnetName ) {
                $vnetConfig.GWsubnetName = Read-Host "Provide Gateway Subnet Name"
            }
            if ( -not ($vnet.Subnets | ?{$_.Name -eq $vnetConfig.GWsubnetName}) ) {
                # Does not exist
                Write-Host ("{0} not found in root resource group VNet {1}" -f ($vnetConfig.GWsubnetName,$vnet.Name))
                $vnetConfig.GWsubnetName = $null
            }
        } while (-not $vnetConfig.GWsubnetName)        
        
        # Remote Workstation Subnet
        do {
            if ( -not $vnetConfig.RWsubnetName ) {
                $vnetConfig.RWsubnetName = Read-Host "Provide Remote Workstation Subnet Name"
            }
            if ( -not ($vnet.Subnets | ?{$_.Name -eq $vnetConfig.RWsubnetName}) ) {
                # Does not exist
                Write-Host ("{0} not found in root resource group VNet {1}" -f ($vnetConfig.RWsubnetName,$vnet.Name))
                $vnetConfig.RWsubnetName = $null
            }
        } while (-not $vnetConfig.RWsubnetName)
    } else {
        # create new DC and vnets. Default values populated here.
        if( -not $vnetConfig.vnetID ) {
            $vnetConfig.vnetID = "/subscriptions/$selectedSubcriptionId/resourceGroups/$($rgMatch.ResourceGroupName)/providers/Microsoft.Network/virtualNetworks/vnet-CloudAccessManager"
        }
        if( -not $vnetConfig.CSSubnetName ) {
            $vnetConfig.CSSubnetName = "subnet-ConnectionService"
        }
        if( -not $vnetConfig.GWSubnetName ) {
            $vnetConfig.GWSubnetName = "subnet-Gateway"
        }
        if( -not $vnetConfig.RWSubnetName ) {
            $vnetConfig.RWSubnetName = "subnet-RemoteWorkstation"
        }
    }

    do {
        if ( -not $domainAdminCredential ) {
            $domainAdminCredential = Get-Credential -Message "Please enter admin credential for new domain"
            $confirmedPassword = Read-Host -AsSecureString "Please re-enter the password"

            # Need plaintext password to check if same
            $clearPassword = ConvertTo-Plaintext $confirmedPassword
            if (-not ($domainAdminCredential.GetNetworkCredential().Password -ceq $clearPassword)) {
                # don't match- try again.
                Write-Host "The entered passwords do not match."
                $domainAdminCredential = $null
                continue
            }
        }
		
        if ($domainAdminCredential.GetNetworkCredential().Password.Length -lt 12) {
            # too short- try again.
            Write-Host "The domain service account/admin password must be at least 12 characters long"
            $domainAdminCredential = $null
        }
    } while ( -not $domainAdminCredential )

    do {
        if ( -not $domainName ) {
            $domainName = Read-Host "Please enter new fully qualified domain name including a '.' such as example.com"
        }
        if ($domainName -notlike "*.*") {
            # too short- try again.
            Write-Host "The domain name must include two or more components separated by a '.'"
            $domainName = $null
        }
    } while (-not $domainName)

    do {
        if (-not $registrationCode ) {
            $registrationCode = Read-Host -AsSecureString "Please enter your Cloud Access registration code"
        }
		
        # Need plaintext registration code to check length
        $clearRegCode = ConvertTo-Plaintext $registrationCode
        if ($clearRegCode.Length -lt 21) {
            #too short- try again.
            Write-Host "The registration code is at least 21 characters long"
            $registrationCode = $null
        }
    } while (-not $registrationCode )

    Deploy-CAM `
        -domainAdminCredential $domainAdminCredential `
        -domainName $domainName `
        -registrationCode $registrationCode `
        -camSaasUri $camSaasUri.Trim().TrimEnd('/') `
        -verifyCAMSaaSCertificate $verifyCAMSaaSCertificate `
        -CAMDeploymentTemplateURI $CAMDeploymentTemplateURI `
        -CAMDeploymentBlobSource $CAMDeploymentBlobSource.Trim().TrimEnd('/') `
        -outputParametersFileName $outputParametersFileName `
        -subscriptionId $selectedSubcriptionId `
        -RGName $rgMatch.ResourceGroupName `
        -csRGName $csRGName `
        -rwRGName $rwRGName `
        -spCredential $spCredential `
        -tenantId $selectedTenantId `
        -testDeployment $testDeployment `
        -certificateFile $certificateFile `
        -certificateFilePassword $certificateFilePassword `
		-AgentChannel $AgentChannel `
        -deployOverDC $deployOverDC `
        -vnetConfig $vnetConfig
}<|MERGE_RESOLUTION|>--- conflicted
+++ resolved
@@ -1311,38 +1311,6 @@
             $rg = Get-AzureRmResourceGroup -ResourceGroupName $RGName -ErrorAction stop
             $location = $rg.Location
 
-<<<<<<< HEAD
-    Write-Host "Using service principal $client in tenant $tenant and subscription $subscriptionId"
-    $csRG = Get-AzureRmResourceGroup -Name $csRGName
-
-    # Get-AzureRmRoleAssignment responds much more rationally if given a scope with an ID
-    # than a resource group name.
-    $spRoles = Get-AzureRmRoleAssignment -ServicePrincipalName $client -Scope $csRG.ResourceId
-
-    # filter on an exact resource group ID match as Get-AzureRmRoleAssignment seems to do a more loose pattern match
-    $spRoles = $spRoles | Where-Object `
-        {($_.Scope -eq $csRG.ResourceId) -or ($_.Scope -eq "/subscriptions/$subscriptionId")}
-                
-    # spRoles could be no object, a single object or an array. foreach works with all.
-    $hasAccess = $false
-    foreach($role in $spRoles) {
-        $roleName = $role.RoleDefinitionName
-        if (($roleName -eq "Contributor") -or ($roleName -eq "Owner")) {
-            Write-Host "$client already has $roleName for $csRGName."
-            $hasAccess = $true
-            break
-        }
-    }
-
-    if(-not $hasAccess) {
-        Write-Host "Giving $client Contributor access to $csRGName."
-        New-AzureRmRoleAssignment `
-            -RoleDefinitionName Contributor `
-            -ResourceGroupName $csRGName `
-            -ServicePrincipalName $client `
-            -ErrorAction Stop | Out-Null
-    }
-=======
             Write-Host "Creating resource group $csRGName"
             New-AzureRmResourceGroup -Name $csRGName -Location $location -ErrorAction stop | Out-Null
             
@@ -1352,7 +1320,6 @@
                 -ServicePrincipalName $client `
                 -ErrorAction Stop | Out-Null
         }
->>>>>>> 8856cda6
     
         # SP has proper rights - do deployment with SP
         Add-AzureRmAccount `
