--- conflicted
+++ resolved
@@ -1237,8 +1237,7 @@
         -ErrorAction stop
     $artifactsLocation = $secret.SecretValueText
 
-<<<<<<< HEAD
-    Write-Host "Using SP $client in tenant $tenant and subscription $subscriptionId"
+    Write-Host "Using service principal $client in tenant $tenant and subscription $subscriptionId"
     try {
         New-AzureRmRoleAssignment `
             -RoleDefinitionName Contributor `
@@ -1250,14 +1249,6 @@
             throw $_
         }
     }
-=======
-    Write-Host "Using service principal $client in tenant $tenant and subscription $subscriptionId"
-    New-AzureRmRoleAssignment `
-        -RoleDefinitionName Contributor `
-        -ResourceGroupName $csRGName `
-        -ServicePrincipalName $client `
-        -ErrorAction Stop | Out-Null
->>>>>>> 62ede936
     
     $spCreds = New-Object PSCredential $client, (ConvertTo-SecureString $key -AsPlainText -Force)
 
@@ -2277,7 +2268,8 @@
     }
 
 
-<<<<<<< HEAD
+    # allow interactive input of a bunch of parameters. spCredential is handled in the SP functions elsewhere in this file
+
     # Check if deploying Root only (ie, DC and vnet already exist)
     if( -not $deployOverDC ) {
         $deployOverDC = Read-Host "Do you want to create a new Domain Controller and VNet? Please hit enter to continue with deploying a new domain and vnet or 'no' to maually provide"
@@ -2356,11 +2348,6 @@
         }
     }
 
-
-    # allow interactive input of a bunch of parameters. spCredential is handled in the SP functions elsewhere in this file
-=======
-    # allow interactive input of a bunch of parameters. spCredential is handled in the service principal functions elsewhere in this file
->>>>>>> 62ede936
     do {
         if ( -not $domainAdminCredential ) {
             $domainAdminCredential = Get-Credential -Message "Please enter admin credential for new domain"
