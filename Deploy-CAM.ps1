--- conflicted
+++ resolved
@@ -455,17 +455,9 @@
 				"secretName": "remoteWorkstationDomainGroup"
 			}
 		},
-<<<<<<< HEAD
 		"domainToJoin": { "value": "$domainFQDN" }
 	}
 }
-=======
-		"domainToJoin": { "value": "$domainFQDN" },
-		"storageAccountName": { "value": "$VHDStorageAccountName" }
-			}
-		}
->>>>>>> 736ff08d
-
 "@
 
     $standardArmParamContent = $armParamContent -replace "%vmSize%", $standardVMSize
