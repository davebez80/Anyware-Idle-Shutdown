# Deploy-CAM.ps1
#
#


param(
    $ResourceGroupName,

    [System.Management.Automation.PSCredential]
    $domainAdminCredential,

    [System.Management.Automation.PSCredential]
    $spCredential,

    $domainName,

    [SecureString]
    $registrationCode,

    [parameter(Mandatory = $false)]
    [bool]
    $verifyCAMSaaSCertificate = $true,

    [parameter(Mandatory = $false)]
    [bool]
    $enableSecurityGateway = $true, # Only matters if not doing CAM-in-a-box isolated install
    
    [parameter(Mandatory = $false)]
    [bool]
    $testDeployment = $false,

    [parameter(Mandatory = $false)]
    [String]
    $certificateFile = $null,
    
    [parameter(Mandatory = $false)]
    [SecureString]
    $certificateFilePassword = $null,

    [parameter(Mandatory=$false)]
    [ValidateSet("stable","beta","dev")] 
    [String]
    $AgentChannel = "stable",

    [parameter(Mandatory=$false)]
    [bool]
    $deployOverDC = $false,

    [parameter(Mandatory=$false)]
    [String]
    $vnetID,

    [parameter(Mandatory=$false)]
    [String]
    $GatewaySubnetName,

    [parameter(Mandatory=$false)]
    [String]
    $CloudServiceSubnetName,

    [parameter(Mandatory=$false)]
    [String]
    $RemoteWorkstationSubnetName,

    [switch]$ignorePrompts,

    [parameter(Mandatory = $false)]
    $enableRadiusMfa=$null,

    [parameter(Mandatory=$false)]
    [String]
    $radiusServerHost,

    [parameter(Mandatory=$false)]
    [int]
    $radiusServerPort,

    [parameter(Mandatory=$false)]
    [SecureString]
    $radiusSharedSecret,

    [parameter(Mandatory=$false)]
    [ValidateSet("Windows Server 2016","Windows Server 2012R2")] 
    [String]
    $domainControllerOsType = "Windows Server 2016",

    [parameter(Mandatory=$false)]
    [ValidateRange(10,10000)]
    [int]
    $defaultIdleShutdownTime = 240,

    $camSaasUri = "https://cam.teradici.com",
    $CAMDeploymentTemplateURI = "https://raw.githubusercontent.com/teradici/deploy/master/azuredeploy.json",
    $binaryLocation = "https://teradeploy.blob.core.windows.net/binaries",
    $outputParametersFileName = "cam-output.parameters.json",
    $location
)

function confirmDialog {
    param(
        [parameter(Mandatory=$true)]
        $prompt,

        [parameter(Mandatory=$false)]
        [validateSet("Y","N")] 
        $defaultSelected='N'
    )

    if ($defaultSelected -eq 'Y') {
        $promptMsg =  "$prompt [Y/n]" 
    } else {
        $promptMsg =  "$prompt [y/N]" 
    }

    do{
        $selected = Read-Host $promptMsg
        $selected = $selected.trim()
        if ($selected -eq '') {
            $selected = $defaultSelected
        }
    }while($selected -notmatch "^y(es)?$|^n(o)?$")

    return $selected.SubString(0,1).ToLower()
}

# Converts a secure string parameter to a plain string
function ConvertTo-Plaintext {
    param(
        [Parameter(ValueFromPipeline)]
        [SecureString]
        $secureString
    )
    return (New-Object PSCredential "user", $secureString).GetNetworkCredential().Password
}
# from: https://stackoverflow.com/questions/22002748/hashtables-from-convertfrom-json-have-different-type-from-powershells-built-in-h
function ConvertPSObjectToHashtable {
    param (
        [Parameter(ValueFromPipeline)]
        $InputObject
    )

    process {
        if ($null -eq $InputObject) { return $null }

        if ($InputObject -is [System.Collections.IEnumerable] -and $InputObject -isnot [string]) {
            $collection = @(
                foreach ($object in $InputObject) { ConvertPSObjectToHashtable $object }
            )

            Write-Output -NoEnumerate $collection
        }
        elseif ($InputObject -is [psobject]) {
            $hash = @{}

            foreach ($property in $InputObject.PSObject.Properties) {
                $hash[$property.Name] = ConvertPSObjectToHashtable $property.Value
            }

            $hash
        }
        else {
            $InputObject
        }
    }
}

function Convert-FromBase64StringWithNoPadding([string]$data) {
    $data = $data.Replace('-', '+').Replace('_', '/')
    switch ($data.Length % 4)
    {
        0 { break }
        2 { $data += '==' }
        3 { $data += '=' }
        default { throw New-Object ArgumentException('data') }
    }
    return [System.Convert]::FromBase64String($data)
}

function Decode-JWT([string]$rawToken) {
    $parts = $rawToken.Split('.');
    $headers = [System.Text.Encoding]::UTF8.GetString((Convert-FromBase64StringWithNoPadding $parts[0]))
    $claims = [System.Text.Encoding]::UTF8.GetString((Convert-FromBase64StringWithNoPadding $parts[1]))
    $signature = (Convert-FromBase64StringWithNoPadding $parts[2])

    $customObject = [PSCustomObject]@{
        headers = ($headers | ConvertFrom-Json)
        claims = ($claims | ConvertFrom-Json)
        signature = $signature
    }

    return $customObject
}

function Get-DecodedJWT {
    [CmdletBinding()]  
    Param (
        [Parameter(Mandatory=$true)]
        [string] $Token,
        [switch] $Recurse
    )
    
    if ($Recurse) {
        $decoded = [System.Text.Encoding]::UTF8.GetString([System.Convert]::FromBase64String($Token))
        $DecodedJwt = Decode-JWT -rawToken $decoded
    }
    else
    {
        $DecodedJwt = Decode-JWT -rawToken $Token
    }
    return $DecodedJwt
}

function Login-AzureRmAccountWithBetterReporting($Credential) {
    try {
        $userName = $Credential.userName
        Login-AzureRmAccount -Credential $Credential @args -ErrorAction stop

        Write-Host "Successfully Logged in $userName"
    }
    catch {
        $es = "Error authenticating AzureAdminUsername $userName for Azure subscription access.`n"
        $exceptionMessage = $_.Exception.Message
        $exceptionMessageErrorCode = $exceptionMessage.split(':')[0]

        switch ($exceptionMessageErrorCode) {
            "AADSTS50076" {$es += "Please ensure your account does not require Multi-Factor Authentication`n"; break}
            "Federated service at https" {$es += "Unable to perform federated login - Unknown username or password?`n"; break}
            "unknown_user_type" {$es += "Please ensure your username is in UPN format. e.g., user@example.com`n"; break}
            "AADSTS50126" {$es += "User not found in directory`n"; break}
            "AADSTS70002" {$es += "Please check your password`n"; break}
        }


        throw "$es$exceptionMessage"

    }
}

# uses session instance profile and TokenCache and returns an access token without having to authentication a second time
function Get-AzureRmCachedAccessToken() {
    $ErrorActionPreference = 'Stop'
    if(-not (Get-Module AzureRm.Profile)) {
        Import-Module AzureRm.Profile
    }
    $azureRmProfileModuleVersion = (Get-Module AzureRm.Profile).Version
    
    # refactoring performed in AzureRm.Profile v3.0 or later
    if($azureRmProfileModuleVersion.Major -ge 3) {
        $azureRmProfile = [Microsoft.Azure.Commands.Common.Authentication.Abstractions.AzureRmProfileProvider]::Instance.Profile
        if(-not $azureRmProfile.Accounts.Count) {
            Write-Error "Ensure you have logged in before calling this function."
        }
    } else {
        # AzureRm.Profile < v3.0
        $azureRmProfile = [Microsoft.WindowsAzure.Commands.Common.AzureRmProfileProvider]::Instance.Profile
        if(-not $azureRmProfile.Context.Account.Count) {
            Write-Error "Ensure you have logged in before calling this function."
        }
    }
    $currentAzureContext = Get-AzureRmContext
    $profileClient = New-Object Microsoft.Azure.Commands.ResourceManager.Common.RMProfileClient($azureRmProfile)
    Write-Debug ("Getting access token for tenant" + $currentAzureContext.Subscription.TenantId)
    $token = $profileClient.AcquireAccessToken($currentAzureContext.Subscription.TenantId)
    return $token.AccessToken
}

function Get-Claims() {
    try {
        $accessToken = Get-AzureRmCachedAccessToken
        $decodedToken = Get-DecodedJWT `
            -Token $accessToken

        return $decodedToken.claims
    }
    catch {
        $errorMessage = "An error occured while retrieving owner upn."
        throw "$errorMessage"
    }

}
# registers CAM and returns the deployment ID
function Register-CAM() {
    Param(
        [bool]
        $verifyCAMSaaSCertificate = $true,
        
        # Retry for CAM Registration
        $retryCount = 3,
        $retryDelay = 10,

        [parameter(Mandatory = $true)] 
        $subscriptionId,
        
        [parameter(Mandatory = $true)]
        $client,
        
        [parameter(Mandatory = $true)]
        $key,
        
        [parameter(Mandatory = $true)]
        $tenant,
        
        [parameter(Mandatory = $true)]
        $ownerTenant,

        [parameter(Mandatory = $true)]
        $ownerUpn,

        [parameter(Mandatory = $true)]
        $RGName,

        [parameter(Mandatory = $true)]
        [SecureString]$registrationCode,

        [parameter(Mandatory = $true)]
        $camSaasBaseUri
    )

    $deploymentId = $null

    #define variable to keep trace of the error during retry process
    $camRegistrationError = ""
    for ($idx = 0; $idx -lt $retryCount; $idx++) {
        # reset the variable at each iteration, so we can always keep the current loop error message
        $camRegistrationError = ""
        try {
            $certificatePolicy = [System.Net.ServicePointManager]::CertificatePolicy

            if (!$verifyCAMSaaSCertificate) {
                # Do this so SSL Errors are ignored
                add-type @"
using System.Net;
using System.Security.Cryptography.X509Certificates;
public class TrustAllCertsPolicy : ICertificatePolicy {
    public bool CheckValidationResult(
        ServicePoint srvPoint, X509Certificate certificate,
        WebRequest request, int certificateProblem) {
        return true;
    }
}
"@

                [System.Net.ServicePointManager]::CertificatePolicy = New-Object TrustAllCertsPolicy
            }

            [Net.ServicePointManager]::SecurityProtocol = [Net.SecurityProtocolType]::Tls12
            ##


            $userRequest = @{
                username = $client
                password = $key
                tenantId = $tenant
                ownerTenantId = $ownerTenant
                ownerUpn = $ownerUpn
            }
            $registerUserResult = ""
            try {
                $registerUserResult = Invoke-RestMethod -Method Post -Uri ($camSaasBaseUri + "/api/v1/auth/users") -Body $userRequest
            }
            catch {
                if ($_.ErrorDetails.Message) {
                    $registerUserResult = ConvertFrom-Json $_.ErrorDetails.Message
                }
                else {
                    throw $_
                }
            }
            Write-Verbose (ConvertTo-Json $registerUserResult)
            # Check if registration succeeded or if it has been registered previously
            if ( !(($registerUserResult.code -eq 201) -or ($registerUserResult.data.reason.ToLower().Contains("already exist"))) ) {
                throw ("Failed to register with Cloud Access Manager service. Result was: " + (ConvertTo-Json $registerUserResult))
            }

            Write-Host "Cloud Access Manager Connection Service has been registered successfully"

            # Get a Sign-in token
            $signInResult = ""
            try {
                $signInResult = Invoke-RestMethod -Method Post -Uri ($camSaasBaseUri + "/api/v1/auth/signin") -Body $userRequest
            }
            catch {
                if ($_.ErrorDetails.Message) {
                    $signInResult = ConvertFrom-Json $_.ErrorDetails.Message
                }
                else {
                    throw $_
                }
            }
            Write-Verbose ((ConvertTo-Json $signInResult) -replace "\.*token.*", 'Token": "Sanitized"')
            # Check if signIn succeded
            if ($signInResult.code -ne 200) {
                throw ("Signing in failed. Result was: " + (ConvertTo-Json $signInResult))
            }
            $tokenHeader = @{
                authorization = $signInResult.data.token
            }
            Write-Host "Cloud Access Manager sign in succeeded"

            # Need plaintext registration code
            $clearRegCode = ConvertTo-Plaintext $registrationCode


            # Register Deployment
            $deploymentRequest = @{
                resourceGroup    = $RGName
                subscriptionId   = $subscriptionId
                registrationCode = $clearRegCode
            }
            $registerDeploymentResult = ""
            try {
                $registerDeploymentResult = Invoke-RestMethod -Method Post -Uri ($camSaasBaseUri + "/api/v1/deployments") -Body $deploymentRequest -Headers $tokenHeader
            }
            catch {
                if ($_.ErrorDetails.Message) {
                    $registerDeploymentResult = ConvertFrom-Json $_.ErrorDetails.Message
                }
                else {
                    throw $_
                }
            }
            Write-Verbose ((ConvertTo-Json $registerDeploymentResult) -replace "\.*registrationCode.*", 'registrationCode":"Sanitized"')
            # Check if registration succeeded
            if ( !( ($registerDeploymentResult.code -eq 201) -or ($registerDeploymentResult.data.reason.ToLower().Contains("already exist")) ) ) {
                throw ("Registering Deployment failed. Result was: " + (ConvertTo-Json $registerDeploymentResult))
            }
            $deploymentId = ""
            # Get the deploymentId
            if ( ($registerDeploymentResult.code -eq 409) -and ($registerDeploymentResult.data.reason.ToLower().Contains("already exist")) ) {
                # Deployment is already registered so the deplymentId needs to be retrieved
                $registeredDeployment = ""
                try {
                    $registeredDeployment = Invoke-RestMethod -Method Get -Uri ($camSaasBaseUri + "/api/v1/deployments") -Body $deploymentRequest -Headers $tokenHeader
                    $deploymentId = $registeredDeployment.data.deploymentId
                }
                catch {
                    if ($_.ErrorDetails.Message) {
                        $registeredDeployment = ConvertFrom-Json $_.ErrorDetails.Message
                        throw ("Getting Deployment ID failed. Result was: " + (ConvertTo-Json $registeredDeployment))
                    }
                    else {
                        throw $_
                    }
                }
            }
            else {
                $deploymentId = $registerDeploymentResult.data.deploymentId
            }

            if ( !$deploymentId ) {
                throw ("Failed to get a Deployment ID")
            }

            Write-Host "Deployment has been registered successfully with Cloud Access Manager service"

            break;
        }
        catch {
            $camRegistrationError = $_
            Write-Verbose ( "Attempt {0} of $retryCount failed due to Error: {1}" -f ($idx + 1), $camRegistrationError )
            Start-Sleep -s $retryDelay
        }
        finally {
            # restore CertificatePolicy 
            [System.Net.ServicePointManager]::CertificatePolicy = $certificatePolicy
        }
    }
    if ($camRegistrationError) {
        throw $camRegistrationError
    }
    return $deploymentId
}



function New-UserStorageAccount {
    Param(
        $RGName,
        $location
    )

    $saName = -join ((97..122) | Get-Random -Count 16 | % {[char]$_})
    $saName = 'cam0' + $saName

    Write-Host "Creating user data storage account $saName in resource group $RGName and location $location."

    $acct = New-AzureRmStorageAccount `
        -ResourceGroupName $RGName `
        -AccountName $saName `
        -Location $location `
        -SkuName "Standard_LRS"

    return $acct
}

function New-RemoteWorkstationTemplates {
    param (
        $CAMConfig,
        $binaryLocation,
        $kvId,
        $storageAccountContext,
        $storageAccountContainerName,
        $storageAccountSecretName,
        $storageAccountKeyName,
        $tempDir
    )

    Write-Host "Creating default remote workstation template parameters file data"

    # Setup internal variables from config structure
    $standardVMSize = $CAMConfig.internal.standardVMSize
    $graphicsVMSize = $CAMConfig.internal.graphicsVMSize
    $agentARM = $CAMConfig.internal.agentARM
    $gaAgentARM = $CAMConfig.internal.gaAgentARM
    $linuxAgentARM = $CAMConfig.internal.linuxAgentARM

    $domainServiceAccountUsername = $CAMConfig.parameters.domainServiceAccountUsername.clearValue
    $domainFQDN = $CAMConfig.parameters.domainName.clearValue

    $agentChannel = $CAMConfig.internal.agentChannel

    $armParamContent = @"
{
    "`$schema": "http://schema.management.azure.com/schemas/2015-01-01/deploymentParameters.json#",
    "contentVersion": "1.0.0.0",
    "parameters": {
        "domainOrganizationUnitToJoin": { "value": "" },
        "agentType": { "value": "%agentType%" },
        "vmSize": { "value": "%vmSize%" },
        "autoShutdownIdleTime" : { "value": $defaultIdleShutdownTime },
        "AgentChannel": { "value": "$agentChannel"},
        "binaryLocation": { "value": "$binaryLocation" },
        "subnetID": { "value": "$($CAMConfig.parameters.remoteWorkstationSubnet.clearValue)" },
        "domainUsername": { "value": "$domainServiceAccountUsername" },
        "userStorageAccountName": {
            "reference": {
                "keyVault": {
                "id": "$kvId"
                },
                "secretName": "userStorageName"
            }
        },
        "userStorageAccountUri": {
            "reference": {
                "keyVault": {
                "id": "$kvId"
                },
                "secretName": "userStorageAccountUri"
            }
        },
        "userStorageAccountSasToken": {
            "reference": {
                "keyVault": {
                    "id": "$kvId"
                },
                "secretName": "userStorageAccountSasToken"
            }
        },
        "userStorageAccountKey": {
            "reference": {
                "keyVault": {
                "id": "$kvId"
                },
                "secretName": "userStorageAccountKey"
            }        
        },
        "domainPassword": {
            "reference": {
                "keyVault": {
                "id": "$kvId"
                },
                "secretName": "domainServiceAccountPassword"
            }        
        },
        "registrationCode": {
            "reference": {
                "keyVault": {
                "id": "$kvId"
                },
                "secretName": "cloudAccessRegistrationCode"
            }
        },
        "dnsLabelPrefix": { "value": "tbd-vmname" },
        "vmAdminUsername": {
            "reference": {
                "keyVault": {
                "id": "$kvId"
                },
                "secretName": "remoteWorkstationLocalAdminUsername"
            }
        },
        "vmAdminPassword": {
            "reference": {
                "keyVault": {
                "id": "$kvId"
                },
                "secretName": "remoteWorkstationLocalAdminPassword"
            }
        },
        "domainGroupToJoin": {
            "reference": {
                "keyVault": {
                "id": "$kvId"
                },
                "secretName": "remoteWorkstationDomainGroup"
            }
        },
        "domainToJoin": { "value": "$domainFQDN" }
    }
}
"@

    $standardArmParamContent = $armParamContent -replace "%vmSize%", $standardVMSize
    $graphicsArmParamContent = $armParamContent -replace "%vmSize%", $graphicsVMSize
    $linuxArmParamContent = $armParamContent -replace "%vmSize%", $standardVMSize

    $standardArmParamContent = $standardArmParamContent -replace "%agentType%", "Standard"
    $graphicsArmParamContent = $graphicsArmParamContent -replace "%agentType%", "Graphics"
    $linuxArmParamContent = $linuxArmParamContent -replace "%agentType%", "Standard"

    Write-Host "Creating default template parameters files"

    #now make the default parameters filenames - same root name but different suffix as the templates
    $agentARMparam = ($agentARM.split('.')[0]) + ".customparameters.json"
    $gaAgentARMparam = ($gaAgentARM.split('.')[0]) + ".customparameters.json"
    $linuxAgentARMparam = ($linuxAgentARM.split('.')[0]) + ".customparameters.json"

    #these will be put in the random temp directory to avoid filename conflicts
    $ParamTargetFilePath = "$tempDir\$agentARMparam"
    $GaParamTargetFilePath = "$tempDir\$gaAgentARMparam"
    $LinuxParamTargetFilePath = "$tempDir\$linuxAgentARMparam"

    # upload the param files to the blob
    $paramFiles = @(
        @($ParamTargetFilePath, $standardArmParamContent),
        @($GaParamTargetFilePath, $graphicsArmParamContent),
        @($LinuxParamTargetFilePath, $linuxArmParamContent)
    )
    ForEach ($item in $paramFiles) {
        $filepath = $item[0]
        $content = $item[1]
        if (-not (Test-Path $filepath)) {
            New-Item $filepath -type file
        }
        Set-Content $filepath $content -Force

        $file = Split-Path $filepath -leaf
        try {
            Get-AzureStorageBlob `
                -Context $storageAccountContext `
                -Container $storageAccountContainerName `
                -Blob "remote-workstation-template/$file" `
                -ErrorAction Stop
            # file already exists do nothing
        }
        Catch {
            Write-Host "Uploading $filepath to blob.."
            Set-AzureStorageBlobContent `
                -File $filepath `
                -Container $storageAccountContainerName `
                -Blob "remote-workstation-template/$file" `
                -Context $storageAccountContext
        }
    }

    Write-Host "Finished Creating default template parameters file data."
}



function Populate-UserBlob {
    Param(
        $CAMConfig,
        $artifactsLocation,
        $userDataStorageAccount,
        $binaryLocation,
        $sumoAgentApplicationVM,
        $sumoConf,
        $idleShutdownLinux,
        $RGName,
        $kvInfo,
        $tempDir
    )

    $kvId = $kvInfo.ResourceId

    ################################
    Write-Host "Populating user blob"
    ################################
    $container_name = "cloudaccessmanager"
    $acct_name = $userDataStorageAccount.StorageAccountName

    #source, targetdir pairs
    $new_agent_vm_files = @(
        @("$artifactsLocation/remote-workstations/new-agent-vm/Install-PCoIPAgent.ps1", "remote-workstation"),
        @("$artifactsLocation/remote-workstations/new-agent-vm/Install-PCoIPAgent.sh", "remote-workstation"),
        @("$binaryLocation/Install-PCoIPAgent.ps1.zip", "remote-workstation"),
        @("$artifactsLocation/remote-workstations/new-agent-vm/sumo-agent-vm.json", "remote-workstation"),
        @("$artifactsLocation/remote-workstations/new-agent-vm/sumo-agent-vm-linux.json", "remote-workstation"),
        @("$artifactsLocation/remote-workstations/new-agent-vm/sumo.conf", "remote-workstation"),
        @("$artifactsLocation/remote-workstations/new-agent-vm/user.properties", "remote-workstation"),
        @("$artifactsLocation/remote-workstations/new-agent-vm/Install-Idle-Shutdown.sh", "remote-workstation"),
        @("$artifactsLocation/remote-workstations/new-agent-vm/$($CAMConfig.internal.linuxAgentARM)", "remote-workstation-template"),
        @("$artifactsLocation/remote-workstations/new-agent-vm/$($CAMConfig.internal.gaAgentARM)", "remote-workstation-template"),
        @("$artifactsLocation/remote-workstations/new-agent-vm/$($CAMConfig.internal.agentARM)", "remote-workstation-template")
    )



    # Suppress output to pipeline so the return value of the function is the one
    # hash table we want.
    $null = @(
        $acctKey = (Get-AzureRmStorageAccountKey -ResourceGroupName $RGName -AccountName $acct_name).Value[0]
        $ctx = New-AzureStorageContext -StorageAccountName $acct_name -StorageAccountKey $acctKey
        try {
            Get-AzureStorageContainer -Name $container_name -Context $ctx -ErrorAction Stop
        }
        Catch {
            # No container - make one.
            # -Permission needs to be off to allow only owner read and to require access key!
            New-AzureStorageContainer -Name $container_name -Context $ctx -Permission "Off" -ErrorAction Stop
        }

        Write-Host "Uploading files to private blob"
        ForEach ($fileRecord in $new_agent_vm_files) {
            $fileURI = $fileRecord[0]
            $targetDir = $fileRecord[1]
            $fileName = $fileURI.Substring($fileURI.lastIndexOf('/') + 1)
            try {
                Get-AzureStorageBlob `
                    -Context $ctx `
                    -Container $container_name `
                    -Blob "$targetDir/$fileName" `
                    -ErrorAction Stop
                # file already exists do nothing
            }
            Catch {
                Write-Host "Uploading $fileURI to blob.."
                Start-AzureStorageBlobCopy `
                    -AbsoluteUri $fileURI `
                    -DestContainer $container_name `
                    -DestBlob "$targetDir/$fileName" `
                    -DestContext $ctx
            }
        }

        #TODO: Check for errors...
        Write-Host "Waiting for blob copy completion"
        ForEach ($fileRecord in $new_agent_vm_files) {
            $fileURI = $fileRecord[0]
            $targetDir = $fileRecord[1]
            $fileName = $fileURI.Substring($fileURI.lastIndexOf('/') + 1)
            Write-Host "Waiting for $fileName"
            Get-AzureStorageBlobCopyState `
                -Blob "$targetDir/$fileName" `
                -Container $container_name `
                -Context $ctx `
                -WaitForComplete
        }
        Write-Host "Blob copy complete"

        $blobUri = $ctx.BlobEndPoint + $container_name + '/'

        # Setup deployment parameters/Keyvault secrets
        # this is the url to access the blob account
        $CAMConfig.parameters.userStorageAccountUri.value = (ConvertTo-SecureString $blobUri -AsPlainText -Force)
        $CAMConfig.parameters.userStorageName.value = (ConvertTo-SecureString $acct_name -AsPlainText -Force)
        $CAMConfig.parameters.userStorageAccountKey.value = (ConvertTo-SecureString $acctKey -AsPlainText -Force)

        $saSasToken = New-AzureStorageAccountSASToken -Service Blob -Resource Object -Context $ctx -ExpiryTime ((Get-Date).AddYears(2)) -Permission "racwdlup" 
        $CAMConfig.parameters.userStorageAccountSasToken.value = (ConvertTo-SecureString $saSasToken -AsPlainText -Force)

        # Generate and upload the parameters files

        # binaryLocation is the original binaries source location hosted by Teradici
        # blobUri is the new per-deployment blob storage location of the binaries (so a sub-directory in the container)
        New-RemoteWorkstationTemplates `
            -CAMConfig $CAMConfig `
            -binaryLocation $binaryLocation `
            -kvId $kvId `
            -storageAccountContext $ctx `
            -storageAccountContainerName $container_name `
            -storageAccountSecretName $storageAccountSecretName `
            -storageAccountKeyName $storageAccountKeyName `
            -tempDir $tempDir
    )
}




# Creates a key vault in the target resource group and gives the current service principal access to the secrets.
function New-CAM-KeyVault() {
    Param(
        [parameter(Mandatory = $true)] 
        [String]
        $RGName,

        [parameter(Mandatory = $true)] 
        [String]
        $spName,

        [parameter(Mandatory = $true)]
        $adminAzureContext
    )


    $keyVault = $null
    try {

        #KeyVault names must be globally (or at least regionally) unique, so make a unique string
        $generatedKVID = -join ((65..90) + (97..122) | Get-Random -Count 16 | % {[char]$_})
        $kvName = "CAM-$generatedKVID"

        Write-Host "Creating Azure KeyVault $kvName"

        $rg = Get-AzureRmResourceGroup -ResourceGroupName $RGName
        $keyVault = New-AzureRmKeyVault `
            -VaultName $kvName `
            -ResourceGroupName $RGName `
            -Location $rg.Location `
            -EnabledForTemplateDeployment `
            -EnabledForDeployment `
            -WarningAction Ignore

        Write-Host "Setting Access Policy on Azure KeyVault $kvName"

        #keyvault populate retry is to catch the case where the DNS has not been updated
        #from the keyvault creation by the time we get here
        $keyVaultPopulateRetry = 60
        while ($keyVaultPopulateRetry -ne 0) {
            $keyVaultPopulateRetry--

            try {
                Write-Host "Set access policy for vault $kvName for user $spName"
                Set-AzureRmKeyVaultAccessPolicy `
                    -VaultName $kvName `
                    -ServicePrincipalName $spName `
                    -PermissionsToSecrets Get, Set `
                    -ErrorAction stop | Out-Null

                break
            }
            catch {
                Write-Host "Waiting for key vault: $keyVaultPopulateRetry"
                if ( $keyVaultPopulateRetry -eq 0) {
                    #TODO: be smarter - we should only retry if the vault doesn't exist yet not on rights issues...
                    #re-throw whatever the original exception was
                    throw
                }
                Start-sleep -Seconds 1 | Out-Null
            }
        }
    }
    catch {
        throw
    }

    # Try to set key vault access for the calling administrator (if they have rights...)

    # Get previous service principal context and set back to admin
    $spContext = Get-AzureRMContext
    Set-AzureRMContext -Context $adminAzureContext | Out-Null

    try {
        Set-AzureRmKeyVaultAccessPolicy `
            -VaultName $kvName `
            -UserPrincipalName $adminAzureContext.Account.Id `
            -PermissionsToSecrets Get, Set `
            -ErrorAction stop | Out-Null
        Write-Host "Successfully set access policy for vault $kvName for user $($adminAzureContext.Account.Id)"
        }
    catch {
        # Silently swallow exception
    }

    # Set context back to service principal
    Set-AzureRMContext -Context $spContext | Out-Null

    return $keyVault
}

# Populates the vault with generated passwords and the app gateway certificate
function Generate-Certificate-And-Passwords() {
    Param(
        [parameter(Mandatory = $true)]
        [String]
        $kvName,

        [parameter(Mandatory = $true)]
        $CAMConfig,

        [parameter(Mandatory = $false)]
        [String]
        $certificateFile = $null,

        [parameter(Mandatory = $false)]
        [SecureString]
        $certificateFilePassword = $null,

        [parameter(Mandatory = $true)]
        [String]
        $tempDir
    )

    Write-Host "Creating Local Admin Password for new remote workstations"

    $rwLocalAdminPasswordStr = "5!" + ( -join ((65..90) + (97..122) | Get-Random -Count 12 | % {[char]$_})) # "5!" is to ensure numbers and symbols

    $rwLocalAdminPassword = ConvertTo-SecureString $rwLocalAdminPasswordStr -AsPlainText -Force
    $CAMConfig.parameters.remoteWorkstationLocalAdminPassword.value = $rwLocalAdminPassword

    Write-Host "Creating Local Admin Password for Connection Service servers"

    $csLocalAdminPasswordStr = "5!" + ( -join ((65..90) + (97..122) | Get-Random -Count 12 | % {[char]$_})) # "5!" is to ensure numbers and symbols

    $csLocalAdminPassword = ConvertTo-SecureString $csLocalAdminPasswordStr -AsPlainText -Force
    $CAMConfig.parameters.connectionServiceLocalAdminPassword.value = $csLocalAdminPassword

    # App gateway certificate info
    $certInfo = Get-CertificateInfoForAppGateway -certificateFile $certificateFile -certificateFilePassword $certificateFilePassword -tempDir $tempDir

    $CAMConfig.parameters.CAMCSCertificate.value = $certInfo.cert
    $CAMConfig.parameters.CAMCSCertificatePassword.value = $certInfo.passwd

    Write-Host "Successfully imported certificate."
}



function Get-CertificateInfoForAppGateway() {
    Param(
        [parameter(Mandatory = $false)]
        [String]
        $certificateFile = $null,

        [parameter(Mandatory = $false)]
        [SecureString]
        $certificateFilePassword = $null,

        [parameter(Mandatory = $false)]
        [String]
        $tempDir
    )

    # default to create self-signed certificate
    $needToCreateSelfCert = $true
    # check if the certificateFile and certificatePassword is null or empty
    # A variable that is null or empty string evaluates to false.
    if ( $certificateFile -and $certificateFilePassword ) {
        Write-Host "using provided certificate $certificateFile for Application Gateway"
        try {
            $cert = New-Object System.Security.Cryptography.X509Certificates.X509Certificate2
            $cert.Import($certificateFile, $certificateFilePassword, [System.Security.Cryptography.X509Certificates.X509KeyStorageFlags]"DefaultKeySet")
            $needToCreateSelfCert = $false
        }
        catch {
            $errStr = "Could not read certificate from certificate file: " + $certificateFile
            throw $errStr
        }
    } 

    if ($needToCreateSelfCert) {
        # create self signed certificate for Application Gateway.
        # System Administrators can override the self signed certificate if desired in future.
        # In order to create the certificate you must be running as Administrator on a Windows 10/Server 2016 machine
        # (Potentially Windows 8/Server 2012R2, but not Windows 7 or Server 2008R2)

        Write-Host "Creating Self-signed certificate for Application Gateway"

        #TODO - this is broken??? No maybe fixed with new catch block below. Should re-test.
        $currentPrincipal = New-Object Security.Principal.WindowsPrincipal( [Security.Principal.WindowsIdentity]::GetCurrent())
        $isAdminSession = $currentPrincipal.IsInRole([Security.Principal.WindowsBuiltInRole]::Administrator)
        if (!$isAdminSession) {
            $errStr = "You must be running as administrator to create the self-signed certificate for the application gateway"
            Write-error $errStr
            throw $errStr
        }

        if (! (Get-Command New-SelfSignedCertificate -ErrorAction SilentlyContinue) ) {
            $errStr = "New-SelfSignedCertificate cmdlet must be available - please ensure you are running on a supported OS such as Windows 10 or Server 2016."
            Write-error $errStr
            throw $errStr
        }

        $certLoc = 'cert:Localmachine\My'
        $startDate = [DateTime]::Now.AddDays(-1)

        # add some randomization to the subject to get around the Firefox TLS issue referenced here:
        # https://www.thesslstore.com/blog/troubleshoot-firefoxs-tls-handshake-message/
        # (all lower case letters)
        # (However this is causing issues with the software PCoIP Client so we need some more
        # investigation on what is changable in the certificate.
        #$subjectOU = -join ((97..122) | Get-Random -Count 18 | ForEach-Object {[char]$_})

        $subject = "CN=localhost,O=Teradici Corporation,OU=SoftPCoIP,L=Burnaby,ST=BC,C=CA"

        $cert = New-SelfSignedCertificate `
            -certstorelocation $certLoc `
            -DnsName "*.cloudapp.net" `
            -Subject $subject `
            -KeyLength 3072 `
            -FriendlyName "PCoIP Application Gateway" `
            -NotBefore $startDate `
            -TextExtension @("2.5.29.19={critical}{text}ca=1") `
            -HashAlgorithm SHA384 `
            -KeyUsage DigitalSignature, CertSign, CRLSign, KeyEncipherment

        Write-Host "Certificate generated. Formatting as .pfx file."

        # Generate pfx file from certificate
        $certPath = $certLoc + '\' + $cert.Thumbprint

        if (-not $tempDir) {
            $tempDir = $env:TEMP
        }

        $certificateFile = Join-Path $tempDir "self-signed-cert.pfx"
        if (Test-Path $certificateFile) {
            Remove-Item $certificateFile
        }

        # Generate password for pfx file
        # https://docs.microsoft.com/en-us/azure/application-gateway/application-gateway-ssl
        # The certificate password must be between 4 to 12 characters made up of letters or numbers.
        # Special characters are not accepted.
        $certPswd = -join ((48..57) + (65..90) + (97..122) | Get-Random -Count 10 | % {[char]$_})

        $certificateFilePassword = ConvertTo-SecureString -String $certPswd -AsPlainText -Force

        # Export pfx file
        Export-PfxCertificate -Cert $certPath -FilePath $certificateFile -Password $certificateFilePassword

        # Delete self-signed certificate
        if (Test-Path $certPath) { 
            Remove-Item $certPath -ErrorAction SilentlyContinue
        }
    } 

    # Read from pfx file and convert to base64 string
    $fileContentEncoded = [System.Convert]::ToBase64String([System.IO.File]::ReadAllBytes($certificateFile))

    $CSCertificate = ConvertTo-SecureString $fileContentEncoded -AsPlainText -Force

    $certInfo = @{
        "cert"   = $CSCertificate;
        "passwd" = $certificateFilePassword
    }

    # Delete certificate file if it is generated
    if ($needToCreateSelfCert -and (Test-Path  $certificateFile) ) { 
        Remove-Item $certificateFile -ErrorAction SilentlyContinue 
    }

    return $certInfo
}



# Adds all the parameters in the CAMConfig.parameters sub-tree as keyvault secrets
function Add-SecretsToKeyVault() {
    Param(
        [parameter(Mandatory = $true)]
        [String]
        $kvName,

        [parameter(Mandatory = $true)]
        $CAMConfig
    )
    Write-Host "Populating keyvault."

    foreach ($key in $CAMConfig.parameters.keys) {
        Write-Host "Writing secret to keyvault: $key"
        Set-AzureKeyVaultSecret `
            -VaultName $kvName `
            -Name $key `
            -SecretValue $CAMConfig.parameters[$key].value `
            -ErrorAction stop | Out-Null
    }
    Write-Host "Completed writing secrets to keyvault."
}



function New-CAMAppSP() {
    param(
        $RGName
    )

    # Application name
    $appName = "CAM-$RGName"
    Write-Host "Calling Azure Active Directory to make app $appName and a service principal."

    # 16 letter password
    $generatedPassword = ConvertTo-SecureString -String ( -join ((65..90) + (97..122) | Get-Random -Count 16 | % {[char]$_})) -AsPlainText -Force
    $generatedID = -join ((65..90) + (97..122) | Get-Random -Count 12 | % {[char]$_})
    $appURI = "https://www.$generatedID.com"

    Write-Host "Purge any registered app's with the same name."

    # first make sure if there is an app there (or more than one if that's possible?)
    # that they're deleted.
    $appArray = Get-AzureRmADApplication -DisplayName $appName
    foreach ($app in $appArray) {
        $aoID = $app.ObjectId
        try {
            Write-Host "Removing previous service principal application $appName ObjectId: $aoID"
            Remove-AzureRmADApplication -ObjectId $aoID -Force -ErrorAction Stop
        }
        catch {
            $exceptionContext = Get-AzureRmContext
            $exceptionTenantId = $exceptionContext.Tenant.Id
            Write-Error "Failure to remove application $appName from tenant $exceptionTenantId. Please check your AAD tenant permissions."

            # Re-throw whatever the original exception was
            throw
        }
    }

    Write-Host "Purge complete. Creating new app $appName."

    # Retry required on app registration (it seems) if there is a race condition with the deleted application.
    $newAppCreateRetry = 60
    while ($newAppCreateRetry -ne 0) {
        $newAppCreateRetry--

        try {
            $app = New-AzureRmADApplication `
                -DisplayName $appName `
                -HomePage $appURI `
                -IdentifierUris $appURI `
                -Password $generatedPassword `
                -ErrorAction Stop
            break
        }
        catch {
            Write-Host "Retrying to create app countdown: $newAppCreateRetry appName: $appName"
            Start-sleep -Seconds 1
            if ($newAppCreateRetry -eq 0) {
                #re-throw whatever the original exception was
                $exceptionContext = Get-AzureRmContext
                $exceptionTenantId = $exceptionContext.Tenant.Id
                Write-Error "Failure to add application $appName to tenant $exceptionTenantId. Please check your AAD tenant permissions."
                throw
            }
        }
    }


    Write-Host "New app creation complete. Creating service principal."

    # Retry required since it can take a few seconds for the app registration to percolate through Azure.
    # (Online recommendation was sleep 15 seconds - this is both faster and more conservative)
    $sp = $null
    $SPCreateRetry = 60
    while ($SPCreateRetry -ne 0) {
        $SPCreateRetry--

        try {
            $sp = New-AzureRmADServicePrincipal -ApplicationId $app.ApplicationId -ErrorAction Stop
            break
        }
        catch {
            $appIDForPrint = $app.ObjectId

            Write-Host "Waiting for app $SPCreateRetry : $appIDForPrint"
            Start-sleep -Seconds 1
            if ($SPCreateRetry -eq 0) {
                #re-throw whatever the original exception was
                Write-Error "Failure to create service principal for $appName."
                throw
            }
        }
    }

    # Get service principal credentials
    $spPass = $generatedPassword
    $spCreds = New-Object -TypeName pscredential -ArgumentList  $sp.ApplicationId, $spPass

    # Get tenant ID for this subscription
    $subForTenantID = Get-AzureRmContext
    $tenantID = $subForTenantID.Tenant.TenantId

    $spInfo = @{}
    $spInfo.Add("spCreds", $spCreds);
    $spInfo.Add("tenantId", $tenantID);

    return $spInfo
}

# Creates cam deployment info structures and pushes to Key Vault
function New-CAMDeploymentInfo() {
    param(
        [parameter(Mandatory = $true)] 
        $kvName # Key Vault name
    )

    Write-Host "Populating CAMDeploymentInfo structure for the Connection Service"


    # Mapping CAM deployment info environment variable parameters
    # to Key Vault Secrets 
    $camDeploymenRegInfoParameters = @{
        "CAM_USERNAME"       = "AzureSPClientID"
        "CAM_PASSWORD"       = "AzureSPKey"
        "CAM_TENANTID"       = "AzureSPTenantID"
        "CAM_URI"            = "CAMServiceURI"
        "CAM_DEPLOYMENTID"   = "CAMDeploymentID"
        "CAM_SUBSCRIPTIONID" = "AzureSubscriptionID"
        "CAM_RESOURCEGROUP"  = "AzureResourceGroupName"
        "CAM_KEY_VAULT_NAME" = "AzureKeyVaultName"
    }


    $camDeploymenRegInfo = @{}
    foreach ($key in $camDeploymenRegInfoParameters.keys) {
        $secretName = $camDeploymenRegInfoParameters.$key
        Write-Host "Setting $key to value of secret $secretName"
        $secret = Get-AzureKeyVaultSecret `
            -VaultName $kvName `
            -Name $secretName `
            -ErrorAction stop
        $camDeploymenRegInfo.$key = $secret.SecretValueText
    }
    $camDeploymenRegInfo.Add("CAM_USER_BLOB_URI", "userStorageAccountUri")
    $camDeploymenRegInfo.Add("CAM_USER_STORAGE_ACCOUNT_NAME", "userStorageName")
    $camDeploymenRegInfo.Add("CAM_USER_STORAGE_ACCOUNT_KEY", "userStorageAccountKey")
    $camDeploymenRegInfo.Add("CAM_USER_BLOB_TOKEN", "userStorageAccountSasToken")


    $authFileContent = @"
subscription=$($camDeploymenRegInfo.CAM_SUBSCRIPTIONID)
client=$($camDeploymenRegInfo.CAM_USERNAME)
key=$($camDeploymenRegInfo.CAM_PASSWORD)
tenant=$($camDeploymenRegInfo.CAM_TENANTID)
managementURI=https\://management.core.windows.net/
baseURL=https\://management.azure.com/
authURL=https\://login.windows.net/
graphURL=https\://graph.windows.net/
"@
    Add-Type -AssemblyName System.Web
    $authFileContentURL = [System.Web.HttpUtility]::UrlEncode($authFileContent) 

    $camDeploymenInfo = @{};
    $camDeploymenInfo.Add("registrationInfo", $camDeploymenRegInfo)
    $camDeploymenInfo.Add("AzureAuthFile", $authFileContentURL)

    $camDeploymenInfoJSON = ConvertTo-JSON $camDeploymenInfo -Depth 99 -Compress
    $camDeploymenInfoURL = [System.Web.HttpUtility]::UrlEncode($camDeploymenInfoJSON)

    $camDeploymenInfoURLSecure = ConvertTo-SecureString $camDeploymenInfoURL -AsPlainText -Force

    # Put URL encoded blob into Key Vault 
    Write-Host "Writing secret to keyvault: CAMDeploymentInfo"
    Set-AzureKeyVaultSecret `
        -VaultName $kvName `
        -Name "CAMDeploymentInfo" `
        -SecretValue $camDeploymenInfoURLSecure `
        -ErrorAction stop | Out-Null

    <# Test code for encoding/decoding
    $camDeploymenInfoURL
    $camDeploymenInfoJSONDecoded = [System.Web.HttpUtility]::UrlDecode($camDeploymenInfoURL)
    $camDeploymenInfoDecoded = ConvertFrom-Json $camDeploymenInfoJSONDecoded


    [System.Web.HttpUtility]::UrlDecode($camDeploymenInfoDecoded.AzureAuthFile)

    $regInfo = $camDeploymenInfoDecoded.RegistrationInfo

    $regInfo.psobject.properties | Foreach-Object {
        Write-Host "Name: " $_.Name " Value: " $_.Value

    #>

}



function Generate-CamDeploymentInfoParameters {
    param(
        $spInfo,
        $camSaasUri,
        $deploymentId,
        $subscriptionID,
        $RGName,
        $kvName
    )
    $CAMConfig.parameters.AzureSPClientID.value = (ConvertTo-SecureString $spInfo.spCreds.UserName -AsPlainText -Force)
    $CAMConfig.parameters.AzureSPKey.value = $spInfo.spCreds.Password
    $CAMConfig.parameters.AzureSPTenantID.value = (ConvertTo-SecureString $spInfo.tenantId -AsPlainText -Force)
    $CAMConfig.parameters.CAMServiceURI.value = (ConvertTo-SecureString $camSaasUri -AsPlainText -Force)
    $CAMConfig.parameters.CAMDeploymentID.value = (ConvertTo-SecureString $deploymentId -AsPlainText -Force)
    $CAMConfig.parameters.AzureSubscriptionID.value = (ConvertTo-SecureString $subscriptionID -AsPlainText -Force)
    $CAMConfig.parameters.AzureResourceGroupName.value = (ConvertTo-SecureString $RGName -AsPlainText -Force)
    $CAMConfig.parameters.AzureKeyVaultName.value = (ConvertTo-SecureString $kvName -AsPlainText -Force)
}


# Deploy a connection service over a current deployment
function New-ConnectionServiceDeployment() {
    param(
        $RGName,
        $subscriptionId,
        $tenantId,
        $spCredential,
        $keyVault,
        $testDeployment,
        [bool]$enableSecurityGateway
    )

    $kvID = $keyVault.ResourceId
    $kvName = $keyVault.Name

    # First, let's find the Service Principal 
    $adminAzureContext = Get-AzureRMContext
    
    $client = $null
    $key = $null

    # put everything in a try block so that if any errors occur we revert to $azureAdminContext
    try {
        if (-not $spCredential)
        {
            try{
                $secret = Get-AzureKeyVaultSecret `
                    -VaultName $kvName `
                    -Name "AzureSPClientID" `
                    -ErrorAction stop
                $client = $secret.SecretValueText
            }
            catch {
                $err = $_
                if ($err.Exception.Message -eq "Access denied") {
                    Write-Host "Cannot access key vault secret. Attempting to set access policy for vault $kvName for user $($adminAzureContext.Account.Id)"
                    try {
                        Set-AzureRmKeyVaultAccessPolicy `
                            -VaultName $kvName `
                            -UserPrincipalName $adminAzureContext.Account.Id `
                            -PermissionsToSecrets Get, Set `
                            -ErrorAction stop | Out-Null
        
                        $secret = Get-AzureKeyVaultSecret `
                            -VaultName $kvName `
                            -Name "AzureSPClientID" `
                            -ErrorAction stop
                        $client = $secret.SecretValueText
                    }
                    catch {
                        Write-Host "Failed to set access policy for vault $kvName for user $($adminAzureContext.Account.Id)."
                    }
                }
            }
        
            # we may have gotten the secret if success (above) in which case we do not need to prompt.
            if($client)
            {
                # get the password (key)
                $secret = Get-AzureKeyVaultSecret `
                    -VaultName $kvName `
                    -Name "AzureSPKey" `
                    -ErrorAction stop
                $key = $secret.SecretValueText
            }
        }
        else {
            # function was passed SPcredential
            $client = $spCredential.UserName
            $key = $spCredential.GetNetworkCredential().Password
        }

        if (-not $client) {
            Write-Host "Unable to read service principal information from key vault and none was provided on command-line."
            Write-Host "Please enter the credentials for the service principal for this Cloud Access Manager deployment."
            Write-Host "The username is the AzureSPClientID secret in $kvName key vault."
            Write-Host "The password is the AzureSPKey secret in $kvName key vault."
            $spCredential = Get-Credential -Message "Please enter service principal credential."

            $client = $spCredential.UserName
            $key = $spCredential.GetNetworkCredential().Password
        }

        $spCreds = New-Object PSCredential $client, (ConvertTo-SecureString $key -AsPlainText -Force)

        Write-Host "Using service principal $client in tenant $tenantId and subscription $subscriptionId"
        
        # Find a connection service resource group name that can be used.
        # An incrementing count is used to find a free resource group. This count is
        # identifier, even if old connection services have been deleted.
        $csRGName = $null
        while(-not $csRGName)
        {
            # Note this doesn't return the same type of context as for a standard account
            # so we'll just keep logging in when needed rather than switching context.
            Add-AzureRmAccount `
                -Credential $spCreds `
                -ServicePrincipal `
                -TenantId $tenantId `
                -ErrorAction Stop | Out-Null
            $secret = Get-AzureKeyVaultSecret `
                -VaultName $kvName `
                -Name "connectionServiceNumber" `
                -ErrorAction stop

            if ($secret -eq $null) {
                $connectionServiceNumber = 1
            }
            else {
                # increment connectionServiceNumber
                $connectionServiceNumber = ([int]$secret.SecretValueText) + 1
            }

            Set-AzureKeyVaultSecret `
                -VaultName $kvName `
                -Name "connectionServiceNumber" `
                -SecretValue (ConvertTo-SecureString $connectionServiceNumber -AsPlainText -Force) `
                -ErrorAction stop | Out-Null
            
            Write-Host "Checking available resource group for connection service number $connectionServiceNumber"

            $csRGName = $RGName + "-CS" + $connectionServiceNumber
            Set-AzureRMContext -Context $adminAzureContext | Out-Null
            $rg = Get-AzureRmResourceGroup -ResourceGroupName $csRGName -ErrorAction SilentlyContinue

            if($rg)
            {
                # Check if Resource Group is empty
                $Resources = Find-AzureRmResource -ResourceGroupNameEquals $csRGName
                if( -not $Resources.Length -eq 0)
                {
                    # found the resource group was not empty - do the loop with an incremented number try to find a free name
                    $csRGName = $null
                }
            }
        }
        
        Set-AzureRMContext -Context $adminAzureContext | Out-Null
        # Create Connection Service Resource Group if it doesn't exist
        if (-not (Find-AzureRmResourceGroup | ?{$_.name -eq $csRGName}) ) {
            Write-Host "Creating resource group $csRGName"

            # Grab the root location and use that
            $rg = Get-AzureRmResourceGroup -ResourceGroupName $RGName -ErrorAction stop
            $location = $rg.Location

            New-AzureRmResourceGroup -Name $csRGName -Location $location -ErrorAction stop | Out-Null
        }

        $csRG = Get-AzureRmResourceGroup -Name $csRGName

        # Get-AzureRmRoleAssignment responds much more rationally if given a scope with an ID
        # than a resource group name.
        $spRoles = Get-AzureRmRoleAssignment -ServicePrincipalName $client -Scope $csRG.ResourceId

        # filter on an exact resource group ID match as Get-AzureRmRoleAssignment seems to do a more loose pattern match
        $spRoles = $spRoles | Where-Object `
            {($_.Scope -eq $csRG.ResourceId) -or ($_.Scope -eq "/subscriptions/$subscriptionId")}

        $camCustomRoleDefinition = Get-CAMRoleDefinition -subscriptionID $subscriptionID
                    
        # spRoles could be no object, a single object or an array. foreach works with all.
        $hasAccess = $false
        foreach($role in $spRoles) {
            $roleName = $role.RoleDefinitionName
            if (($roleName -eq "Contributor") -or ($roleName -eq "Owner") -or ($roleName -eq $camCustomRoleDefinition.Name)) {
                Write-Host "$client already has $roleName for $csRGName."
                $hasAccess = $true
                break
            }
        }

        if(-not $hasAccess) {
            Write-Host "Giving $client '$($camCustomRoleDefinition.Name)' access to $csRGName."
            Set-AzureRMContext -Context $adminAzureContext | Out-Null
            New-AzureRmRoleAssignment `
                -RoleDefinitionName $camCustomRoleDefinition.Name `
                -ResourceGroupName $csRGName `
                -ServicePrincipalName $client `
                -ErrorAction Stop | Out-Null
        }
    
        # SP has proper rights - do deployment with SP
        Write-Host "Using service principal $client in tenant $tenant and subscription $subscriptionId"
        Add-AzureRmAccount `
            -Credential $spCreds `
            -ServicePrincipal `
            -TenantId $tenantId `
            -ErrorAction Stop | Out-Null

        # make temporary directory for intermediate files
        $folderName = -join ((97..122) | Get-Random -Count 18 | ForEach-Object {[char]$_})
        $tempDir = Join-Path $env:TEMP $folderName
        Write-Host "Using temporary directory $tempDir for intermediate files"
        if (-not (Test-Path $tempDir)) {
            New-Item $tempDir -type directory | Out-Null
        }

        # Refresh the CAMDeploymentInfo structure
        New-CAMDeploymentInfo `
            -kvName $CAMRootKeyvault.Name

        $enableSecurityGatewayString = "false"
        if ($enableSecurityGateway) {
            $enableSecurityGatewayString = "true"
        }

        # Get the template URI
        $secret = Get-AzureKeyVaultSecret `
            -VaultName $kvName `
            -Name "artifactsLocation" `
            -ErrorAction stop
        $artifactsLocation = $secret.SecretValueText
        $CSDeploymentTemplateURI = $artifactsLocation + "/connection-service/azuredeploy.json"

        $generatedDeploymentParameters = @"
        {
            "`$schema": "http://schema.management.azure.com/schemas/2015-01-01/deploymentParameters.json#",
            "contentVersion": "1.0.0.0",
            "parameters": {
                "enableSecurityGateway": {
                    "value": "$enableSecurityGatewayString"
                  },
                  "CSUniqueSuffix": {
                    "reference": {
                        "keyVault": {
                            "id": "$kvID"
                        },
                        "secretName": "connectionServiceNumber"
                    }
                },
                "domainServiceAccountUsername": {
                    "reference": {
                        "keyVault": {
                            "id": "$kvID"
                        },
                        "secretName": "domainServiceAccountUsername"
                    }
                },
                "domainServiceAccountPassword": {
                    "reference": {
                        "keyVault": {
                            "id": "$kvID"
                        },
                        "secretName": "domainServiceAccountPassword"
                    }
                },
                "domainName": {
                    "reference": {
                        "keyVault": {
                            "id": "$kvID"
                        },
                        "secretName": "domainName"
                    }
                },
                "LocalAdminUsername": {
                    "reference": {
                        "keyVault": {
                            "id": "$kvID"
                        },
                        "secretName": "connectionServiceLocalAdminUsername"
                    }
                },
                "LocalAdminPassword": {
                    "reference": {
                        "keyVault": {
                            "id": "$kvID"
                        },
                        "secretName": "connectionServiceLocalAdminPassword"
                    }
                },
                "CSsubnetId": {
                    "reference": {
                        "keyVault": {
                            "id": "$kvID"
                        },
                        "secretName": "connectionServiceSubnet"
                    }
                },
                "GWsubnetId": {
                    "reference": {
                        "keyVault": {
                            "id": "$kvID"
                        },
                        "secretName": "gatewaySubnet"
                    }
                },
                "binaryLocation": {
                    "reference": {
                        "keyVault": {
                            "id": "$kvID"
                        },
                        "secretName": "binaryLocation"
                    }
                },
                "certData": {
                    "reference": {
                        "keyVault": {
                            "id": "$kvID"
                        },
                        "secretName": "CAMCSCertificate"
                    }
                },
                "certPassword": {
                    "reference": {
                        "keyVault": {
                            "id": "$kvID"
                        },
                        "secretName": "CAMCSCertificatePassword"
                    }
                },
                "remoteWorkstationDomainGroup": {
                    "reference": {
                        "keyVault": {
                            "id": "$kvID"
                        },
                        "secretName": "remoteWorkstationDomainGroup"
                    }
                },
                "CAMDeploymentInfo": {
                    "reference": {
                        "keyVault": {
                            "id": "$kvID"
                        },
                        "secretName": "CAMDeploymentInfo"
                    }
                },
                "enableRadiusMfa": {
                    "reference": {
                        "keyVault": {
                        "id": "$kvId"
                        },
                        "secretName": "enableRadiusMfa"
                    }
                },
                "radiusServerHost": {
                    "reference": {
                        "keyVault": {
                        "id": "$kvId"
                        },
                        "secretName": "radiusServerHost"
                    }
                },
                "radiusServerPort": {
                    "reference": {
                        "keyVault": {
                        "id": "$kvId"
                        },
                        "secretName": "radiusServerPort"
                    }
                },
                "radiusSharedSecret": {
                    "reference": {
                        "keyVault": {
                        "id": "$kvId"
                        },
                        "secretName": "radiusSharedSecret"
                    }
                },
                "_baseArtifactsLocation": {
                    "reference": {
                        "keyVault": {
                            "id": "$kvID"
                        },
                        "secretName": "artifactsLocation"
                    }
                }
            }
        }
"@

        $outputParametersFileName = "csdeploymentparameters.json"
        $outputParametersFilePath = Join-Path $tempDir $outputParametersFileName
        Set-Content $outputParametersFilePath  $generatedDeploymentParameters

        Write-Host "`nDeploying Cloud Access Manager Connection Service. This process can take up to 60 minutes."
        Write-Host "Please feel free to watch here for early errors for a few minutes and then go do something else. Or go for coffee!"
        Write-Host "If this script is running in Azure Cloud Shell then you may let the shell timeout and the deployment will continue."
        Write-Host "Please watch the resource group $csRGName in the Azure Portal for current status. The Connection Service deployment is"
        Write-Host "complete when all deployments are showing as 'Succeeded'. Error information is also available through the deployments"
        Write-Host "area of the resource group pane."

        if ($testDeployment) {
            # just do a test if $true
            Test-AzureRmResourceGroupDeployment `
                -ResourceGroupName $csRGName `
                -TemplateFile $CSDeploymentTemplateURI `
                -TemplateParameterFile $outputParametersFilePath `
                -Verbose
        }
        else {
            $maxRetries = 30
            for($idx = 0;$idx -lt $maxRetries;$idx++)
            {
                try {
                    New-AzureRmResourceGroupDeployment `
                        -DeploymentName "CS$connectionServiceNumber-$idx" `
                        -ResourceGroupName $csRGName `
                        -TemplateFile $CSDeploymentTemplateURI `
                        -TemplateParameterFile $outputParametersFilePath `
                        -ErrorAction stop
                    # success!
                    break
                }
                catch {
                    # Seems there can be a race condition on the role assignment of the service principal with
                    # the resource group before getting here - setting a retry loop
                    if ($idx -eq ($maxRetries - 1))
                    {
                        # last try - just throw
                        throw
                    }
                    if ($_.Exception.Message -like "*does not have authorization*")
                    {
                        $remaining = $maxRetries - $idx - 1
                        Write-Host "Authorization error. Usually this means we are waiting for the authorization to percolate through Azure."
                        Write-Host "Retrying deployment. Retries remaining: $remaining. If this countdown stops the deployment is happening."
                        Start-sleep -Seconds 10
                    }
                    else {
                        throw
                    }
                }
            }
        }
    }
    catch {
        throw
    }
    finally {
        if ($adminAzureContext) {
            Set-AzureRMContext -Context $adminAzureContext | Out-Null
        }
    }
}

# Creates a CAM Deployment Root including keyvault, user data storage account
# and populates parameters.
# Returns key vault info.
function New-CAMDeploymentRoot()
{
    param(
        $RGName,
        $rwRGName,
        $spInfo,
        $azureContext,
        $CAMConfig,
        $tempDir,
        $certificateFile,
        $certificateFilePassword,
        $camSaasUri,
        $verifyCAMSaaSCertificate,
        $subscriptionID,
        $ownerTenantId,
        $ownerUpn
    )

    $rg = Get-AzureRmResourceGroup -ResourceGroupName $RGName
    $client = $spInfo.spCreds.UserName
    $key = $spInfo.spCreds.GetNetworkCredential().Password
    $tenant = $spInfo.tenantId
    $ownerTenant = $ownerTenantId
    $registrationCode = $CAMConfig.parameters.cloudAccessRegistrationCode.value
    $artifactsLocation = $CAMConfig.parameters.artifactsLocation.clearValue
    $binaryLocation = $CAMConfig.parameters.binaryLocation.clearValue
    
    $kvInfo = New-CAM-KeyVault `
        -RGName $RGName `
        -spName $spInfo.spCreds.UserName `
        -adminAzureContext $azureContext

    Generate-Certificate-And-Passwords `
        -kvName $kvInfo.VaultName `
        -CAMConfig $CAMConfig `
        -tempDir $tempDir `
        -certificateFile $certificateFile `
        -certificateFilePassword $certificateFilePassword | Out-Null
   
    $userDataStorageAccount = New-UserStorageAccount `
        -RGName $RGName `
        -Location $rg.Location

    Populate-UserBlob `
        -CAMConfig $CAMConfig `
        -artifactsLocation $artifactsLocation `
        -userDataStorageAccount $userDataStorageAccount `
        -binaryLocation $binaryLocation `
        -RGName $RGName `
        -kvInfo $kvInfo `
        -tempDir $tempDir | Out-Null

    Write-Host "Registering Cloud Access Manager Deployment to Cloud Access Manager Service"
    $deploymentId = Register-CAM `
        -SubscriptionId $subscriptionID `
        -client $client `
        -key $key `
        -tenant $tenant `
        -ownerTenant $ownerTenant `
        -ownerUpn $ownerUpn `
        -RGName $rwRGName `
        -registrationCode $registrationCode `
        -camSaasBaseUri $camSaasUri `
        -verifyCAMSaaSCertificate $verifyCAMSaaSCertificate

    Generate-CamDeploymentInfoParameters `
        -spInfo $spInfo `
        -camSaasUri $camSaasUri `
        -deploymentId $deploymentId `
        -subscriptionID $subscriptionID `
        -RGName $rwRGName `
        -kvName $kvInfo.VaultName | Out-Null

    Add-SecretsToKeyVault `
        -kvName $kvInfo.VaultName `
        -CAMConfig $CAMConfig | Out-Null

    return $kvInfo
}

# Deploy a full CAM deployment with root networking and DC, a connection service
# and a convenience 'first' Windows standard agent machine 
function Deploy-CAM() {
    param(
        [parameter(Mandatory = $false)] 
        [bool]
        $verifyCAMSaaSCertificate = $true,

        [parameter(Mandatory = $true)]
        [bool]
        $enableSecurityGateway,

        [parameter(Mandatory = $true)] 
        $CAMDeploymentTemplateURI,

        [parameter(Mandatory = $true)] 
        [System.Management.Automation.PSCredential]
        $domainAdminCredential,

        [parameter(Mandatory = $true)] 
        $domainName,

        [parameter(Mandatory = $true)] 
        [SecureString]
        $registrationCode,

        [parameter(Mandatory = $true)] 
        $camSaasUri,

        [parameter(Mandatory = $true)] 
        $binaryLocation,

        [parameter(Mandatory = $true)] 
        $outputParametersFileName,

        [parameter(Mandatory = $true)] 
        $subscriptionId,

        [parameter(Mandatory = $true)]
        $RGName,

        [parameter(Mandatory = $true)]
        $csRGName,

        [parameter(Mandatory = $true)]
        $rwRGName,

        [parameter(Mandatory = $false)]
        [System.Management.Automation.PSCredential]
        $spCredential,

        [parameter(Mandatory = $false)] # required if $spCredential is provided
        [string]
        $tenantId,

        [parameter(Mandatory = $false)]
        [String]
        $certificateFile = $null,
    
        [parameter(Mandatory = $false)]
        [SecureString]
        $certificateFilePassword = $null,

        [parameter(Mandatory=$false)]
        [ValidateSet("stable","beta","dev")] 
        [String]
        $AgentChannel = "stable",

        [parameter(Mandatory = $false)]
        [bool]
        $testDeployment = $false,

        [parameter(Mandatory = $false)]
        [bool]
        $deployOverDC = $false,

        [parameter(Mandatory = $true)]
        $vnetConfig,

        [parameter(Mandatory=$true)]
        $radiusConfig,
        
        [parameter(Mandatory = $true)]
        $ownerTenantId,

        [parameter(Mandatory = $true)]
        $ownerUpn,
        
        [parameter(Mandatory=$false)]
        [ValidateSet("Windows Server 2016","Windows Server 2012R2")] 
        [String]
        $domainControllerOsType = "Windows Server 2016",

        [parameter(Mandatory=$false)]
        [ValidateRange(10,10000)]
        [int]
        $defaultIdleShutdownTime = 240
    )

    # Artifacts location 'folder' is where the template is stored
    $artifactsLocation = $CAMDeploymentTemplateURI.Substring(0, $CAMDeploymentTemplateURI.lastIndexOf('/'))

    $domainServiceAccountUsername = $domainAdminCredential.UserName

    # Setup CAMConfig as a hash table of ARM parameters for Azure (KeyVault)
    # Most parameters are secrets so the KeyVault can be a single configuration source
    # the parameter name is the KeyVault secret name
    # and internal parameters for this script which are not pushed to the key vault
    $CAMConfig = @{} 
    $CAMConfig.parameters = @{}
    $CAMConfig.parameters.domainServiceAccountUsername = @{
        value      = (ConvertTo-SecureString $domainServiceAccountUsername -AsPlainText -Force)
        clearValue = $domainServiceAccountUsername
    }
    $CAMConfig.parameters.domainName = @{
        value      = (ConvertTo-SecureString $domainName -AsPlainText -Force)
        clearValue = $domainName
    }
    $CAMConfig.parameters.binaryLocation = @{
        value      = (ConvertTo-SecureString $binaryLocation -AsPlainText -Force)
        clearValue = $binaryLocation
    }
    $CAMConfig.parameters.artifactsLocation = @{
        value      = (ConvertTo-SecureString $artifactsLocation -AsPlainText -Force)
        clearValue = $artifactsLocation
    }

    $CAMConfig.parameters.cloudAccessRegistrationCode = @{value = $registrationCode}

    $CAMConfig.parameters.domainServiceAccountPassword = @{value = $domainAdminCredential.Password}

    # Set in Generate-Certificate-And-Passwords
    $CAMConfig.parameters.CAMCSCertificate = @{}
    $CAMConfig.parameters.CAMCSCertificatePassword = @{}
    $CAMConfig.parameters.remoteWorkstationLocalAdminPassword = @{}
    $CAMConfig.parameters.remoteWorkstationLocalAdminUsername = @{
        value      = (ConvertTo-SecureString "localadmin" -AsPlainText -Force)
        clearValue = "localadmin"
    }
    $CAMConfig.parameters.connectionServiceLocalAdminPassword = @{}
    $CAMConfig.parameters.connectionServiceLocalAdminUsername = @{
        value      = (ConvertTo-SecureString "localadmin" -AsPlainText -Force)
        clearValue = "localadmin"
    }

    $CAMConfig.parameters.remoteWorkstationDomainGroup = @{
        value      = (ConvertTo-SecureString "Remote Workstations" -AsPlainText -Force)
        clearValue = "Remote Workstations"
    }

    # Set in Populate-UserBlob
    $CAMConfig.parameters.userStorageAccountSasToken = @{}
    $CAMConfig.parameters.userStorageAccountUri = @{}
    $CAMConfig.parameters.userStorageName = @{}
    $CAMConfig.parameters.userStorageAccountKey = @{}

    # Populated in Generate-CamDeploymentInfoParameters
    $CAMConfig.parameters.AzureSPClientID = @{}
    $CAMConfig.parameters.AzureSPKey = @{}
    $CAMConfig.parameters.AzureSPTenantID = @{}
    $CAMConfig.parameters.CAMServiceURI = @{}
    $CAMConfig.parameters.CAMDeploymentID = @{}
    $CAMConfig.parameters.AzureSubscriptionID = @{}
    $CAMConfig.parameters.AzureResourceGroupName = @{}
    $CAMConfig.parameters.AzureKeyVaultName = @{}

    $CAMConfig.internal = @{}
    $CAMConfig.internal.vnetID = $vnetConfig.vnetID
    $CAMConfig.internal.vnetName = $CAMConfig.internal.vnetID.split("/")[-1]
    $CAMConfig.internal.rootSubnetName = "subnet-CAMRoot"
    $CAMConfig.internal.RWSubnetName = $vnetConfig.RWSubnetName
    $CAMConfig.internal.CSSubnetName = $vnetConfig.CSSubnetName
    $CAMConfig.internal.GWSubnetName = $vnetConfig.GWSubnetName

    $CAMConfig.internal.RWSubnetID = $CAMConfig.internal.vnetID + "/subnets/$($CAMConfig.internal.RWSubnetName)"
    $CAMConfig.internal.CSSubnetID = $CAMConfig.internal.vnetID + "/subnets/$($CAMConfig.internal.CSSubnetName)"
    $CAMConfig.internal.GWSubnetID = $CAMConfig.internal.vnetID + "/subnets/$($CAMConfig.internal.GWSubnetName)"

    $CAMConfig.parameters.remoteWorkstationSubnet = @{
        value      = (ConvertTo-SecureString $CAMConfig.internal.RWSubnetID -AsPlainText -Force)
        clearValue = $CAMConfig.internal.RWSubnetID
    }

    $CAMConfig.parameters.connectionServiceSubnet = @{
        value      = (ConvertTo-SecureString $CAMConfig.internal.CSSubnetID -AsPlainText -Force)
        clearValue = $CAMConfig.internal.CSSubnetID
    }

    $CAMConfig.parameters.gatewaySubnet = @{
        value      = (ConvertTo-SecureString $CAMConfig.internal.GWSubnetID -AsPlainText -Force)
        clearValue = $CAMConfig.internal.GWSubnetID
    }

    $CAMConfig.internal.agentChannel = $AgentChannel

    $CAMConfig.internal.standardVMSize = "Standard_D2_v2"
    $CAMConfig.internal.graphicsVMSize = "Standard_NV6"
    $CAMConfig.internal.agentARM = "server2016-standard-agent.json"
    $CAMConfig.internal.gaAgentARM = "server2016-graphics-agent.json"
    $CAMConfig.internal.linuxAgentARM = "rhel-standard-agent.json"

    # RADIUS MFA Configuration Parameters
    $CAMConfig.parameters.enableRadiusMfa = @{
        value=(ConvertTo-SecureString $radiusConfig.enableRadiusMfa -AsPlainText -Force)
    }
    $CAMConfig.parameters.radiusServerHost = @{
        value=(ConvertTo-SecureString $radiusConfig.radiusServerHost -AsPlainText -Force)
    }
    $CAMConfig.parameters.radiusServerPort = @{
       value=(ConvertTo-SecureString $radiusConfig.radiusServerPort -AsPlainText -Force)
     
    }
    $CAMConfig.parameters.radiusSharedSecret = @{
        value=$radiusConfig.radiusSharedSecret
    }

    # make temporary directory for intermediate files
    $folderName = -join ((97..122) | Get-Random -Count 18 | ForEach-Object {[char]$_})
    $tempDir = Join-Path $env:TEMP $folderName
    Write-Host "Using temporary directory $tempDir for intermediate files"
    if (-not (Test-Path $tempDir)) {
        New-Item $tempDir -type directory | Out-Null
    }

    # if the current context tenantId does not match the desired tenantId then we can't make service principal's
    $currentContext = Get-AzureRmContext
    $currentContextTenant = $currentContext.Tenant.Id 
    $tenantIDsMatch = ($currentContextTenant -eq $tenantId)

    if (-not $tenantIDsMatch) {
        Write-Host "The Current Azure context is for a different tenant ($currentContextTenant) that"
        Write-Host "does not match the tenant of the deploment ($tenantId)."
        Write-Host "This can happen in Azure Cloud Powershell when an account has access to multiple tenants."
        if (-not $spCredential) {
            Write-Host "Please make a service principal through the Azure Portal or other means and provide here."
        }
        else {
            Write-Host "Thank-you for providing service principal credentials."
        }
        Write-Host "Note - the service principal must already have Contributor rights to the subscription or target"
        Write-Host "resource groups because role assignment is not possible in this case."
    }

    $spInfo = $null
    if (-not $spCredential) {
        # if there's no service principal provided then we either need to make one or ask for one


        if ($tenantIDsMatch) {
            if( -not $ignorePrompts ) {
                $usingExistingSP = confirmDialog "Do you have an existing service principal you wish to use?"
            } else {
                $usingExistingSP="n"
            }
        }

        if ((-not $tenantIDsMatch) -or ($usingExistingSP -eq "y")) {
            # manually get credential
            $spCredential = Get-Credential -Message "Enter service principal credential"

            $spInfo = @{}
            $spinfo.spCreds = $spCredential
            $spInfo.tenantId = $tenantId
        }
        else {
            # generate service principal
            $spInfo = New-CAMAppSP `
                -RGName $RGName
        }
    }
    else {
        # service principal credential provided in parameter list
        if ($tenantId -eq $null) {throw "Service principal provided but no tenantId"}
        $spInfo = @{}
        $spinfo.spCreds = $spCredential
        $spInfo.tenantId = $tenantId
    }

    $client = $spInfo.spCreds.UserName
    $tenant = $spInfo.tenantId

    Write-Host "Using service principal $client in tenant $tenant and subscription $subscriptionId"

    if($tenantIDsMatch) {
        # Service principal info exists but needs to get rights to the required resource groups
        Write-Host "Adding role assignments for the service principal account."

        $camCustomRoleDefinition = Get-CAMRoleDefinition -subscriptionID $subscriptionID
        
        # Retry required since it can take a few seconds for app registration to percolate through Azure.
        # (Online recommendation was sleep 15 seconds - this is both faster and more conservative)
        $rollAssignmentRetry = 120
        while ($rollAssignmentRetry -ne 0) {
            $rollAssignmentRetry--

            try {
                # Only assign contributor access if needed
                $rgNames = @($RGName, $csRGName, $rwRGName)
                ForEach ($rgn in $rgNames) {
                    $rg = Get-AzureRmResourceGroup -Name $rgn

                    # Get-AzureRmRoleAssignment responds much more rationally if given a scope with an ID
                    # than a resource group name.
                    $spRoles = Get-AzureRmRoleAssignment -ServicePrincipalName $client -Scope $rg.ResourceId

                    # filter on an exact resource group ID match as Get-AzureRmRoleAssignment seems to do a more loose pattern match
                    $spRoles = $spRoles | Where-Object `
                        {($_.Scope -eq $rg.ResourceId) -or ($_.Scope -eq "/subscriptions/$subscriptionID")}
                    
                    # spRoles could be no object, a single object or an array. foreach works with all.
                    $hasAccess = $false
                    foreach($role in $spRoles) {
                        $roleName = $role.RoleDefinitionName
                        if (($roleName -eq "Contributor") -or ($roleName -eq "Owner") -or ($roleName -eq $camCustomRoleDefinition.Name)) {
                            Write-Host "$client already has $roleName for $rgn."
                            $hasAccess = $true
                            break
                        }
                    }

                    if(-not $hasAccess) {
                        Write-Host "Giving $client '$($camCustomRoleDefinition.Name)' access to $rgn."
                        New-AzureRmRoleAssignment `
                            -RoleDefinitionName $camCustomRoleDefinition.Name `
                            -ResourceGroupName $rgn `
                            -ServicePrincipalName $client `
                            -ErrorAction Stop | Out-Null
                    }
                }
            
                # Add Scope to vNet if vNet already exists and scope does not already exist
                $vnetRG = $CAMConfig.internal.vnetID.Split("/")[4]
                if( Find-AzureRmResource -ResourceNameEquals $CAMConfig.internal.vnetName -ResourceType "Microsoft.Network/virtualNetworks" -ResourceGroupNameEquals $vnetRG )
                {
                    # Get-AzureRmRoleAssignment responds much more rationally if given a scope with an ID
                    # than a resource group name.
                    $spRoles = Get-AzureRmRoleAssignment -ServicePrincipalName $client -Scope $CAMConfig.internal.vnetID

                    # filter on an exact resource group ID match as Get-AzureRmRoleAssignment seems to do a more loose pattern match
                    $spRoles = $spRoles | Where-Object `
                        {($_.Scope -eq $csRG.ResourceId) -or ($_.Scope -eq "/subscriptions/$subscriptionId")}
                    
                    # spRoles could be no object, a single object or an array. foreach works with all.
                    $hasAccess = $false
                    foreach($role in $spRoles) {
                        $roleName = $role.RoleDefinitionName
                        if (($roleName -eq "Contributor") -or ($roleName -eq "Owner") -or ($roleName -eq $camCustomRoleDefinition.Name)) {
                            Write-Host "$client already has $roleName for $($CAMConfig.internal.vnetName)."
                            $hasAccess = $true
                            break
                        }
                    }

                    if(-not $hasAccess) {
                        Write-Host "Giving $client '$($camCustomRoleDefinition.Name)' access to $($CAMConfig.internal.vnetName)"
                        New-AzureRmRoleAssignment `
                            -RoleDefinitionName $camCustomRoleDefinition.Name `
                            -Scope $CAMConfig.internal.vnetID `
                            -ServicePrincipalName $client `
                            -ErrorAction Stop | Out-Null
                    }
                }
                break # while loop
            } catch {
                #TODO: we should only be catching the 'Service principal or app not found' error
                Write-Host "Waiting for service principal. Remaining: $rollAssignmentRetry"
                Start-sleep -Seconds 1
                if ($rollAssignmentRetry -eq 0) {
                    #re-throw whatever the original exception was
                    $exceptionContext = Get-AzureRmContext
                    $exceptionSubscriptionId = $exceptionContext.Subscription.Id
                    Write-Error "Failure to create Contributor role for $client. Subscription: $exceptionSubscriptionId. Please check your subscription permissions."
                    throw
                }
            }
        }
    }

    # Login with service principal since some Powershell contexts (with token auth - like Azure Cloud PowerShell or Visual Studio)
    # can't do operations on keyvaults
    
    # cache the current context and sign in as service principal
    $azureContext = Get-AzureRMContext
    $retryCount = 60
    for ($idx = ($retryCount - 1); $idx -ge 0; $idx--) {
        try {
            Add-AzureRmAccount `
                -Credential $spInfo.spCreds `
                -ServicePrincipal `
                -TenantId $spInfo.tenantId `
                -ErrorAction Stop | Out-Null
            break
        }
        catch {
            $caughtError = $_
            if ($azureContext) {
                Write-Host "Reverting to initial Azure context for $($azureContext.Account.Id)"
                Set-AzureRMContext -Context $azureContext | Out-Null
            }
            # if it's the unknown user (so potentially a timing issue where the account hasn't percolated
            # through the system yet) retry. Otherwise abort and re-throw
            if (     ($caughtError.Exception -is [Microsoft.IdentityModel.Clients.ActiveDirectory.AdalException]) `
                -and ($caughtError.Exception.ServiceErrorCodes[0] -eq 70001) `
                -and ($idx -gt 0))
            {
                Write-Host "Could not find application ID for tenant. Retries remaining: $idx"
                continue
            }
            else {
                throw $caughtError
            }
        }
    }

    try {    
        $kvInfo = New-CAMDeploymentRoot `
            -RGName $RGName `
            -rwRGName $rwRGName `
            -spInfo $spInfo `
            -azureContext $azureContext `
            -CAMConfig $CAMConfig `
            -tempDir $tempDir `
            -certificateFile $certificateFile `
            -certificateFilePassword $certificateFilePassword `
            -camSaasUri $camSaasUri `
            -verifyCAMSaaSCertificate $verifyCAMSaaSCertificate `
            -subscriptionID $subscriptionID `
            -ownerTenantId $ownerTenantId `
            -ownerUpn $ownerUpn

        # Populate/re-populate CAMDeploymentInfo before deploying any connection service
        New-CAMDeploymentInfo `
            -kvName $kvInfo.VaultName

        if( $deployOverDC)
        {
            # Need to change to admin context for this to work
            Write-Host "Reverting to initial Azure context for $($azureContext.Account.Id)"
            Set-AzureRMContext -Context $azureContext | Out-Null

            # Should only be one KeyVault at this step (verified in an earlier step in main script)
            $CAMRootKeyvault = Get-AzureRmResource `
                -ResourceGroupName $rgName `
                -ResourceType "Microsoft.KeyVault/vaults" `
                | Where-object {$_.Name -like "CAM-*"}

            New-ConnectionServiceDeployment `
                -spCredential $spInfo.spCreds `
                -RGName $rgName `
                -subscriptionId $subscriptionID `
                -keyVault $CAMRootKeyvault `
                -tenantId $tenantId `
                -testDeployment $testDeployment `
                -tempDir $tempDir `
                -enableSecurityGateway $enableSecurityGateway
        }
        else
        {
            # keyvault ID of the form: /subscriptions/$subscriptionID/resourceGroups/$azureRGName/providers/Microsoft.KeyVault/vaults/$kvName
            $kvId = $kvInfo.ResourceId

            $generatedDeploymentParameters = @"
{
    "`$schema": "http://schema.management.azure.com/schemas/2015-01-01/deploymentParameters.json#",
    "contentVersion": "1.0.0.0",
    "parameters": {
        "dcOsType": {
            "value": "$domainControllerOsType"
        },
        "domainAdminUsername": {
            "reference": {
                "keyVault": {
                    "id": "$kvId"
                },
                "secretName": "domainServiceAccountUsername"
            }
        },
        "domainName": {
            "reference": {
                "keyVault": {
                    "id": "$kvId"
                },
                "secretName": "domainName"
            }
        },
        "remoteWorkstationDomainGroup": {
            "reference": {
                "keyVault": {
                    "id": "$kvID"
                },
                "secretName": "remoteWorkstationDomainGroup"
            }
        },
        "connectionServiceResourceGroup": {
            "value": "$csRGName"
        },
        "remoteWorkstationResourceGroup": {
            "value": "$rwRGName"
        },
        "vnetName": {
            "value": "$($CAMConfig.internal.vnetName)"
        },
        "rootSubnetName": {
            "value": "$($CAMConfig.internal.rootSubnetName)"
        },
        "remoteWorkstationSubnetName": {
            "value": "$($CAMConfig.internal.RWSubnetName)"
        },
        "connectionServiceSubnetName": {
            "value": "$($CAMConfig.internal.CSSubnetName)"
        },
        "gatewaySubnetName": {
            "value": "$($CAMConfig.internal.GWSubnetName)"
        },
        "binaryLocation": {
            "reference": {
                "keyVault": {
                    "id": "$kvId"
                },
                "secretName": "binaryLocation"
            }
        },
        "_artifactsLocation": {
            "reference": {
                "keyVault": {
                    "id": "$kvId"
                },
                "secretName": "artifactsLocation"
            }
        },
        "userStorageAccountName": {
            "reference": {
                "keyVault": {
                "id": "$kvId"
                },
                "secretName": "userStorageName"
            }
        },
        "userStorageAccountUri": {
            "reference": {
                "keyVault": {
                    "id": "$kvId"
                },
                "secretName": "userStorageAccountUri"
            }
        },
        "userStorageAccountSasToken": {
            "reference": {
                "keyVault": {
                    "id": "$kvId"
                },
                "secretName": "userStorageAccountSasToken"
            }
        },
        "userStorageAccountKey": {
            "reference": {
                "keyVault": {
                "id": "$kvId"
                },
                "secretName": "userStorageAccountKey"
            }
        },
        "LocalAdminUsername": {
            "reference": {
                "keyVault": {
                    "id": "$kvId"
                },
                "secretName": "connectionServiceLocalAdminUsername"
            }
        },
        "LocalAdminPassword": {
            "reference": {
                "keyVault": {
                    "id": "$kvId"
                },
                "secretName": "connectionServiceLocalAdminPassword"
            }
        },
        "rwsLocalAdminUsername": {
            "reference": {
                "keyVault": {
                    "id": "$kvId"
                },
                "secretName": "remoteWorkstationLocalAdminUsername"
            }
        },
        "rwsLocalAdminPassword": {
            "reference": {
                "keyVault": {
                    "id": "$kvId"
                },
                "secretName": "remoteWorkstationLocalAdminPassword"
            }
        },
        "DomainAdminPassword": {
            "reference": {
                "keyVault": {
                    "id": "$kvId"
                },
                "secretName": "domainServiceAccountPassword"
            }
        },
        "certData": {
            "reference": {
                "keyVault": {
                    "id": "$kvId"
                },
                "secretName": "CAMCSCertificate"
            }        
        },
        "certPassword": {
            "reference": {
                "keyVault": {
                    "id": "$kvId"
                },
                "secretName": "CAMCSCertificatePassword"
            }
        },
        "CAMDeploymentInfo": {
            "reference": {
                "keyVault": {
                    "id": "$kvId"
                },
                "secretName": "CAMDeploymentInfo"
            }
        },
        "registrationCode": {
            "reference": {
                "keyVault": {
                "id": "$kvId"
                },
                "secretName": "cloudAccessRegistrationCode"
            }
        },
        "enableRadiusMfa": {
            "reference": {
                "keyVault": {
                "id": "$kvId"
                },
                "secretName": "enableRadiusMfa"
            }
        },
        "radiusServerHost": {
            "reference": {
                "keyVault": {
                "id": "$kvId"
                },
                "secretName": "radiusServerHost"
            }
        },
        "radiusServerPort": {
            "reference": {
                "keyVault": {
                "id": "$kvId"
                },
                "secretName": "radiusServerPort"
            }
        },
        "radiusSharedSecret": {
            "reference": {
                "keyVault": {
                "id": "$kvId"
                },
                "secretName": "radiusSharedSecret"
            }
        },
        "autoShutdownIdleTime" : {
            "value": $defaultIdleShutdownTime
        }
    }
}
"@

            $outputParametersFilePath = Join-Path $tempDir $outputParametersFileName
            Set-Content $outputParametersFilePath  $generatedDeploymentParameters

            Write-Host "`nDeploying Cloud Access Manager. This process can take up to 90 minutes."
            Write-Host "Please feel free to watch here for early errors for a few minutes and then go do something else. Or go for coffee!"
            Write-Host "If this script is running in Azure Cloud Shell then you may let the shell timeout and the deployment will continue."
            Write-Host "Please watch the resource group $RGName in the Azure Portal for current status. Cloud Access Manager deployment is"
            Write-Host "complete when all deployments are showing as 'Succeeded'. Error information is also available through the deployments"
            Write-Host "area of the resource group pane."

            if ($testDeployment) {
                # just do a test if $true
                Test-AzureRmResourceGroupDeployment `
                    -ResourceGroupName $RGName `
                    -TemplateFile $CAMDeploymentTemplateURI `
                    -TemplateParameterFile $outputParametersFilePath `
                    -Verbose
            }
            else {
                New-AzureRmResourceGroupDeployment `
                    -DeploymentName "CAM" `
                    -ResourceGroupName $RGName `
                    -TemplateFile $CAMDeploymentTemplateURI `
                    -TemplateParameterFile $outputParametersFilePath `
                    -ErrorAction stop
            }
        }
    }
    catch {
        throw
    }
    finally {
        if ($azureContext) {
            Write-Host "Reverting to initial Azure context for $($azureContext.Account.Id)"
            Set-AzureRMContext -Context $azureContext | Out-Null
        }
    }
}

function Confirm-ModuleVersion()
{
    # Check Azure RM version
    $MinAzureRMVersion="5.0.1"
    $AzureRMModule = Get-Module -ListAvailable -Name "AzureRM"
    if ( $AzureRMModule ) {
        # have an AzureRM version - check that.
        if ( [version]$AzureRMModule.Version.ToString() -lt [version]$MinAzureRMVersion) {
            Write-Host ("AzureRM module version must be equal or greater than " + $MinAzureRMVersion)
            return $false
        }
    }
    else {
        # the Azure SDK doesn't install 'AzureRM' as a base module any more, just Azure
        $MinAzureVersion="5.0.0"
        $AzureModule = Get-Module -ListAvailable -Name "Azure"

        if ( -not $AzureModule ) {
            # neither module found
            Write-Host ("Please install the Azure Command Line tools for Powershell from Microsoft. The Azure and AzureRM modules must be present.")
            return $false
        }
        if ( [version]$AzureModule.Version.ToString() -lt [version]$MinAzureVersion) {
            Write-Host ("Azure module version must be equal or greater than " + $MinAzureVersion)
            return $false
        }
    }
    return $true
}

# Create a custom role for CAM with necessary permissions
# Use 'Get-AzureRmProviderOperation *' to get a list of Azure Operations and their details
# See https://docs.microsoft.com/en-us/azure/active-directory/role-based-access-built-in-roles for details on Azure Built in Roles
function Get-CAMRoleDefinition() {
    param(
        [parameter(Mandatory = $false)]
        [String]$subscriptionId
    )

    $roleName = "Cloud Access Manager"

    $camCustomRoleDefinition = Get-AzureRmRoleDefinition $roleName
    # Create Role Defintion Based off of Contributor if it doesn't already exist
    if ( -not $camCustomRoleDefinition ) {
        Write-Host "Creating '$roleName' Role Definition"
        $camCustomRoleDefinition = Get-AzureRmRoleDefinition "Contributor"
        $camCustomRoleDefinition.Id = $null
        $camCustomRoleDefinition.IsCustom = $true
        $camCustomRoleDefinition.Name = $roleName
        $camCustomRoleDefinition.Description = "Required Permissions for $roleName"

        # Limit Assignable scopes to specified subscription
        if ($subscriptionId) {
            $camCustomRoleDefinition.AssignableScopes.Clear()
            $camCustomRoleDefinition.AssignableScopes.Add("/subscriptions/$subscriptionId")
        }

        # Clear out existing NotActions
        $camCustomRoleDefinition.NotActions.clear()

        # Actions to remove
        $requiredNotActions = @(
            # Default NotActions to disable to prevent elevation of privlege
            'Microsoft.Authorization/*/Delete'
            'Microsoft.Authorization/*/Write'
            'Microsoft.Authorization/elevateAccess/Action'
            
            # Remove ability to access snapshots
            'Microsoft.Compute/snapshots/*'
            # Remove ability to access restore points
            'Microsoft.Compute/restorePointCollections/*'
            # Remove ability to get SAS URI of VM Disk for Blob access
            'Microsoft.Compute/disks/beginGetAccess/action'
            # Remove ability to revoke SAS URI of VM Disk for Blob access
            'Microsoft.Compute/disks/endGetAccess/action'

            # Remove ability to access application gateway WAF rulesets
            'Microsoft.Network/applicationGatewayAvailableWafRuleSets/*'
            # Remove ability to access vpn connection info
            'Microsoft.Network/connections/*'
            # Remove ability to access dns zones and operation satuses
            'Microsoft.Network/dnszones/*'
            'Microsoft.Network/dnsoperationstatuses/*'
            # Remove ability to access express routes
            'Microsoft.Network/expressRouteCrossConnections/*'
            'Microsoft.Network/expressRouteCircuits/*'
            'Microsoft.Network/expressRouteServiceProviders/*'
            # Remove ability to access load balancers
            'Microsoft.Network/loadBalancers/*'
            # Remove ability to access network watchers
            'Microsoft.Network/networkWatchers/*'
            # Remove ability to access route filters and tables
            'Microsoft.Network/routeFilters/*'
            'Microsoft.Network/routeTables/*'
            # Remove ability to access secure gateways
            'Microsoft.Network/securegateways/*'
            # Remove ability to access service endpoint policies
            'Microsoft.Network/serviceEndpointPolicies/*'
            # Remove ability to access traffic management
            'Microsoft.Network/trafficManagerProfiles/*'
            'Microsoft.Network/trafficManagerUserMetricsKeys/*'
            'Microsoft.Network/trafficManagerGeographicHierarchies/*'
            # Remove ability to delete Vnets
            'Microsoft.Network/virtualNetworks/delete'
            # Remove ability to peer Vnet to other Vnets
            'Microsoft.Network/virtualNetworks/peer/action'
            # Remove ability to access Vnet peering info
            'Microsoft.Network/virtualNetworks/virtualNetworkPeerings/*'
            # Remove ability to access virtual network gateways and taps
            'Microsoft.Network/virtualNetworkGateways/*'
            'Microsoft.Network/virtualNetworkTaps/*'
            # Remove ability to access virtual wans and hubs
            'Microsoft.Network/virtualwans/*'
            'Microsoft.Network/virtualHubs/*'
            # Remove ability to access vpn gateways and sites
            'Microsoft.Network/vpnGateways/*'
            'Microsoft.Network/vpnsites/*'

            # Remove ability to access queue service in storage account
            'Microsoft.Storage/StorageAccounts/queueServices/*'
        )

        # Add Not Actions required to be disabled
        foreach ( $notAction in $requiredNotActions) {
            if ( -not $camCustomRoleDefinition.NotActions.Contains($notAction)) {
                $camCustomRoleDefinition.NotActions.Add($notAction)
            }
        }

        # Clear out existing Actions
        $camCustomRoleDefinition.Actions.Clear()

        # Actions to add
        $requiredActions = @(
            "Microsoft.Resources/*"
            "Microsoft.KeyVault/*"
            "Microsoft.Storage/*"
            "Microsoft.Network/*"
            "Microsoft.Compute/*"
        )

        # Add Actions required to be enabled
        foreach ( $Action in $requiredActions) {
            if ( -not $camCustomRoleDefinition.Actions.Contains($Action)) {
                $camCustomRoleDefinition.Actions.Add($Action)
            }
        }

        New-AzureRmRoleDefinition -Role $camCustomRoleDefinition -ErrorAction Stop | Out-Null
        $camCustomRoleDefinition = Get-AzureRmRoleDefinition $roleName
    } else {
        Write-Host "Found existing '$roleName' Role Definition"
    }

    return $camCustomRoleDefinition
}

# Make message more visible
function Write-Host-Warning() {
    param(
        $message
    )
    Write-Host ("`n$message") -ForegroundColor Red
}

##############################################
############# Script starts here #############
##############################################

if (-not (Confirm-ModuleVersion) ) {
    exit
}


# Get the correct modules and assemblies
Add-Type -AssemblyName System.Web


$rmContext = Get-AzureRmContext
$subscriptions = Get-AzureRmSubscription -WarningAction Ignore
$subscriptionsToDisplay = $subscriptions | Where-Object { $_.State -eq 'Enabled' }

$chosenSubscriptionIndex = $null
if ($subscriptionsToDisplay.Length -lt 1) {
    Write-Host-Warning "Account $($rmContext.Account.Id) has access to no enabled subscriptions. Exiting."
    exit
}

# Match up subscriptions with the current context and let the user choose 
$subscriptionIndex = 0
$currentSubscriptionIndex = $null
ForEach ($s in $subscriptionsToDisplay) {
    if (-not (Get-Member -inputobject $s -name "Current")) {
        Add-Member -InputObject $s -Name "Current" -Value "" -MemberType NoteProperty
    }
    if (-not (Get-Member -inputobject $s -name "Number")) {
        Add-Member -InputObject $s -Name "Number" -Value "" -MemberType NoteProperty
    }

    if (($s.SubscriptionId -eq $rmContext.Subscription.Id) -and ($s.TenantId -eq $rmContext.Tenant.Id)) {
        $s.Current = "*"
        $currentSubscriptionIndex = $subscriptionIndex
    }
    else {
        $s.Current = ""
    }

    $s.Number = ($subscriptionIndex++) + 1

}

if ($subscriptionsToDisplay.Length -eq 1) {
    Write-Host ("Account " + $rmContext.Account.Id + " has access to a single enabled subscription.")
    $chosenSubscriptionNumber = 0
}
else {
    # Let user choose since it's sometimes not obvious...
    $subscriptionsToDisplay | Select-Object -Property Current, Number, Name, SubscriptionId, TenantId | Format-Table

    $currentSubscriptionNumber = $currentSubscriptionIndex + 1

    $chosenSubscriptionNumber = 0 #invalid
    while ( -not (( $chosenSubscriptionNumber -ge 1) -and ( $chosenSubscriptionNumber -le $subscriptionsToDisplay.Length))) {
        if( -not $ignorePrompts ) {
            $chosenSubscriptionNumber = `
            if (($chosenSubscriptionNumber = Read-Host "Enter the Number of the subscription you would like to use or press enter to accept the current one [$currentSubscriptionNumber]") -eq '') `
            {$currentSubscriptionNumber} else {[int]$chosenSubscriptionNumber}
        }
        else {
            $chosenSubscriptionNumber = $currentSubscriptionNumber
        }
    }
    Write-Host "Chosen Subscription:"
}

$chosenSubscriptionIndex = $chosenSubscriptionNumber - 1

Write-Host ($subscriptionsToDisplay[$chosenSubscriptionIndex] | Select-Object -Property Current, Number, Name, SubscriptionId, TenantId | Format-Table | Out-String)
$rmContext = Set-AzureRmContext -SubscriptionId $subscriptionsToDisplay[$chosenSubscriptionIndex].SubscriptionId -TenantId $subscriptionsToDisplay[$chosenSubscriptionIndex].TenantId

# The Context doesn't always seem to take the tenant depending on who is logged in - so making a copy from the selected subscription
$selectedTenantId = $subscriptionsToDisplay[$chosenSubscriptionIndex].TenantId
$selectedSubcriptionId = $subscriptionsToDisplay[$chosenSubscriptionIndex].SubscriptionId

# Now we have the subscription set. Ensure it has keyvault resource provider
$keyVaultProviderExists = [bool](Get-AzureRmResourceProvider | Where-Object {$_.ProviderNamespace -eq "Microsoft.Keyvault"})

if(-not $keyVaultProviderExists) {
    Write-Host "Microsoft.Keyvault is not registered as a resource provider for this subscription."
    Write-Host "Cloud Access Manager requires a key vault to operate."
    if(-not $ignorePrompts) {
        $cancelDeployment = (confirmDialog "Do you want to register Microsoft.Keyvault with subscription $($rmContext.Subscription.Id) or 'no' to cancel deployment?" -defaultSelected 'Y') -eq "n"
        if ($cancelDeployment) { exit }
    }
    Register-AzureRmResourceProvider -ProviderNamespace "Microsoft.KeyVault" -ErrorAction stop | Out-Null
}

# Find the CAM root RG.
$resouceGroups = Get-AzureRmResourceGroup

# if a user has provided ResourceGroupName as parameter:
# - Check if user group exists. If it does deploy there.
# - If it doesn't, create it in which case location parameter must be provided 
if ($ResourceGroupName) {
    Write-Host "Provided resource group name: $ResourceGroupName"
    if (-not (Get-AzureRMResourceGroup -name $ResourceGroupName -ErrorAction SilentlyContinue)) {
        Write-Host "Resource group $ResourceGroupName does not exist. Creating in location: $location"
        New-AzureRmResourceGroup -Name $ResourceGroupName -Location $location
    } 
    $rgMatch = Get-AzureRmResourceGroup -Name $ResourceGroupName
}
else {
    $rgIndex = 0
    ForEach ($r in $resouceGroups) {
        if (-not (Get-Member -inputobject $r -name "Number")) {
            Add-Member -InputObject $r -Name "Number" -Value "" -MemberType NoteProperty
        }

        $r.Number = ($rgIndex++) + 1
    }

    Write-Host "`nAvailable Resource Groups"
    Write-Host ($resouceGroups | Select-Object -Property Number, ResourceGroupName, Location | Format-Table | Out-String)

    $selectedRGName = $false
    $rgIsInt = $false
    $rgMatch = $null
    while (-not $selectedRGName) {
        Write-Host ("`nSelect the resource group of the Cloud Access Mananger deployment root by number`n" +
            "or type in a new resource group name for a new Cloud Access Mananger deployment.")
        $rgIdentifier = (Read-Host "Resource group").Trim()

        if (!$rgIdentifier) {
            Write-Host-Warning "Value not provided."
            continue       
        }

        $rgIndex = 0
        $rgIsInt = [int]::TryParse($rgIdentifier, [ref]$rgIndex) # rgIndex will be 0 on parse failure

        if ($rgIsInt) {
            # entered an integer - we are not supporting integer names here for new resource groups
            $rgArrayLength = $resouceGroups.Length
            if ( -not (( $rgIndex -ge 1) -and ( $rgIndex -le $rgArrayLength))) {
                #invalid range 
                Write-Host-Warning "Please enter a range between 1 and $rgArrayLength or the name of a new resource group."
            }
            else {
                $rgMatch = $resouceGroups[$rgIndex - 1]
                $selectedRGName = $true
            }
            continue
        }
        else {
            # entered a name. Let's see if it matches any resource groups first
            $rgMatch = $resouceGroups | Where-Object {$_.ResourceGroupName -eq $rgIdentifier}
            if ($rgMatch) {
                Write-Host ("Resource group `"$($rgMatch.ResourceGroupName)`" already exists. The current one will be used.")
                $selectedRGName = $true
            }
            else {
                # make a new resource group and on failure go back to RG selection.
                $inputRgName = $rgIdentifier
                $newRgResult = $null

<<<<<<< HEAD
                Write-Host("Available Azure Locations")
                Write-Host (Get-AzureRMLocation | Select-Object -Property Location, DisplayName | Format-Table | Out-String )

                $newRGLocation = (Read-Host "`nEnter resource group location").Trim()
=======
                $azureLocation = Get-AzureRMLocation
                $locations = @(($azureLocation | Select-Object Location).location) + @(($azureLocation | Select-Object DisplayName).Displayname)
                while ($true) {
                    Write-Host("Available Azure Locations")
                    Write-Host ($azureLocation | Select-Object -Property Location, DisplayName | Format-Table | Out-String )
                    $newRGLocation = (Read-Host "`nPlease enter resource group location").Trim()
                    if ($locations -Contains $newRGLocation){
                        break
                    }
                    Write-Host-Warning "$newRGLocation is not a valid location. "
                }
>>>>>>> 54ed2150

                Write-Host "Creating Cloud Access Manager root resource group $inputRgName"
                $newRgResult = New-AzureRmResourceGroup -Name $inputRgName -Location $newRGLocation
                if ($newRgResult) {
                    # Success!
                    $selectedRGName = $true
                    $rgMatch = Get-AzureRmResourceGroup -Name $inputRgName
                }
            }
        }
    }
}

Write-Host "Using root resource group: $($rgMatch.ResourceGroupName)"

# At this point we have a subscription and a root resource group - check if there is already a deployment in it
$CAMRootKeyvault = Get-AzureRmResource `
    -ResourceGroupName $rgMatch.ResourceGroupName `
    -ResourceType "Microsoft.KeyVault/vaults" `
    | Where-object {$_.Name -like "CAM-*"}

if ($CAMRootKeyvault) {
    if ($CAMRootKeyvault -is [Array]) {
        Write-Host "More than one CAM Key Vault found in this resource group."
        Write-Host "Please move or remove all but one."
        return   # early return!
    }
    Write-Host "The resource group $($rgMatch.ResourceGroupName) has a CAM deployment already."
    Write-Host "Using key vault $($CAMRootKeyvault.Name)"

    if( -not $ignorePrompts ) {
        $requestNewCS = confirmDialog  "Do you want to create a new connection service for this Cloud Access Manager deployment or 'no' to cancel?" -defaultSelected 'Y'

        if ($requestNewCS -eq "n") {
            Write-Host "Not deploying a new connection service. Exiting."
            exit
        }
    }

    Write-Host "Deploying a new CAM Connection Service with updated CAMDeploymentInfo"

    New-ConnectionServiceDeployment `
        -RGName $rgMatch.ResourceGroupName `
        -subscriptionId $selectedSubcriptionId `
        -tenantId $selectedTenantId `
        -spCredential $spCredential `
        -keyVault $CAMRootKeyvault `
        -testDeployment $testDeployment `
        -tempDir $tempDir `
        -enableSecurityGateway $enableSecurityGateway

}
else {
    # New deployment - either complete or a root + Remote Workstation deployment

    # Check if deploying Root only (ie, DC and vnet already exist)
    if( -not $ignorePrompts) {
        if( -not $deployOverDC ) {
            $deployOverDC = (confirmDialog "Do you want to connect to an existing domain?") -eq 'y'
        }
    }


    # Now let's create the other required resource groups

    $csRGName = $rgMatch.ResourceGroupName + "-CS1"
    $rwRGName = $rgMatch.ResourceGroupName + "-RW"

    $csrg = Get-AzureRmResourceGroup -ResourceGroupName $csRGName -ErrorAction SilentlyContinue
    if($csrg)
    {
        # assume it's there for a reason? Alternately we could fail but...
        Write-Host "Connection service resource group $csRGName exists. Using it."
    }
    else {
        Write-Host "Creating connection service resource group $csRGName"
        $csrg = New-AzureRmResourceGroup -Name $csRGName -Location $rgMatch.Location -ErrorAction Stop
    }

    $rwrg = Get-AzureRmResourceGroup -ResourceGroupName $rwRGName -ErrorAction SilentlyContinue
    if($rwrg)
    {
        # assume it's there for a reason? Alternately we could fail but...
        Write-Host "Remote workstation resource group $rwRGName exists. Using it."
    }
    else {
        Write-Host "Creating remote workstation resource group $rwRGName"
        $rwrg = New-AzureRmResourceGroup -Name $rwRGName -Location $rgMatch.Location -ErrorAction Stop
    }


    # allow interactive input of a bunch of parameters. spCredential is handled in the SP functions elsewhere in this file


    $vnetConfig = @{}
    $vnetConfig.vnetID = $vnetID
    $vnetConfig.CSsubnetName = $CloudServiceSubnetName
    $vnetConfig.GWsubnetName = $GatewaySubnetName
    $vnetConfig.RWsubnetName = $RemoteWorkstationSubnetName
    if( $deployOverDC ) {
        # Don't create new DC and vnets
        # prompt for vnet name, gateway subnet name, remote workstation subnet name, connection service subnet name
        do {
            if ( -not $vnetConfig.vnetID ) {
                $vnets = Get-AzureRmVirtualNetwork

                $vnetIndex = 0
                ForEach ($v in $vnets) {
                    if (-not (Get-Member -InputObject $v -name "Number")) {
                        Add-Member -InputObject $v -Name "Number" -Value "" -MemberType NoteProperty
                    }
                    $v.Number = ++$vnetIndex
                }

                Write-Host "`nPlease provide the VNet information for the VNet Cloud Access Manager connection service, gateways, and remote workstations"
                Write-Host "will be using. Please enter the number of the vnet in the following list or the complete VNet ID in"
                Write-Host "the form /subscriptions/{subscriptionID}/resourceGroups/{vnetResourceGroupName}/providers/Microsoft.Network/virtualNetworks/{vnetName}`n"
                Write-Host "The service principal account created later in the deployment process will be provided access rights to the selected virtual network." -ForegroundColor Yellow
                $vnets | Select-Object -Property Number, Name, ResourceGroupName, Location | Format-Table

                $chosenVnet = Read-Host "VNet"
                $chosenVnetIndex = 0
                [int]::TryParse($chosenVnet, [ref]$chosenVnetIndex) | Out-Null # chosenVnetIndex will be 0 on parse failure

                if (( $chosenVnetIndex -ge 1) -and ( $chosenVnetIndex -le $vnets.Length)) {
                    # have selected a valid index - use that and substitute
                    $vnetConfig.vnetID = $vnets[$chosenVnetIndex - 1].Id
                }
                else {
                    # otherwise interpret as a resource ID
                    $vnetConfig.vnetID = $chosenVnet.Trim()
                }
            }
            # vnetID is a reference ID that is like: 
            # "/subscriptions/{subscription}/resourceGroups/{vnetRG}/providers/Microsoft.Network/virtualNetworks/{vnetName}"
            $vnetName = $vnetConfig.vnetID.split("/")[-1]
            $vnetRgName = $vnetConfig.vnetID.split("/")[4]
            if ( (-not $vnetRgName) -or (-not $vnetName) -or `
                (-not (Find-AzureRmResource -ResourceGroupNameEquals $vnetRgName `
                -ResourceType "Microsoft.Network/virtualNetworks" `
                -ResourceNameEquals $vnetName)) ) {
                    # Does not exist
                    Write-Host-Warning "$($vnetConfig.vnetID) not found"
                    $vnetConfig.vnetID = $null
            }
        } while (-not $vnetConfig.vnetID)

        # Now select subnets
        $vnet = Get-AzureRmVirtualNetwork -Name $vnetName -ResourceGroupName $vnetRgName
        Write-Host "Using VNet: $($vnet.Id)`n"

        $subnets = $vnet.Subnets
        $subnetIndex = 0
        ForEach ($s in $subnets) {
            if (-not (Get-Member -inputobject $s -name "Number")) {
                Add-Member -InputObject $s -Name "Number" -Value "" -MemberType NoteProperty
            }
            $s.Number = ++$subnetIndex
        }

        # Connection Service Subnet
        do {
            if ( -not $vnetConfig.CSsubnetName ) {
                Write-Host "Please provide Connection Service Subnet number from the list below, or name"
                $subnets | Select-Object -Property Number, Name | Format-Table
                $chosenSubnet = Read-Host "Subnet"
                $subnetIndex = 0
                [int]::TryParse($chosenSubnet, [ref]$subnetIndex) | Out-Null  # subnetIndex will be 0 on parse failure
            
                if (( $subnetIndex -ge 1) -and ( $subnetIndex -le $subnets.Count)) {
                    # selected a valid index - use that and substitute
                    $vnetConfig.CSsubnetName = $subnets[$subnetIndex - 1].Name
                }
                else {
                    # otherwise interpret as a subnet name
                    $vnetConfig.CSsubnetName = $chosenSubnet.Trim()
                }
            }
            if ( -not ($vnet.Subnets | ?{$_.Name -eq $vnetConfig.CSsubnetName}) ) {
                # Does not exist
                Write-Host-Warning "$($vnetConfig.CSsubnetName) not found in root resource group VNet $($vnet.Name)"
                $vnetConfig.CSsubnetName = $null
            }
        } while (-not $vnetConfig.CSsubnetName)
        Write-Host "Connection Service Subnet: $($vnetConfig.CSsubnetName)`n"

        # Application Gateway Subnet
        do {
            if ( -not $vnetConfig.GWsubnetName ) {
                Write-Host "Please provide Application Gateway Subnet number from the list below, or name"
                $subnets | Select-Object -Property Number, Name | Format-Table
                $chosenSubnet = Read-Host "Subnet"
                $subnetIndex = 0
                [int]::TryParse($chosenSubnet, [ref]$subnetIndex) | Out-Null  # subnetIndex will be 0 on parse failure
            
                if (( $subnetIndex -ge 1) -and ( $subnetIndex -le $subnets.Count)) {
                    # selected a valid index - use that and substitute
                    $vnetConfig.GWsubnetName = $subnets[$subnetIndex - 1].Name
                }
                else {
                    # otherwise interpret as a subnet name
                    $vnetConfig.GWsubnetName = $chosenSubnet.Trim()
                }
            }
            if ( -not ($vnet.Subnets | ?{$_.Name -eq $vnetConfig.GWsubnetName}) ) {
                # Does not exist
                Write-Host-Warning "$($vnetConfig.GWsubnetName) not found in root resource group VNet $($vnet.Name)"
                $vnetConfig.GWsubnetName = $null
            }
        } while (-not $vnetConfig.GWsubnetName)
        Write-Host "Application Gateway Subnet: $($vnetConfig.GWsubnetName)`n"
        
        # Remote Workstation Subnet
        do {
            if ( -not $vnetConfig.RWsubnetName ) {
                Write-Host "Please provide Remote Workstation Subnet number from the list below, or name"
                $subnets | Select-Object -Property Number, Name | Format-Table
                $chosenSubnet = Read-Host "Subnet"
                $subnetIndex = 0
                [int]::TryParse($chosenSubnet, [ref]$subnetIndex) | Out-Null  # subnetIndex will be 0 on parse failure
            
                if (( $subnetIndex -ge 1) -and ( $subnetIndex -le $subnets.Count)) {
                    # selected a valid index - use that and substitute
                    $vnetConfig.RWsubnetName = $subnets[$subnetIndex - 1].Name
                }
                else {
                    # otherwise interpret as a subnet name
                    $vnetConfig.RWsubnetName = $chosenSubnet.Trim()
                }
            }
            if ( -not ($vnet.Subnets | ?{$_.Name -eq $vnetConfig.RWsubnetName}) ) {
                # Does not exist
                Write-Host-Warning "$($vnetConfig.RWsubnetName) not found in root resource group VNet $($vnet.Name)"
                $vnetConfig.RWsubnetName = $null
            }
        } while (-not $vnetConfig.RWsubnetName)
        Write-Host "Remote Workstation Subnet: $($vnetConfig.RWsubnetName)`n"

    } else {
        # create new DC and vnets. Default values populated here.
        if( -not $vnetConfig.vnetID ) {
            $vnetConfig.vnetID = "/subscriptions/$selectedSubcriptionId/resourceGroups/$($rgMatch.ResourceGroupName)/providers/Microsoft.Network/virtualNetworks/vnet-CloudAccessManager"
        }
        if( -not $vnetConfig.CSSubnetName ) {
            $vnetConfig.CSSubnetName = "subnet-ConnectionService"
        }
        if( -not $vnetConfig.GWSubnetName ) {
            $vnetConfig.GWSubnetName = "subnet-AppGateway"
        }
        if( -not $vnetConfig.RWSubnetName ) {
            $vnetConfig.RWSubnetName = "subnet-RemoteWorkstation"
        }
    }

    do {
        if ( -not $domainName ) {
            if( -not $deployOverDC ) {
                $domainNameMessage = "`nEnter a new FQDN of the domain which will be created, including a '.' such as example.com"
            }
            else {
                $domainNameMessage = "`nEnter the FQDN of the domain which will be connected to by the Cloud Access Manager"
            }
            Write-Host $domainNameMessage
            $domainName = (Read-Host "Domain name").Trim()
        }

        # https://social.technet.microsoft.com/Forums/scriptcenter/en-US/db2d8388-f2c2-4f67-9f84-c17b060504e1/regex-for-computer-fqdn?forum=winserverpowershell
        if (-not $($domainName -imatch '(?=^.{1,254}$)(^(?:(?!\d+\.|-)[a-zA-Z0-9_\-]{1,63}(?<!-)\.?)+(?:[a-zA-Z]{2,})$)')) {
            Write-Host-Warning "Invalid Domain name. Please see https://support.microsoft.com/en-ca/help/909264/naming-conventions-in-active-directory-for-computers-domains-sites-and for valid domain names."
            $domainName = $null
            continue
        }

        # Must have a dot
        if (-not $($domainName -imatch '\.')) {
            Write-Host-Warning "The name must include a '.' such as example.com"
            $domainName = $null
        }

    } while (-not $domainName)

    # Username
    $username = $null
    if ($domainAdminCredential) {
        $username = $domainAdminCredential.UserName
    }
    do {
        # prompted if username is not provided
        if ( -not $username) {
            if( -not $deployOverDC ) {
                $domainAdminMessage = "Enter the new domain administrator username for the new domain being created"
            }
            else {
                $domainAdminMessage = "Enter the service account username for `"$domainName`" to be used by Cloud Access Manager"
            }
            $username = (Read-Host $domainAdminMessage).Trim()
        }

        # only check if it is not deployOverDC
        if (-not $deployOverDC) {
            if ((-not ($username -imatch '^[A-Za-z\d]+(?:[_-][A-Za-z\d]+)*$')) -or ($username.Length -gt 20)) {
                Write-Host-Warning "Please enter a valid username. It can only contain letters and numbers and cannot be longer than 20 characters."
                $username = $null
                continue
            }
            # reserved usernames
            # https://docs.microsoft.com/en-us/azure/virtual-machines/windows/faq
            $reservedUsername = @('administrator', 'admin', 'user', 'user1', 'test', 'user2', 'test1', 'user3', 'admin1', '1', '123', 'a',
                                  'actuser', 'adm', 'admin2', 'aspnet', 'backup', 'console', 'david', 'guest', 'john', 'owner', 'root', 'server',
                                  'sql', 'support', 'support_388945a0', 'sys', 'test2', 'test3', 'user4', 'user5' )
            
            if ($username -in $reservedUsername) {
                Write-Host-Warning "$username is a reserved username. Please try again"
                $username = $null
                continue                
            }
        }
        break
    } while ( $true )

    # Password
    $password = $null
    if ($domainAdminCredential) {
        $password = $domainAdminCredential.GetNetworkCredential().Password
    }
    do {
        if ( -not $password ) {
            if( -not $deployOverDC ) {
                $pawdMessage = "Enter the domain administrator password"
            }
            else {
                $pawdMessage = "Enter the service account username password"
            }


            $psw = Read-Host -AsSecureString $pawdMessage
            $password = ConvertTo-Plaintext $psw
        }

        # Don't check password if deploying over DC since in that case it's the DC's password complexity rules.
        if (-not $deployOverDC ) {
            if ($password.Length -lt 12) {
                Write-Host-Warning "Invalid password. Minimum 12 characters"
                $password = $null
                continue
            }         
        }

        if ($psw) {
            if( -not $deployOverDC ) {
                $pawdMessage = "Re-enter the domain administrator password"
            }
            else {
                $pawdMessage = "Re-enter the service account username password"
            }
            $confirmedPassword = Read-Host -AsSecureString $pawdMessage
            $clearConfirmedPassword = ConvertTo-Plaintext $confirmedPassword
            if (-not ($password -ceq $clearConfirmedPassword)) {
                Write-Host-Warning "Entered passwords do not match, try again"
                $password = $null
                continue
            }
        }
        break
    } while ( $true )

    $secpasswd = ConvertTo-SecureString $password -AsPlainText -Force
    $domainAdminCredential = New-Object System.Management.Automation.PSCredential ($username, $secpasswd)

    # Load provided Radius Configuration Parameters (Some of these may be $null at this point)
    $radiusConfig = @{
        enableRadiusMfa = $enableRadiusMfa
        radiusServerHost = $radiusServerHost
        radiusServerPort = $radiusServerPort 
        radiusSharedSecret = $radiusSharedSecret
    }
    # Prompt for RADIUS configuration if RADIUS has not been already explicitly been disabled
    if ( -not ($enableRadiusMfa -eq $false) ) {
        # Prompt for whether to enable RADIUS integration
        if ( $enableRadiusMfa -eq $null -and (-not $ignorePrompts) ) {
            $enableRadiusMfa = (confirmDialog "Do you want to enable Multi-Factor Authentication using your RADIUS Server?") -eq 'y'
        } elseif ( $enableRadiusMfa -eq $null -and $ignorePrompts ) {
            $enableRadiusMfa = $false
        }

        if ($enableRadiusMfa) {
            do {
                if (-not $radiusConfig.radiusServerHost ) {
                    $radiusConfig.radiusServerHost = (Read-Host "Enter your RADIUS Server's Hostname or IP").Trim()
                }
            } while (-not $radiusConfig.radiusServerHost)

            do {
                if (-not $radiusConfig.radiusServerPort ) {
                    try {
                        $radiusConfig.radiusServerPort = [int](Read-Host  "Enter your RADIUS Server's Listening port")
                    } catch {
                        $radiusConfig.radiusServerPort = $null
                        Write-Host-Warning "Entered port is not an Integer"
                    }
                }
                if ( ($radiusConfig.radiusServerPort -le 0) -or ($radiusConfig.radiusServerPort -gt 65535) ) {
                    Write-Host-Warning "Entered port is invalid. It should be between 1 and 65535."
                    $radiusConfig.radiusServerPort = $null
                }            
            } while (-not $radiusConfig.radiusServerPort )

            do {
                if (-not $radiusConfig.radiusSharedSecret ) {
                    $radiusConfig.radiusSharedSecret = Read-Host -AsSecureString "Enter your RADIUS Server's Shared Secret"
                }
            } while (-not $radiusConfig.radiusSharedSecret )
        }
    }    
    if ( -not $enableRadiusMfa) {
        # Set a default value if not set already
        $radiusConfig.enableRadiusMfa = $false
        if (-not $radiusConfig.radiusSharedSecret ) {
            $radiusConfig.radiusSharedSecret = ConvertTo-SecureString "radiusSecret" -AsPlainText -Force
        }
        if (-not $radiusConfig.radiusServerPort ) {
            $radiusConfig.radiusServerPort = 1812
        }
        if (-not $radiusConfig.radiusServerHost ) {
            $radiusConfig.radiusServerHost = "radiusServer"
        }
    } else {
        # Make sure this is boolean
        $radiusConfig.enableRadiusMfa = $true
    }

    do {
        if (-not $registrationCode ) {
            $registrationCode = (Read-Host -AsSecureString "Enter your Cloud Access registration code")
        }

        # Need plaintext registration code to check length
        $clearRegCode = ConvertTo-Plaintext $registrationCode
        if ($clearRegCode.Length -lt 21) {
            #too short- try again.
            Write-Host-Warning "The registration code is at least 21 characters long"
            $registrationCode = $null
        }
    } while (-not $registrationCode )

    
    $claims = Get-Claims

    $upn = ""
    if (-not ([string]::IsNullOrEmpty($claims.upn)))
    {
        $upn = $claims.upn
    }
    
    Deploy-CAM `
        -domainAdminCredential $domainAdminCredential `
        -domainName $domainName `
        -registrationCode $registrationCode `
        -camSaasUri $camSaasUri.Trim().TrimEnd('/') `
        -verifyCAMSaaSCertificate $verifyCAMSaaSCertificate `
        -CAMDeploymentTemplateURI $CAMDeploymentTemplateURI `
        -binaryLocation $binaryLocation.Trim().TrimEnd('/') `
        -outputParametersFileName $outputParametersFileName `
        -subscriptionId $selectedSubcriptionId `
        -RGName $rgMatch.ResourceGroupName `
        -csRGName $csRGName `
        -rwRGName $rwRGName `
        -spCredential $spCredential `
        -tenantId $selectedTenantId `
        -testDeployment $testDeployment `
        -certificateFile $certificateFile `
        -certificateFilePassword $certificateFilePassword `
        -AgentChannel $AgentChannel `
        -deployOverDC $deployOverDC `
        -radiusConfig $radiusConfig `
        -vnetConfig $vnetConfig `
        -ownerTenantId $claims.tid `
        -ownerUpn $upn `
        -enableSecurityGateway $enableSecurityGateway `
        -domainControllerOsType $domainControllerOsType `
        -defaultIdleShutdownTime $defaultIdleShutdownTime
}<|MERGE_RESOLUTION|>--- conflicted
+++ resolved
@@ -107,9 +107,9 @@
     )
 
     if ($defaultSelected -eq 'Y') {
-        $promptMsg =  "$prompt [Y/n]" 
+        $promptMsg =  "`n$prompt [Y/n]" 
     } else {
-        $promptMsg =  "$prompt [y/N]" 
+        $promptMsg =  "`n$prompt [y/N]" 
     }
 
     do{
@@ -2853,24 +2853,17 @@
                 $inputRgName = $rgIdentifier
                 $newRgResult = $null
 
-<<<<<<< HEAD
-                Write-Host("Available Azure Locations")
-                Write-Host (Get-AzureRMLocation | Select-Object -Property Location, DisplayName | Format-Table | Out-String )
-
-                $newRGLocation = (Read-Host "`nEnter resource group location").Trim()
-=======
                 $azureLocation = Get-AzureRMLocation
                 $locations = @(($azureLocation | Select-Object Location).location) + @(($azureLocation | Select-Object DisplayName).Displayname)
                 while ($true) {
                     Write-Host("Available Azure Locations")
                     Write-Host ($azureLocation | Select-Object -Property Location, DisplayName | Format-Table | Out-String )
-                    $newRGLocation = (Read-Host "`nPlease enter resource group location").Trim()
+                    $newRGLocation = (Read-Host "`nEnter resource group location").Trim()
                     if ($locations -Contains $newRGLocation){
                         break
                     }
                     Write-Host-Warning "$newRGLocation is not a valid location. "
                 }
->>>>>>> 54ed2150
 
                 Write-Host "Creating Cloud Access Manager root resource group $inputRgName"
                 $newRgResult = New-AzureRmResourceGroup -Name $inputRgName -Location $newRGLocation
