# Deploy-CAM.ps1
#
#


param(
    $ResourceGroupName,

    [System.Management.Automation.PSCredential]
    $domainAdminCredential,

    [System.Management.Automation.PSCredential]
    $spCredential,

    $domainName,

    [SecureString]
    $registrationCode,

    [parameter(Mandatory = $false)]
    [bool]
    $verifyCAMSaaSCertificate = $true,

    [parameter(Mandatory = $false)]
    [bool]
    $enableSecurityGateway = $true, # Only matters if not doing CAM-in-a-box isolated install
    
    [parameter(Mandatory = $false)]
    [bool]
    $testDeployment = $false,

    [parameter(Mandatory = $false)]
    [String]
    $certificateFile = $null,
    
    [parameter(Mandatory = $false)]
    [SecureString]
    $certificateFilePassword = $null,

    [parameter(Mandatory=$false)]
    [ValidateSet("stable","beta","dev")] 
    [String]
    $AgentChannel = "stable",

    [parameter(Mandatory=$false)]
    [bool]
    $deployOverDC = $false,

    [parameter(Mandatory=$false)]
    [String]
    $vnetID,

    [parameter(Mandatory=$false)]
    [String]
    $GatewaySubnetName,

    [parameter(Mandatory=$false)]
    [String]
    $CloudServiceSubnetName,

    [parameter(Mandatory=$false)]
    [String]
    $RemoteWorkstationSubnetName,

    [switch]$ignorePrompts,

    [parameter(Mandatory = $false)]
    $enableRadiusMfa=$null,

    [parameter(Mandatory=$false)]
    [String]
    $radiusServerHost,

    [parameter(Mandatory=$false)]
    [int]
    $radiusServerPort,

    [parameter(Mandatory=$false)]
    [SecureString]
    $radiusSharedSecret,

    $camSaasUri = "https://cam.teradici.com",
    $CAMDeploymentTemplateURI = "https://raw.githubusercontent.com/teradici/deploy/master/azuredeploy.json",
    $binaryLocation = "https://teradeploy.blob.core.windows.net/binaries",
    $outputParametersFileName = "cam-output.parameters.json",
    $location
)


# Converts a secure string parameter to a plain string
function ConvertTo-Plaintext {
    param(
        [Parameter(ValueFromPipeline)]
        [SecureString]
        $secureString
    )
    return (New-Object PSCredential "user", $secureString).GetNetworkCredential().Password
}
# from: https://stackoverflow.com/questions/22002748/hashtables-from-convertfrom-json-have-different-type-from-powershells-built-in-h
function ConvertPSObjectToHashtable {
    param (
        [Parameter(ValueFromPipeline)]
        $InputObject
    )

    process {
        if ($null -eq $InputObject) { return $null }

        if ($InputObject -is [System.Collections.IEnumerable] -and $InputObject -isnot [string]) {
            $collection = @(
                foreach ($object in $InputObject) { ConvertPSObjectToHashtable $object }
            )

            Write-Output -NoEnumerate $collection
        }
        elseif ($InputObject -is [psobject]) {
            $hash = @{}

            foreach ($property in $InputObject.PSObject.Properties) {
                $hash[$property.Name] = ConvertPSObjectToHashtable $property.Value
            }

            $hash
        }
        else {
            $InputObject
        }
    }
}

function Convert-FromBase64StringWithNoPadding([string]$data) {
    $data = $data.Replace('-', '+').Replace('_', '/')
    switch ($data.Length % 4)
    {
        0 { break }
        2 { $data += '==' }
        3 { $data += '=' }
        default { throw New-Object ArgumentException('data') }
    }
    return [System.Convert]::FromBase64String($data)
}

function Decode-JWT([string]$rawToken) {
    $parts = $rawToken.Split('.');
    $headers = [System.Text.Encoding]::UTF8.GetString((Convert-FromBase64StringWithNoPadding $parts[0]))
    $claims = [System.Text.Encoding]::UTF8.GetString((Convert-FromBase64StringWithNoPadding $parts[1]))
    $signature = (Convert-FromBase64StringWithNoPadding $parts[2])

    $customObject = [PSCustomObject]@{
        headers = ($headers | ConvertFrom-Json)
        claims = ($claims | ConvertFrom-Json)
        signature = $signature
    }

    return $customObject
}

function Get-DecodedJWT {
    [CmdletBinding()]  
    Param (
        [Parameter(Mandatory=$true)]
        [string] $Token,
        [switch] $Recurse
    )
    
    if ($Recurse) {
        $decoded = [System.Text.Encoding]::UTF8.GetString([System.Convert]::FromBase64String($Token))
        $DecodedJwt = Decode-JWT -rawToken $decoded
    }
    else
    {
        $DecodedJwt = Decode-JWT -rawToken $Token
    }
    return $DecodedJwt
}

function Login-AzureRmAccountWithBetterReporting($Credential) {
    try {
        $userName = $Credential.userName
        Login-AzureRmAccount -Credential $Credential @args -ErrorAction stop

        Write-Host "Successfully Logged in $userName"
    }
    catch {
        $es = "Error authenticating AzureAdminUsername $userName for Azure subscription access.`n"
        $exceptionMessage = $_.Exception.Message
        $exceptionMessageErrorCode = $exceptionMessage.split(':')[0]

        switch ($exceptionMessageErrorCode) {
            "AADSTS50076" {$es += "Please ensure your account does not require Multi-Factor Authentication`n"; break}
            "Federated service at https" {$es += "Unable to perform federated login - Unknown username or password?`n"; break}
            "unknown_user_type" {$es += "Please ensure your username is in UPN format. e.g., user@example.com`n"; break}
            "AADSTS50126" {$es += "User not found in directory`n"; break}
            "AADSTS70002" {$es += "Please check your password`n"; break}
        }


        throw "$es$exceptionMessage"

    }
}

# uses session instance profile and TokenCache and returns an access token without having to authentication a second time
function Get-AzureRmCachedAccessToken() {
    $ErrorActionPreference = 'Stop'
    if(-not (Get-Module AzureRm.Profile)) {
        Import-Module AzureRm.Profile
    }
    $azureRmProfileModuleVersion = (Get-Module AzureRm.Profile).Version
    
    # refactoring performed in AzureRm.Profile v3.0 or later
    if($azureRmProfileModuleVersion.Major -ge 3) {
        $azureRmProfile = [Microsoft.Azure.Commands.Common.Authentication.Abstractions.AzureRmProfileProvider]::Instance.Profile
        if(-not $azureRmProfile.Accounts.Count) {
            Write-Error "Ensure you have logged in before calling this function."
        }
    } else {
        # AzureRm.Profile < v3.0
        $azureRmProfile = [Microsoft.WindowsAzure.Commands.Common.AzureRmProfileProvider]::Instance.Profile
        if(-not $azureRmProfile.Context.Account.Count) {
            Write-Error "Ensure you have logged in before calling this function."
        }
    }
    $currentAzureContext = Get-AzureRmContext
    $profileClient = New-Object Microsoft.Azure.Commands.ResourceManager.Common.RMProfileClient($azureRmProfile)
    Write-Debug ("Getting access token for tenant" + $currentAzureContext.Subscription.TenantId)
    $token = $profileClient.AcquireAccessToken($currentAzureContext.Subscription.TenantId)
    return $token.AccessToken
}

function Get-Claims() {
    try {
        $accessToken = Get-AzureRmCachedAccessToken
        $decodedToken = Get-DecodedJWT `
            -Token $accessToken

        return $decodedToken.claims
    }
    catch {
        $errorMessage = "An error occured while retrieving owner upn."
        throw "$errorMessage"
    }

}
# registers CAM and returns the deployment ID
function Register-CAM() {
    Param(
        [bool]
        $verifyCAMSaaSCertificate = $true,
        
        # Retry for CAM Registration
        $retryCount = 3,
        $retryDelay = 10,

        [parameter(Mandatory = $true)] 
        $subscriptionId,
        
        [parameter(Mandatory = $true)]
        $client,
        
        [parameter(Mandatory = $true)]
        $key,
        
        [parameter(Mandatory = $true)]
        $tenant,
        
        [parameter(Mandatory = $true)]
        $ownerTenant,

        [parameter(Mandatory = $true)]
        $ownerUpn,

        [parameter(Mandatory = $true)]
        $RGName,

        [parameter(Mandatory = $true)]
        [SecureString]$registrationCode,

        [parameter(Mandatory = $true)]
        $camSaasBaseUri
    )

    $deploymentId = $null

    #define variable to keep trace of the error during retry process
    $camRegistrationError = ""
    for ($idx = 0; $idx -lt $retryCount; $idx++) {
        # reset the variable at each iteration, so we can always keep the current loop error message
        $camRegistrationError = ""
        try {
            $certificatePolicy = [System.Net.ServicePointManager]::CertificatePolicy

            if (!$verifyCAMSaaSCertificate) {
                # Do this so SSL Errors are ignored
                add-type @"
using System.Net;
using System.Security.Cryptography.X509Certificates;
public class TrustAllCertsPolicy : ICertificatePolicy {
    public bool CheckValidationResult(
        ServicePoint srvPoint, X509Certificate certificate,
        WebRequest request, int certificateProblem) {
        return true;
    }
}
"@

                [System.Net.ServicePointManager]::CertificatePolicy = New-Object TrustAllCertsPolicy
            }

            [Net.ServicePointManager]::SecurityProtocol = [Net.SecurityProtocolType]::Tls12
            ##


            $userRequest = @{
                username = $client
                password = $key
                tenantId = $tenant
                ownerTenantId = $ownerTenant
                ownerUpn = $ownerUpn
            }
            $registerUserResult = ""
            try {
                $registerUserResult = Invoke-RestMethod -Method Post -Uri ($camSaasBaseUri + "/api/v1/auth/users") -Body $userRequest
            }
            catch {
                if ($_.ErrorDetails.Message) {
                    $registerUserResult = ConvertFrom-Json $_.ErrorDetails.Message
                }
                else {
                    throw $_
                }
            }
            Write-Verbose (ConvertTo-Json $registerUserResult)
            # Check if registration succeeded or if it has been registered previously
            if ( !(($registerUserResult.code -eq 201) -or ($registerUserResult.data.reason.ToLower().Contains("already exist"))) ) {
                throw ("Failed to register with Cloud Access Manager service. Result was: " + (ConvertTo-Json $registerUserResult))
            }

            Write-Host "Cloud Access Manager Connection Service has been registered successfully"

            # Get a Sign-in token
            $signInResult = ""
            try {
                $signInResult = Invoke-RestMethod -Method Post -Uri ($camSaasBaseUri + "/api/v1/auth/signin") -Body $userRequest
            }
            catch {
                if ($_.ErrorDetails.Message) {
                    $signInResult = ConvertFrom-Json $_.ErrorDetails.Message
                }
                else {
                    throw $_
                }
            }
            Write-Verbose ((ConvertTo-Json $signInResult) -replace "\.*token.*", 'Token": "Sanitized"')
            # Check if signIn succeded
            if ($signInResult.code -ne 200) {
                throw ("Signing in failed. Result was: " + (ConvertTo-Json $signInResult))
            }
            $tokenHeader = @{
                authorization = $signInResult.data.token
            }
            Write-Host "Cloud Access Manager sign in succeeded"

            # Need plaintext registration code
            $clearRegCode = ConvertTo-Plaintext $registrationCode


            # Register Deployment
            $deploymentRequest = @{
                resourceGroup    = $RGName
                subscriptionId   = $subscriptionId
                registrationCode = $clearRegCode
            }
            $registerDeploymentResult = ""
            try {
                $registerDeploymentResult = Invoke-RestMethod -Method Post -Uri ($camSaasBaseUri + "/api/v1/deployments") -Body $deploymentRequest -Headers $tokenHeader
            }
            catch {
                if ($_.ErrorDetails.Message) {
                    $registerDeploymentResult = ConvertFrom-Json $_.ErrorDetails.Message
                }
                else {
                    throw $_
                }
            }
            Write-Verbose ((ConvertTo-Json $registerDeploymentResult) -replace "\.*registrationCode.*", 'registrationCode":"Sanitized"')
            # Check if registration succeeded
            if ( !( ($registerDeploymentResult.code -eq 201) -or ($registerDeploymentResult.data.reason.ToLower().Contains("already exist")) ) ) {
                throw ("Registering Deployment failed. Result was: " + (ConvertTo-Json $registerDeploymentResult))
            }
            $deploymentId = ""
            # Get the deploymentId
            if ( ($registerDeploymentResult.code -eq 409) -and ($registerDeploymentResult.data.reason.ToLower().Contains("already exist")) ) {
                # Deployment is already registered so the deplymentId needs to be retrieved
                $registeredDeployment = ""
                try {
                    $registeredDeployment = Invoke-RestMethod -Method Get -Uri ($camSaasBaseUri + "/api/v1/deployments") -Body $deploymentRequest -Headers $tokenHeader
                    $deploymentId = $registeredDeployment.data.deploymentId
                }
                catch {
                    if ($_.ErrorDetails.Message) {
                        $registeredDeployment = ConvertFrom-Json $_.ErrorDetails.Message
                        throw ("Getting Deployment ID failed. Result was: " + (ConvertTo-Json $registeredDeployment))
                    }
                    else {
                        throw $_
                    }
                }
            }
            else {
                $deploymentId = $registerDeploymentResult.data.deploymentId
            }

            if ( !$deploymentId ) {
                throw ("Failed to get a Deployment ID")
            }

            Write-Host "Deployment has been registered successfully with Cloud Access Manager service"

            break;
        }
        catch {
            $camRegistrationError = $_
            Write-Verbose ( "Attempt {0} of $retryCount failed due to Error: {1}" -f ($idx + 1), $camRegistrationError )
            Start-Sleep -s $retryDelay
        }
        finally {
            # restore CertificatePolicy 
            [System.Net.ServicePointManager]::CertificatePolicy = $certificatePolicy
        }
    }
    if ($camRegistrationError) {
        throw $camRegistrationError
    }
    return $deploymentId
}



function New-UserStorageAccount {
    Param(
        $RGName,
        $location
    )

    $saName = -join ((97..122) | Get-Random -Count 16 | % {[char]$_})
    $saName = 'cam0' + $saName

    Write-Host "Creating user data storage account $saName in resource group $RGName and location $location."

    $acct = New-AzureRmStorageAccount `
        -ResourceGroupName $RGName `
        -AccountName $saName `
        -Location $location `
        -SkuName "Standard_LRS"

    return $acct
}

function New-RemoteWorstationTemplates {
    param (
        $CAMConfig,
        $binaryLocation,
        $kvId,
        $storageAccountContext,
        $storageAccountContainerName,
        $storageAccountSecretName,
        $storageAccountKeyName,
        $tempDir
    )

    Write-Host "Creating default remote workstation template parameters file data"

    # Setup internal variables from config structure
    $standardVMSize = $CAMConfig.internal.standardVMSize
    $graphicsVMSize = $CAMConfig.internal.graphicsVMSize
    $agentARM = $CAMConfig.internal.agentARM
    $gaAgentARM = $CAMConfig.internal.gaAgentARM
    $linuxAgentARM = $CAMConfig.internal.linuxAgentARM

    $domainServiceAccountUsername = $CAMConfig.parameters.domainServiceAccountUsername.clearValue
    $domainFQDN = $CAMConfig.parameters.domainName.clearValue

    #Put the VHD's in the user storage account until we move to managed storage...
    $VHDStorageAccountName = $storageAccountContext.StorageAccountName

    $agentChannel = $CAMConfig.internal.agentChannel

    $armParamContent = @"
{
    "`$schema": "http://schema.management.azure.com/schemas/2015-01-01/deploymentParameters.json#",
    "contentVersion": "1.0.0.0",
    "parameters": {
        "domainOrganizationUnitToJoin": { "value": "" },
        "agentType": { "value": "%agentType%" },
        "vmSize": { "value": "%vmSize%" },
        "AgentChannel": { "value": "$agentChannel"},
        "binaryLocation": { "value": "$binaryLocation" },
        "subnetID": { "value": "$($CAMConfig.parameters.remoteWorkstationSubnet.clearValue)" },
        "domainUsername": { "value": "$domainServiceAccountUsername" },
        "userStorageAccountName": {
            "reference": {
                "keyVault": {
                "id": "$kvId"
                },
                "secretName": "userStorageName"
            }
        },
        "userStorageAccountUri": {
            "reference": {
                "keyVault": {
                "id": "$kvId"
                },
                "secretName": "userStorageAccountUri"
            }
        },
        "userStorageAccountSasToken": {
            "reference": {
                "keyVault": {
                    "id": "$kvId"
                },
                "secretName": "userStorageAccountSasToken"
            }
        },
        "userStorageAccountKey": {
            "reference": {
                "keyVault": {
                "id": "$kvId"
                },
                "secretName": "userStorageAccountKey"
            }        
        },
        "domainPassword": {
            "reference": {
                "keyVault": {
                "id": "$kvId"
                },
                "secretName": "domainServiceAccountPassword"
            }        
        },
        "registrationCode": {
            "reference": {
                "keyVault": {
                "id": "$kvId"
                },
                "secretName": "cloudAccessRegistrationCode"
            }
        },
        "dnsLabelPrefix": { "value": "tbd-vmname" },
        "vmAdminUsername": {
            "reference": {
                "keyVault": {
                "id": "$kvId"
                },
                "secretName": "remoteWorkstationLocalAdminUsername"
            }
        },
        "vmAdminPassword": {
            "reference": {
                "keyVault": {
                "id": "$kvId"
                },
                "secretName": "remoteWorkstationLocalAdminPassword"
            }
        },
        "domainGroupToJoin": {
            "reference": {
                "keyVault": {
                "id": "$kvId"
                },
                "secretName": "remoteWorkstationDomainGroup"
            }
        },
        "domainToJoin": { "value": "$domainFQDN" },
        "storageAccountName": { "value": "$VHDStorageAccountName" }
    }
}
"@

    $standardArmParamContent = $armParamContent -replace "%vmSize%", $standardVMSize
    $graphicsArmParamContent = $armParamContent -replace "%vmSize%", $graphicsVMSize
    $linuxArmParamContent = $armParamContent -replace "%vmSize%", $standardVMSize

    $standardArmParamContent = $standardArmParamContent -replace "%agentType%", "Standard"
    $graphicsArmParamContent = $graphicsArmParamContent -replace "%agentType%", "Graphics"
    $linuxArmParamContent = $linuxArmParamContent -replace "%agentType%", "Standard"

    Write-Host "Creating default template parameters files"

    #now make the default parameters filenames - same root name but different suffix as the templates
    $agentARMparam = ($agentARM.split('.')[0]) + ".customparameters.json"
    $gaAgentARMparam = ($gaAgentARM.split('.')[0]) + ".customparameters.json"
    $linuxAgentARMparam = ($linuxAgentARM.split('.')[0]) + ".customparameters.json"

    #these will be put in the random temp directory to avoid filename conflicts
    $ParamTargetFilePath = "$tempDir\$agentARMparam"
    $GaParamTargetFilePath = "$tempDir\$gaAgentARMparam"
    $LinuxParamTargetFilePath = "$tempDir\$linuxAgentARMparam"

    # upload the param files to the blob
    $paramFiles = @(
        @($ParamTargetFilePath, $standardArmParamContent),
        @($GaParamTargetFilePath, $graphicsArmParamContent),
        @($LinuxParamTargetFilePath, $linuxArmParamContent)
    )
    ForEach ($item in $paramFiles) {
        $filepath = $item[0]
        $content = $item[1]
        if (-not (Test-Path $filepath)) {
            New-Item $filepath -type file
        }
        Set-Content $filepath $content -Force

        $file = Split-Path $filepath -leaf
        try {
            Get-AzureStorageBlob `
                -Context $storageAccountContext `
                -Container $storageAccountContainerName `
                -Blob "remote-workstation-template/$file" `
                -ErrorAction Stop
            # file already exists do nothing
        }
        Catch {
            Write-Host "Uploading $filepath to blob.."
            Set-AzureStorageBlobContent `
                -File $filepath `
                -Container $storageAccountContainerName `
                -Blob "remote-workstation-template/$file" `
                -Context $storageAccountContext
        }
    }

    Write-Host "Finished Creating default template parameters file data."
}



function Populate-UserBlob {
    Param(
        $CAMConfig,
        $artifactsLocation,
        $userDataStorageAccount,
        $binaryLocation,
        $sumoAgentApplicationVM,
        $sumoConf,
        $idleShutdownLinux,
        $RGName,
        $kvInfo,
        $tempDir
    )

    $kvId = $kvInfo.ResourceId

    ################################
    Write-Host "Populating user blob"
    ################################
    $container_name = "cloudaccessmanager"
    $acct_name = $userDataStorageAccount.StorageAccountName

    #source, targetdir pairs
    $new_agent_vm_files = @(
        @("$artifactsLocation/remote-workstations/new-agent-vm/Install-PCoIPAgent.ps1", "remote-workstation"),
        @("$artifactsLocation/remote-workstations/new-agent-vm/Install-PCoIPAgent.sh", "remote-workstation"),
        @("$binaryLocation/Install-PCoIPAgent.ps1.zip", "remote-workstation"),
        @("$artifactsLocation/remote-workstations/new-agent-vm/sumo-agent-vm.json", "remote-workstation"),
        @("$artifactsLocation/remote-workstations/new-agent-vm/sumo-agent-vm-linux.json", "remote-workstation"),
        @("$artifactsLocation/remote-workstations/new-agent-vm/sumo.conf", "remote-workstation"),
        @("$artifactsLocation/remote-workstations/new-agent-vm/user.properties", "remote-workstation"),
        @("$artifactsLocation/remote-workstations/new-agent-vm/Install-Idle-Shutdown.sh", "remote-workstation"),
        @("$artifactsLocation/remote-workstations/new-agent-vm/$($CAMConfig.internal.linuxAgentARM)", "remote-workstation-template"),
        @("$artifactsLocation/remote-workstations/new-agent-vm/$($CAMConfig.internal.gaAgentARM)", "remote-workstation-template"),
        @("$artifactsLocation/remote-workstations/new-agent-vm/$($CAMConfig.internal.agentARM)", "remote-workstation-template")
    )



    # Suppress output to pipeline so the return value of the function is the one
    # hash table we want.
    $null = @(
        $acctKey = (Get-AzureRmStorageAccountKey -ResourceGroupName $RGName -AccountName $acct_name).Value[0]
        $ctx = New-AzureStorageContext -StorageAccountName $acct_name -StorageAccountKey $acctKey
        try {
            Get-AzureStorageContainer -Name $container_name -Context $ctx -ErrorAction Stop
        }
        Catch {
            # No container - make one.
            # -Permission needs to be off to allow only owner read and to require access key!
            New-AzureStorageContainer -Name $container_name -Context $ctx -Permission "Off" -ErrorAction Stop
        }

        Write-Host "Uploading files to private blob"
        ForEach ($fileRecord in $new_agent_vm_files) {
            $fileURI = $fileRecord[0]
            $targetDir = $fileRecord[1]
            $fileName = $fileURI.Substring($fileURI.lastIndexOf('/') + 1)
            try {
                Get-AzureStorageBlob `
                    -Context $ctx `
                    -Container $container_name `
                    -Blob "$targetDir/$fileName" `
                    -ErrorAction Stop
                # file already exists do nothing
            }
            Catch {
                Write-Host "Uploading $fileURI to blob.."
                Start-AzureStorageBlobCopy `
                    -AbsoluteUri $fileURI `
                    -DestContainer $container_name `
                    -DestBlob "$targetDir/$fileName" `
                    -DestContext $ctx
            }
        }

        #TODO: Check for errors...
        Write-Host "Waiting for blob copy completion"
        ForEach ($fileRecord in $new_agent_vm_files) {
            $fileURI = $fileRecord[0]
            $targetDir = $fileRecord[1]
            $fileName = $fileURI.Substring($fileURI.lastIndexOf('/') + 1)
            Write-Host "Waiting for $fileName"
            Get-AzureStorageBlobCopyState `
                -Blob "$targetDir/$fileName" `
                -Container $container_name `
                -Context $ctx `
                -WaitForComplete
        }
        Write-Host "Blob copy complete"

        $blobUri = $ctx.BlobEndPoint + $container_name + '/'

        # Setup deployment parameters/Keyvault secrets
        # this is the url to access the blob account
        $CAMConfig.parameters.userStorageAccountUri.value = (ConvertTo-SecureString $blobUri -AsPlainText -Force)
        $CAMConfig.parameters.userStorageName.value = (ConvertTo-SecureString $acct_name -AsPlainText -Force)
        $CAMConfig.parameters.userStorageAccountKey.value = (ConvertTo-SecureString $acctKey -AsPlainText -Force)

        $saSasToken = New-AzureStorageAccountSASToken -Service Blob -Resource Object -Context $ctx -ExpiryTime ((Get-Date).AddYears(2)) -Permission "racwdlup" 
        $CAMConfig.parameters.userStorageAccountSasToken.value = (ConvertTo-SecureString $saSasToken -AsPlainText -Force)

        # Generate and upload the parameters files

        # binaryLocation is the original binaries source location hosted by Teradici
        # blobUri is the new per-deployment blob storage location of the binaries (so a sub-directory in the container)
        New-RemoteWorstationTemplates `
            -CAMConfig $CAMConfig `
            -binaryLocation $binaryLocation `
            -kvId $kvId `
            -storageAccountContext $ctx `
            -storageAccountContainerName $container_name `
            -storageAccountSecretName $storageAccountSecretName `
            -storageAccountKeyName $storageAccountKeyName `
            -tempDir $tempDir
    )
}




# Creates a key vault in the target resource group and gives the current service principal access to the secrets.
function New-CAM-KeyVault() {
    Param(
        [parameter(Mandatory = $true)] 
        [String]
        $RGName,

        [parameter(Mandatory = $true)] 
        [String]
        $spName,

        [parameter(Mandatory = $true)]
        $adminAzureContext
    )


    $keyVault = $null
    try {

        #KeyVault names must be globally (or at least regionally) unique, so make a unique string
        $generatedKVID = -join ((65..90) + (97..122) | Get-Random -Count 16 | % {[char]$_})
        $kvName = "CAM-$generatedKVID"

        Write-Host "Creating Azure KeyVault $kvName"

        $rg = Get-AzureRmResourceGroup -ResourceGroupName $RGName
        $keyVault = New-AzureRmKeyVault `
            -VaultName $kvName `
            -ResourceGroupName $RGName `
            -Location $rg.Location `
            -EnabledForTemplateDeployment `
            -EnabledForDeployment `
            -WarningAction Ignore

        Write-Host "Setting Access Policy on Azure KeyVault $kvName"

        #keyvault populate retry is to catch the case where the DNS has not been updated
        #from the keyvault creation by the time we get here
        $keyVaultPopulateRetry = 60
        while ($keyVaultPopulateRetry -ne 0) {
            $keyVaultPopulateRetry--

            try {
                Write-Host "Set access policy for vault $kvName for user $spName"
                Set-AzureRmKeyVaultAccessPolicy `
                    -VaultName $kvName `
                    -ServicePrincipalName $spName `
                    -PermissionsToSecrets Get, Set `
                    -ErrorAction stop | Out-Null

                break
            }
            catch {
                Write-Host "Waiting for key vault: $keyVaultPopulateRetry"
                if ( $keyVaultPopulateRetry -eq 0) {
                    #TODO: be smarter - we should only retry if the vault doesn't exist yet not on rights issues...
                    #re-throw whatever the original exception was
                    throw
                }
                Start-sleep -Seconds 1 | Out-Null
            }
        }
    }
    catch {
        throw
    }

    # Try to set key vault access for the calling administrator (if they have rights...)

    # Get previous service principal context and set back to admin
    $spContext = Get-AzureRMContext
    Set-AzureRMContext -Context $adminAzureContext | Out-Null

    try {
        Set-AzureRmKeyVaultAccessPolicy `
            -VaultName $kvName `
            -UserPrincipalName $adminAzureContext.Account.Id `
            -PermissionsToSecrets Get, Set `
            -ErrorAction stop | Out-Null
        Write-Host "Successfully set access policy for vault $kvName for user $($adminAzureContext.Account.Id)"
        }
    catch {
        # Silently swallow exception
    }

    # Set context back to service principal
    Set-AzureRMContext -Context $spContext | Out-Null

    return $keyVault
}

# Populates the vault with generated passwords and the app gateway certificate
function Generate-Certificate-And-Passwords() {
    Param(
        [parameter(Mandatory = $true)]
        [String]
        $kvName,

        [parameter(Mandatory = $true)]
        $CAMConfig,

        [parameter(Mandatory = $false)]
        [String]
        $certificateFile = $null,

        [parameter(Mandatory = $false)]
        [SecureString]
        $certificateFilePassword = $null,

        [parameter(Mandatory = $true)]
        [String]
        $tempDir
    )

    Write-Host "Creating Local Admin Password for new remote workstations"

    $rwLocalAdminPasswordStr = "5!" + ( -join ((65..90) + (97..122) | Get-Random -Count 12 | % {[char]$_})) # "5!" is to ensure numbers and symbols

    $rwLocalAdminPassword = ConvertTo-SecureString $rwLocalAdminPasswordStr -AsPlainText -Force
    $CAMConfig.parameters.remoteWorkstationLocalAdminPassword.value = $rwLocalAdminPassword

    Write-Host "Creating Local Admin Password for Connection Service servers"

    $csLocalAdminPasswordStr = "5!" + ( -join ((65..90) + (97..122) | Get-Random -Count 12 | % {[char]$_})) # "5!" is to ensure numbers and symbols

    $csLocalAdminPassword = ConvertTo-SecureString $csLocalAdminPasswordStr -AsPlainText -Force
    $CAMConfig.parameters.connectionServiceLocalAdminPassword.value = $csLocalAdminPassword

    # App gateway certificate info
    $certInfo = Get-CertificateInfoForAppGateway -certificateFile $certificateFile -certificateFilePassword $certificateFilePassword -tempDir $tempDir

    $CAMConfig.parameters.CAMCSCertificate.value = $certInfo.cert
    $CAMConfig.parameters.CAMCSCertificatePassword.value = $certInfo.passwd

    Write-Host "Successfully imported certificate."
}



function Get-CertificateInfoForAppGateway() {
    Param(
        [parameter(Mandatory = $false)]
        [String]
        $certificateFile = $null,

        [parameter(Mandatory = $false)]
        [SecureString]
        $certificateFilePassword = $null,

        [parameter(Mandatory = $false)]
        [String]
        $tempDir
    )

    # default to create self-signed certificate
    $needToCreateSelfCert = $true
    # check if the certificateFile and certificatePassword is null or empty
    # A variable that is null or empty string evaluates to false.
    if ( $certificateFile -and $certificateFilePassword ) {
        Write-Host "using provided certificate $certificateFile for Application Gateway"
        try {
            $cert = New-Object System.Security.Cryptography.X509Certificates.X509Certificate2
            $cert.Import($certificateFile, $certificateFilePassword, [System.Security.Cryptography.X509Certificates.X509KeyStorageFlags]"DefaultKeySet")
            $needToCreateSelfCert = $false
        }
        catch {
            $errStr = "Could not read certificate from certificate file: " + $certificateFile
            throw $errStr
        }
    } 

    if ($needToCreateSelfCert) {
        # create self signed certificate for Application Gateway.
        # System Administrators can override the self signed certificate if desired in future.
        # In order to create the certificate you must be running as Administrator on a Windows 10/Server 2016 machine
        # (Potentially Windows 8/Server 2012R2, but not Windows 7 or Server 2008R2)

        Write-Host "Creating Self-signed certificate for Application Gateway"

        #TODO - this is broken??? No maybe fixed with new catch block below. Should re-test.
        $currentPrincipal = New-Object Security.Principal.WindowsPrincipal( [Security.Principal.WindowsIdentity]::GetCurrent())
        $isAdminSession = $currentPrincipal.IsInRole([Security.Principal.WindowsBuiltInRole]::Administrator)
        if (!$isAdminSession) {
            $errStr = "You must be running as administrator to create the self-signed certificate for the application gateway"
            Write-error $errStr
            throw $errStr
        }

        if (! (Get-Command New-SelfSignedCertificate -ErrorAction SilentlyContinue) ) {
            $errStr = "New-SelfSignedCertificate cmdlet must be available - please ensure you are running on a supported OS such as Windows 10 or Server 2016."
            Write-error $errStr
            throw $errStr
        }

        $certLoc = 'cert:Localmachine\My'
        $startDate = [DateTime]::Now.AddDays(-1)

        # add some randomization to the subject to get around the Firefox TLS issue referenced here:
        # https://www.thesslstore.com/blog/troubleshoot-firefoxs-tls-handshake-message/
        # (all lower case letters)
        # (However this is causing issues with the software PCoIP Client so we need some more
        # investigation on what is changable in the certificate.
        #$subjectOU = -join ((97..122) | Get-Random -Count 18 | ForEach-Object {[char]$_})

        $subject = "CN=localhost,O=Teradici Corporation,OU=SoftPCoIP,L=Burnaby,ST=BC,C=CA"

        $cert = New-SelfSignedCertificate `
            -certstorelocation $certLoc `
            -DnsName "*.cloudapp.net" `
            -Subject $subject `
            -KeyLength 3072 `
            -FriendlyName "PCoIP Application Gateway" `
            -NotBefore $startDate `
            -TextExtension @("2.5.29.19={critical}{text}ca=1") `
            -HashAlgorithm SHA384 `
            -KeyUsage DigitalSignature, CertSign, CRLSign, KeyEncipherment

        Write-Host "Certificate generated. Formatting as .pfx file."

        # Generate pfx file from certificate
        $certPath = $certLoc + '\' + $cert.Thumbprint

        if (-not $tempDir) {
            $tempDir = $env:TEMP
        }

        $certificateFile = Join-Path $tempDir "self-signed-cert.pfx"
        if (Test-Path $certificateFile) {
            Remove-Item $certificateFile
        }

        # Generate password for pfx file
        # https://docs.microsoft.com/en-us/azure/application-gateway/application-gateway-ssl
        # The certificate password must be between 4 to 12 characters made up of letters or numbers.
        # Special characters are not accepted.
        $certPswd = -join ((48..57) + (65..90) + (97..122) | Get-Random -Count 10 | % {[char]$_})

        $certificateFilePassword = ConvertTo-SecureString -String $certPswd -AsPlainText -Force

        # Export pfx file
        Export-PfxCertificate -Cert $certPath -FilePath $certificateFile -Password $certificateFilePassword

        # Delete self-signed certificate
        if (Test-Path $certPath) { 
            Remove-Item $certPath -ErrorAction SilentlyContinue
        }
    } 

    # Read from pfx file and convert to base64 string
    $fileContentEncoded = [System.Convert]::ToBase64String([System.IO.File]::ReadAllBytes($certificateFile))

    $CSCertificate = ConvertTo-SecureString $fileContentEncoded -AsPlainText -Force

    $certInfo = @{
        "cert"   = $CSCertificate;
        "passwd" = $certificateFilePassword
    }

    # Delete certificate file if it is generated
    if ($needToCreateSelfCert -and (Test-Path  $certificateFile) ) { 
        Remove-Item $certificateFile -ErrorAction SilentlyContinue 
    }

    return $certInfo
}



# Adds all the parameters in the CAMConfig.parameters sub-tree as keyvault secrets
function Add-SecretsToKeyVault() {
    Param(
        [parameter(Mandatory = $true)]
        [String]
        $kvName,

        [parameter(Mandatory = $true)]
        $CAMConfig
    )
    Write-Host "Populating keyvault."

    foreach ($key in $CAMConfig.parameters.keys) {
        Write-Host "Writing secret to keyvault: $key"
        Set-AzureKeyVaultSecret `
            -VaultName $kvName `
            -Name $key `
            -SecretValue $CAMConfig.parameters[$key].value `
            -ErrorAction stop | Out-Null
    }
    Write-Host "Completed writing secrets to keyvault."
}



function New-CAMAppSP() {
    param(
        $RGName
    )

    # Application name
    $appName = "CAM-$RGName"
    Write-Host "Calling Azure Active Directory to make app $appName and a service principal."

    # 16 letter password
    $generatedPassword = ConvertTo-SecureString -String ( -join ((65..90) + (97..122) | Get-Random -Count 16 | % {[char]$_})) -AsPlainText -Force
    $generatedID = -join ((65..90) + (97..122) | Get-Random -Count 12 | % {[char]$_})
    $appURI = "https://www.$generatedID.com"

    Write-Host "Purge any registered app's with the same name."

    # first make sure if there is an app there (or more than one if that's possible?)
    # that they're deleted.
    $appArray = Get-AzureRmADApplication -DisplayName $appName
    foreach ($app in $appArray) {
        $aoID = $app.ObjectId
        try {
            Write-Host "Removing previous service principal application $appName ObjectId: $aoID"
            Remove-AzureRmADApplication -ObjectId $aoID -Force -ErrorAction Stop
        }
        catch {
            $exceptionContext = Get-AzureRmContext
            $exceptionTenantId = $exceptionContext.Tenant.Id
            Write-Error "Failure to remove application $appName from tenant $exceptionTenantId. Please check your AAD tenant permissions."

            # Re-throw whatever the original exception was
            throw
        }
    }

    Write-Host "Purge complete. Creating new app $appName."

    # Retry required on app registration (it seems) if there is a race condition with the deleted application.
    $newAppCreateRetry = 60
    while ($newAppCreateRetry -ne 0) {
        $newAppCreateRetry--

        try {
            $app = New-AzureRmADApplication `
                -DisplayName $appName `
                -HomePage $appURI `
                -IdentifierUris $appURI `
                -Password $generatedPassword `
                -ErrorAction Stop
            break
        }
        catch {
            Write-Host "Retrying to create app countdown: $newAppCreateRetry appName: $appName"
            Start-sleep -Seconds 1
            if ($newAppCreateRetry -eq 0) {
                #re-throw whatever the original exception was
                $exceptionContext = Get-AzureRmContext
                $exceptionTenantId = $exceptionContext.Tenant.Id
                Write-Error "Failure to add application $appName to tenant $exceptionTenantId. Please check your AAD tenant permissions."
                throw
            }
        }
    }


    Write-Host "New app creation complete. Creating service principal."

    # Retry required since it can take a few seconds for the app registration to percolate through Azure.
    # (Online recommendation was sleep 15 seconds - this is both faster and more conservative)
    $sp = $null
    $SPCreateRetry = 60
    while ($SPCreateRetry -ne 0) {
        $SPCreateRetry--

        try {
            $sp = New-AzureRmADServicePrincipal -ApplicationId $app.ApplicationId -ErrorAction Stop
            break
        }
        catch {
            $appIDForPrint = $app.ObjectId

            Write-Host "Waiting for app $SPCreateRetry : $appIDForPrint"
            Start-sleep -Seconds 1
            if ($SPCreateRetry -eq 0) {
                #re-throw whatever the original exception was
                Write-Error "Failure to create service principal for $appName."
                throw
            }
        }
    }

    # Get service principal credentials
    $spPass = $generatedPassword
    $spCreds = New-Object -TypeName pscredential -ArgumentList  $sp.ApplicationId, $spPass

    # Get tenant ID for this subscription
    $subForTenantID = Get-AzureRmContext
    $tenantID = $subForTenantID.Tenant.TenantId

    $spInfo = @{}
    $spInfo.Add("spCreds", $spCreds);
    $spInfo.Add("tenantId", $tenantID);

    return $spInfo
}

# Creates cam deployment info structures and pushes to Key Vault
function New-CAMDeploymentInfo() {
    param(
        [parameter(Mandatory = $true)] 
        $kvName # Key Vault info
    )

    Write-Host "Populating CAMDeploymentInfo structure for the Connection Service"


    # Mapping CAM deployment info environment variable parameters
    # to Key Vault Secrets 
    $camDeploymenRegInfoParameters = @{
        "CAM_USERNAME"       = "AzureSPClientID"
        "CAM_PASSWORD"       = "AzureSPKey"
        "CAM_TENANTID"       = "AzureSPTenantID"
        "CAM_URI"            = "CAMServiceURI"
        "CAM_DEPLOYMENTID"   = "CAMDeploymentID"
        "CAM_SUBSCRIPTIONID" = "AzureSubscriptionID"
        "CAM_RESOURCEGROUP"  = "AzureResourceGroupName"
        "CAM_KEY_VAULT_NAME" = "AzureKeyVaultName"
    }


    $camDeploymenRegInfo = @{}
    foreach ($key in $camDeploymenRegInfoParameters.keys) {
        $secretName = $camDeploymenRegInfoParameters.$key
        Write-Host "Setting $key to value of secret $secretName"
        $secret = Get-AzureKeyVaultSecret `
            -VaultName $kvName `
            -Name $secretName `
            -ErrorAction stop
        $camDeploymenRegInfo.$key = $secret.SecretValueText
    }
    $camDeploymenRegInfo.Add("CAM_USER_BLOB_URI", "userStorageAccountUri")
    $camDeploymenRegInfo.Add("CAM_USER_STORAGE_ACCOUNT_NAME", "userStorageName")
    $camDeploymenRegInfo.Add("CAM_USER_STORAGE_ACCOUNT_KEY", "userStorageAccountKey")
    $camDeploymenRegInfo.Add("CAM_USER_BLOB_TOKEN", "userStorageAccountSasToken")


    $authFileContent = @"
subscription=$($camDeploymenRegInfo.CAM_SUBSCRIPTIONID)
client=$($camDeploymenRegInfo.CAM_USERNAME)
key=$($camDeploymenRegInfo.CAM_PASSWORD)
tenant=$($camDeploymenRegInfo.CAM_TENANTID)
managementURI=https\://management.core.windows.net/
baseURL=https\://management.azure.com/
authURL=https\://login.windows.net/
graphURL=https\://graph.windows.net/
"@

    $authFileContentURL = [System.Web.HttpUtility]::UrlEncode($authFileContent) 

    $camDeploymenInfo = @{};
    $camDeploymenInfo.Add("registrationInfo", $camDeploymenRegInfo)
    $camDeploymenInfo.Add("AzureAuthFile", $authFileContentURL)

    $camDeploymenInfoJSON = ConvertTo-JSON $camDeploymenInfo -Depth 99 -Compress
    $camDeploymenInfoURL = [System.Web.HttpUtility]::UrlEncode($camDeploymenInfoJSON)

    $camDeploymenInfoURLSecure = ConvertTo-SecureString $camDeploymenInfoURL -AsPlainText -Force

    # Put URL encoded blob into Key Vault 
    Write-Host "Writing secret to keyvault: CAMDeploymentInfo"
    Set-AzureKeyVaultSecret `
        -VaultName $kvName `
        -Name "CAMDeploymentInfo" `
        -SecretValue $camDeploymenInfoURLSecure `
        -ErrorAction stop | Out-Null

    <# Test code for encoding/decoding
    $camDeploymenInfoURL
    $camDeploymenInfoJSONDecoded = [System.Web.HttpUtility]::UrlDecode($camDeploymenInfoURL)
    $camDeploymenInfoDecoded = ConvertFrom-Json $camDeploymenInfoJSONDecoded


    [System.Web.HttpUtility]::UrlDecode($camDeploymenInfoDecoded.AzureAuthFile)

    $regInfo = $camDeploymenInfoDecoded.RegistrationInfo

    $regInfo.psobject.properties | Foreach-Object {
        Write-Host "Name: " $_.Name " Value: " $_.Value

    #>

}



function Generate-CamDeploymentInfoParameters {
    param(
        $spInfo,
        $camSaasUri,
        $deploymentId,
        $subscriptionID,
        $RGName,
        $kvName
    )
    $CAMConfig.parameters.AzureSPClientID.value = (ConvertTo-SecureString $spInfo.spCreds.UserName -AsPlainText -Force)
    $CAMConfig.parameters.AzureSPKey.value = $spInfo.spCreds.Password
    $CAMConfig.parameters.AzureSPTenantID.value = (ConvertTo-SecureString $spInfo.tenantId -AsPlainText -Force)
    $CAMConfig.parameters.CAMServiceURI.value = (ConvertTo-SecureString $camSaasUri -AsPlainText -Force)
    $CAMConfig.parameters.CAMDeploymentID.value = (ConvertTo-SecureString $deploymentId -AsPlainText -Force)
    $CAMConfig.parameters.AzureSubscriptionID.value = (ConvertTo-SecureString $subscriptionID -AsPlainText -Force)
    $CAMConfig.parameters.AzureResourceGroupName.value = (ConvertTo-SecureString $RGName -AsPlainText -Force)
    $CAMConfig.parameters.AzureKeyVaultName.value = (ConvertTo-SecureString $kvName -AsPlainText -Force)
}


# Deploy a connection service over a current deployment
function New-ConnectionServiceDeployment() {
    param(
        $RGName,
        $subscriptionId,
        $tenantId,
        $spCredential,
        $keyVault,
        $testDeployment,
        [bool]$enableSecurityGateway
    )

    $kvID = $keyVault.ResourceId
    $kvName = $keyVault.Name

    # First, let's find the Service Principal 
    $adminAzureContext = Get-AzureRMContext
    
    $client = $null
    $key = $null

    if (-not $spCredential)
    {
        try{
            $secret = Get-AzureKeyVaultSecret `
                -VaultName $kvName `
                -Name "AzureSPClientID" `
                -ErrorAction stop
            $client = $secret.SecretValueText
        }
        catch {
            $err = $_
            if ($err.Exception.Message -eq "Access denied") {
                Write-Host "Cannot access key vault secret. Attempting to set access policy for vault $kvName for user $($adminAzureContext.Account.Id)"
                try {
                    Set-AzureRmKeyVaultAccessPolicy `
                        -VaultName $kvName `
                        -UserPrincipalName $adminAzureContext.Account.Id `
                        -PermissionsToSecrets Get, Set `
                        -ErrorAction stop | Out-Null
        
                    $secret = Get-AzureKeyVaultSecret `
                        -VaultName $kvName `
                        -Name "AzureSPClientID" `
                        -ErrorAction stop
                    $client = $secret.SecretValueText
                }
                catch {
                    Write-Host "Failed to set access policy for vault $kvName for user $($adminAzureContext.Account.Id)."
                }
            }
        }
        
        # we may have gotten the secret if success (above) in which case we do not need to prompt.
        if($client)
        {
            # get the password (key)
            $secret = Get-AzureKeyVaultSecret `
                -VaultName $kvName `
                -Name "AzureSPKey" `
                -ErrorAction stop
            $key = $secret.SecretValueText
        }
    }
    else {
        # function was passed SPcredential
        $client = $spCredential.UserName
        $key = $spCredential.GetNetworkCredential().Password
    }

    if (-not $client) {
        Write-Host "Unable to read service principal information from key vault and none was provided on command-line."
        Write-Host "Please enter the credentials for the service principal for this Cloud Access Manager deployment."
        Write-Host "The username is the AzureSPClientID secret in $kvName key vault."
        Write-Host "The password is the AzureSPKey secret in $kvName key vault."
        $spCredential = Get-Credential -Message "Please enter service principal credential."

        $client = $spCredential.UserName
        $key = $spCredential.GetNetworkCredential().Password
    }

    $spCreds = New-Object PSCredential $client, (ConvertTo-SecureString $key -AsPlainText -Force)

    # put everything in a try block so that if any errors occur we revert to $azureAdminContext
    try {
        Write-Host "Using service principal $client in tenant $tenantId and subscription $subscriptionId"
        
        # Find a connection service resource group name that can be used.
        # An incrementing count is used to find a free resource group. This count is
        # identifier, even if old connection services have been deleted.
        $csRGName = $null
        while(-not $csRGName)
        {
            # Note this doesn't return the same type of context as for a standard account
            # so we'll just keep logging in when needed rather than switching context.
            Add-AzureRmAccount `
                -Credential $spCreds `
                -ServicePrincipal `
                -TenantId $tenantId `
                -ErrorAction Stop | Out-Null
            $secret = Get-AzureKeyVaultSecret `
                -VaultName $kvName `
                -Name "connectionServiceNumber" `
                -ErrorAction stop

            if ($secret -eq $null) {
                $connectionServiceNumber = 1
            }
            else {
                # increment connectionServiceNumber
                $connectionServiceNumber = ([int]$secret.SecretValueText) + 1
            }

            Set-AzureKeyVaultSecret `
                -VaultName $kvName `
                -Name "connectionServiceNumber" `
                -SecretValue (ConvertTo-SecureString $connectionServiceNumber -AsPlainText -Force) `
                -ErrorAction stop | Out-Null
            
            Write-Host "Checking available resource group for connection service number $connectionServiceNumber"

            $csRGName = $RGName + "-CS" + $connectionServiceNumber
            Set-AzureRMContext -Context $adminAzureContext | Out-Null
            $rg = Get-AzureRmResourceGroup -ResourceGroupName $csRGName -ErrorAction SilentlyContinue

            if($rg)
            {
                # Check if Resource Group is empty
                $Resources = Find-AzureRmResource -ResourceGroupNameEquals $csRGName
                if( -not $Resources.Length -eq 0)
                {
                    # found the resource group was not empty - do the loop with an incremented number try to find a free name
                    $csRGName = $null
                }
            }
        }
        
        Set-AzureRMContext -Context $adminAzureContext | Out-Null
        # Create Connection Service Resource Group if it doesn't exist
        if (-not (Find-AzureRmResourceGroup | ?{$_.name -eq $csRGName}) ) {
            Write-Host "Creating resource group $csRGName"

            # Grab the root location and use that
            $rg = Get-AzureRmResourceGroup -ResourceGroupName $RGName -ErrorAction stop
            $location = $rg.Location

            New-AzureRmResourceGroup -Name $csRGName -Location $location -ErrorAction stop | Out-Null
        }

        $csRG = Get-AzureRmResourceGroup -Name $csRGName

        # Get-AzureRmRoleAssignment responds much more rationally if given a scope with an ID
        # than a resource group name.
        $spRoles = Get-AzureRmRoleAssignment -ServicePrincipalName $client -Scope $csRG.ResourceId

        # filter on an exact resource group ID match as Get-AzureRmRoleAssignment seems to do a more loose pattern match
        $spRoles = $spRoles | Where-Object `
            {($_.Scope -eq $csRG.ResourceId) -or ($_.Scope -eq "/subscriptions/$subscriptionId")}
                    
        # spRoles could be no object, a single object or an array. foreach works with all.
        $hasAccess = $false
        foreach($role in $spRoles) {
            $roleName = $role.RoleDefinitionName
            if (($roleName -eq "Contributor") -or ($roleName -eq "Owner")) {
                Write-Host "$client already has $roleName for $csRGName."
                $hasAccess = $true
                break
            }
        }

        if(-not $hasAccess) {
            Write-Host "Giving $client Contributor access to $csRGName."
            Set-AzureRMContext -Context $adminAzureContext | Out-Null
            New-AzureRmRoleAssignment `
                -RoleDefinitionName Contributor `
                -ResourceGroupName $csRGName `
                -ServicePrincipalName $client `
                -ErrorAction Stop | Out-Null
        }
    
        # SP has proper rights - do deployment with SP
        Write-Host "Using service principal $client in tenant $tenant and subscription $subscriptionId"
        Add-AzureRmAccount `
            -Credential $spCreds `
            -ServicePrincipal `
            -TenantId $tenantId `
            -ErrorAction Stop | Out-Null

        # make temporary directory for intermediate files
        $folderName = -join ((97..122) | Get-Random -Count 18 | ForEach-Object {[char]$_})
        $tempDir = Join-Path $env:TEMP $folderName
        Write-Host "Using temporary directory $tempDir for intermediate files"
        if (-not (Test-Path $tempDir)) {
            New-Item $tempDir -type directory | Out-Null
        }

        # Refresh the CAMDeploymentInfo structure
        New-CAMDeploymentInfo `
            -kvName $CAMRootKeyvault.Name

        $enableSecurityGatewayString = "false"
        if ($enableSecurityGateway) {
            $enableSecurityGatewayString = "true"
        }

        # Get the template URI
        $secret = Get-AzureKeyVaultSecret `
            -VaultName $kvName `
            -Name "artifactsLocation" `
            -ErrorAction stop
        $artifactsLocation = $secret.SecretValueText
        $CSDeploymentTemplateURI = $artifactsLocation + "/connection-service/azuredeploy.json"

        $generatedDeploymentParameters = @"
        {
            "`$schema": "http://schema.management.azure.com/schemas/2015-01-01/deploymentParameters.json#",
            "contentVersion": "1.0.0.0",
            "parameters": {
                "enableSecurityGateway": {
                    "value": "$enableSecurityGatewayString"
                  },
                  "CSUniqueSuffix": {
                    "reference": {
                        "keyVault": {
                            "id": "$kvID"
                        },
                        "secretName": "connectionServiceNumber"
                    }
                },
                "domainServiceAccountUsername": {
                    "reference": {
                        "keyVault": {
                            "id": "$kvID"
                        },
                        "secretName": "domainServiceAccountUsername"
                    }
                },
                "domainServiceAccountPassword": {
                    "reference": {
                        "keyVault": {
                            "id": "$kvID"
                        },
                        "secretName": "domainServiceAccountPassword"
                    }
                },
                "domainName": {
                    "reference": {
                        "keyVault": {
                            "id": "$kvID"
                        },
                        "secretName": "domainName"
                    }
                },
                "LocalAdminUsername": {
                    "reference": {
                        "keyVault": {
                            "id": "$kvID"
                        },
                        "secretName": "connectionServiceLocalAdminUsername"
                    }
                },
                "LocalAdminPassword": {
                    "reference": {
                        "keyVault": {
                            "id": "$kvID"
                        },
                        "secretName": "connectionServiceLocalAdminPassword"
                    }
                },
                "CSsubnetId": {
                    "reference": {
                        "keyVault": {
                            "id": "$kvID"
                        },
                        "secretName": "connectionServiceSubnet"
                    }
                },
                "GWsubnetId": {
                    "reference": {
                        "keyVault": {
                            "id": "$kvID"
                        },
                        "secretName": "gatewaySubnet"
                    }
                },
                "binaryLocation": {
                    "reference": {
                        "keyVault": {
                            "id": "$kvID"
                        },
                        "secretName": "binaryLocation"
                    }
                },
                "certData": {
                    "reference": {
                        "keyVault": {
                            "id": "$kvID"
                        },
                        "secretName": "CAMCSCertificate"
                    }
                },
                "certPassword": {
                    "reference": {
                        "keyVault": {
                            "id": "$kvID"
                        },
                        "secretName": "CAMCSCertificatePassword"
                    }
                },
                "remoteWorkstationDomainGroup": {
                    "reference": {
                        "keyVault": {
                            "id": "$kvID"
                        },
                        "secretName": "remoteWorkstationDomainGroup"
                    }
                },
                "CAMDeploymentInfo": {
                    "reference": {
                        "keyVault": {
                            "id": "$kvID"
                        },
                        "secretName": "CAMDeploymentInfo"
                    }
                },
                "enableRadiusMfa": {
                    "reference": {
                        "keyVault": {
                        "id": "$kvId"
                        },
                        "secretName": "enableRadiusMfa"
                    }
                },
                "radiusServerHost": {
                    "reference": {
                        "keyVault": {
                        "id": "$kvId"
                        },
                        "secretName": "radiusServerHost"
                    }
                },
                "radiusServerPort": {
                    "reference": {
                        "keyVault": {
                        "id": "$kvId"
                        },
                        "secretName": "radiusServerPort"
                    }
                },
                "radiusSharedSecret": {
                    "reference": {
                        "keyVault": {
                        "id": "$kvId"
                        },
                        "secretName": "radiusSharedSecret"
                    }
                },
                "_baseArtifactsLocation": {
                    "reference": {
                        "keyVault": {
                            "id": "$kvID"
                        },
                        "secretName": "artifactsLocation"
                    }
                }
            }
        }
"@

        $outputParametersFileName = "csdeploymentparameters.json"
        $outputParametersFilePath = Join-Path $tempDir $outputParametersFileName
        Set-Content $outputParametersFilePath  $generatedDeploymentParameters

        Write-Host "`nDeploying Cloud Access Manager Connection Service. This process can take up to 60 minutes."
        Write-Host "Please feel free to watch here for early errors for a few minutes and then go do something else. Or go for coffee!"
        Write-Host "If this script is running in Azure Cloud Shell then you may let the shell timeout and the deployment will continue."
        Write-Host "Please watch the resource group $csRGName in the Azure Portal for current status. The Connection Service deployment is"
        Write-Host "complete when all deployments are showing as 'Succeeded'. Error information is also available through the deployments"
        Write-Host "area of the resource group pane."

        if ($testDeployment) {
            # just do a test if $true
            Test-AzureRmResourceGroupDeployment `
                -ResourceGroupName $csRGName `
                -TemplateFile $CSDeploymentTemplateURI `
                -TemplateParameterFile $outputParametersFilePath `
                -Verbose
        }
        else {
            $maxRetries = 30
            for($idx = 0;$idx -lt $maxRetries;$idx++)
            {
                try {
                    New-AzureRmResourceGroupDeployment `
                        -DeploymentName "CS$connectionServiceNumber-$idx" `
                        -ResourceGroupName $csRGName `
                        -TemplateFile $CSDeploymentTemplateURI `
                        -TemplateParameterFile $outputParametersFilePath `
                        -ErrorAction stop
                    # success!
                    break
                }
                catch {
                    # Seems there can be a race condition on the role assignment of the service principal with
                    # the resource group before getting here - setting a retry loop
                    if ($idx -eq ($maxRetries - 1))
                    {
                        # last try - just throw
                        throw
                    }
                    if ($_.Exception.Message -like "*does not have authorization*")
                    {
                        $remaining = $maxRetries - $idx - 1
                        Write-Host "Authorization error. Usually this means we are waiting for the authorization to percolate through Azure."
                        Write-Host "Retrying deployment. Retries remaining: $remaining. If this countdown stops the deployment is happening."
                        Start-sleep -Seconds 10
                    }
                    else {
                        throw
                    }
                }
            }
        }
    }
    catch {
        throw
    }
    finally {
        if ($adminAzureContext) {
            Set-AzureRMContext -Context $adminAzureContext | Out-Null
        }
    }
}

# Creates a CAM Deployment Root including keyvault, user data storage account
# and populates parameters.
# Returns key vault info.
function New-CAMDeploymentRoot()
{
    param(
        $RGName,
        $rwRGName,
        $spInfo,
        $azureContext,
        $CAMConfig,
        $tempDir,
        $certificateFile,
        $certificateFilePassword,
        $camSaasUri,
        $verifyCAMSaaSCertificate,
        $subscriptionID,
        $ownerTenantId,
        $ownerUpn
    )

    $rg = Get-AzureRmResourceGroup -ResourceGroupName $RGName
    $client = $spInfo.spCreds.UserName
    $key = $spInfo.spCreds.GetNetworkCredential().Password
    $tenant = $spInfo.tenantId
    $ownerTenant = $ownerTenantId
    $registrationCode = $CAMConfig.parameters.cloudAccessRegistrationCode.value
    $artifactsLocation = $CAMConfig.parameters.artifactsLocation.clearValue
    $binaryLocation = $CAMConfig.parameters.binaryLocation.clearValue
    
    $kvInfo = New-CAM-KeyVault `
        -RGName $RGName `
        -spName $spInfo.spCreds.UserName `
        -adminAzureContext $azureContext

    Generate-Certificate-And-Passwords `
        -kvName $kvInfo.VaultName `
        -CAMConfig $CAMConfig `
        -tempDir $tempDir `
        -certificateFile $certificateFile `
        -certificateFilePassword $certificateFilePassword | Out-Null

    $userDataStorageAccount = New-UserStorageAccount `
        -RGName $RGName `
        -Location $rg.Location

    Populate-UserBlob `
        -CAMConfig $CAMConfig `
        -artifactsLocation $artifactsLocation `
        -userDataStorageAccount $userDataStorageAccount `
        -binaryLocation $binaryLocation `
        -RGName $RGName `
        -kvInfo $kvInfo `
        -tempDir $tempDir | Out-Null

    Write-Host "Registering Cloud Access Manager Deployment to Cloud Access Manager Service"
    $deploymentId = Register-CAM `
        -SubscriptionId $subscriptionID `
        -client $client `
        -key $key `
        -tenant $tenant `
        -ownerTenant $ownerTenant `
        -ownerUpn $ownerUpn `
        -RGName $rwRGName `
        -registrationCode $registrationCode `
        -camSaasBaseUri $camSaasUri `
        -verifyCAMSaaSCertificate $verifyCAMSaaSCertificate

    Generate-CamDeploymentInfoParameters `
        -spInfo $spInfo `
        -camSaasUri $camSaasUri `
        -deploymentId $deploymentId `
        -subscriptionID $subscriptionID `
        -RGName $rwRGName `
        -kvName $kvInfo.VaultName | Out-Null

    Add-SecretsToKeyVault `
        -kvName $kvInfo.VaultName `
        -CAMConfig $CAMConfig | Out-Null

    return $kvInfo
}

# Deploy a full CAM deployment with root networking and DC, a connection service
# and a convenience 'first' Windows standard agent machine 
function Deploy-CAM() {
    param(
        [parameter(Mandatory = $false)] 
        [bool]
        $verifyCAMSaaSCertificate = $true,

        [parameter(Mandatory = $true)]
        [bool]
        $enableSecurityGateway,

        [parameter(Mandatory = $true)] 
        $CAMDeploymentTemplateURI,

        [parameter(Mandatory = $true)] 
        [System.Management.Automation.PSCredential]
        $domainAdminCredential,

        [parameter(Mandatory = $true)] 
        $domainName,

        [parameter(Mandatory = $true)] 
        [SecureString]
        $registrationCode,

        [parameter(Mandatory = $true)] 
        $camSaasUri,

        [parameter(Mandatory = $true)] 
        $binaryLocation,

        [parameter(Mandatory = $true)] 
        $outputParametersFileName,

        [parameter(Mandatory = $true)] 
        $subscriptionId,

        [parameter(Mandatory = $true)]
        $RGName,

        [parameter(Mandatory = $true)]
        $csRGName,

        [parameter(Mandatory = $true)]
        $rwRGName,

        [parameter(Mandatory = $false)]
        [System.Management.Automation.PSCredential]
        $spCredential,

        [parameter(Mandatory = $false)] # required if $spCredential is provided
        [string]
        $tenantId,

        [parameter(Mandatory = $false)]
        [String]
        $certificateFile = $null,
    
        [parameter(Mandatory = $false)]
        [SecureString]
        $certificateFilePassword = $null,

        [parameter(Mandatory=$false)]
        [ValidateSet("stable","beta","dev")] 
        [String]
        $AgentChannel = "stable",

        [parameter(Mandatory = $false)]
        [bool]
        $testDeployment = $false,

        [parameter(Mandatory = $false)]
        [bool]
        $deployOverDC = $false,

        [parameter(Mandatory = $true)]
        $vnetConfig,

        [parameter(Mandatory=$true)]
        $radiusConfig,
        
        [parameter(Mandatory = $true)]
        $ownerTenantId,

        [parameter(Mandatory = $true)]
        $ownerUpn        
    )

    # Artifacts location 'folder' is where the template is stored
    $artifactsLocation = $CAMDeploymentTemplateURI.Substring(0, $CAMDeploymentTemplateURI.lastIndexOf('/'))

    $domainServiceAccountUsername = $domainAdminCredential.UserName

    # Setup CAMConfig as a hash table of ARM parameters for Azure (KeyVault)
    # Most parameters are secrets so the KeyVault can be a single configuration source
    # the parameter name is the KeyVault secret name
    # and internal parameters for this script which are not pushed to the key vault
    $CAMConfig = @{} 
    $CAMConfig.parameters = @{}
    $CAMConfig.parameters.domainServiceAccountUsername = @{
        value      = (ConvertTo-SecureString $domainServiceAccountUsername -AsPlainText -Force)
        clearValue = $domainServiceAccountUsername
    }
    $CAMConfig.parameters.domainName = @{
        value      = (ConvertTo-SecureString $domainName -AsPlainText -Force)
        clearValue = $domainName
    }
    $CAMConfig.parameters.binaryLocation = @{
        value      = (ConvertTo-SecureString $binaryLocation -AsPlainText -Force)
        clearValue = $binaryLocation
    }
    $CAMConfig.parameters.artifactsLocation = @{
        value      = (ConvertTo-SecureString $artifactsLocation -AsPlainText -Force)
        clearValue = $artifactsLocation
    }

    $CAMConfig.parameters.cloudAccessRegistrationCode = @{value = $registrationCode}

    $CAMConfig.parameters.domainServiceAccountPassword = @{value = $domainAdminCredential.Password}

    # Set in Generate-Certificate-And-Passwords
    $CAMConfig.parameters.CAMCSCertificate = @{}
    $CAMConfig.parameters.CAMCSCertificatePassword = @{}
    $CAMConfig.parameters.remoteWorkstationLocalAdminPassword = @{}
    $CAMConfig.parameters.remoteWorkstationLocalAdminUsername = @{
        value      = (ConvertTo-SecureString "localadmin" -AsPlainText -Force)
        clearValue = "localadmin"
    }
    $CAMConfig.parameters.connectionServiceLocalAdminPassword = @{}
    $CAMConfig.parameters.connectionServiceLocalAdminUsername = @{
        value      = (ConvertTo-SecureString "localadmin" -AsPlainText -Force)
        clearValue = "localadmin"
    }

    $CAMConfig.parameters.remoteWorkstationDomainGroup = @{
        value      = (ConvertTo-SecureString "Remote Workstations" -AsPlainText -Force)
        clearValue = "Remote Workstations"
    }

    # Set in Populate-UserBlob
    $CAMConfig.parameters.userStorageAccountSasToken = @{}
    $CAMConfig.parameters.userStorageAccountUri = @{}
    $CAMConfig.parameters.userStorageName = @{}
    $CAMConfig.parameters.userStorageAccountKey = @{}

    # Populated in Generate-CamDeploymentInfoParameters
    $CAMConfig.parameters.AzureSPClientID = @{}
    $CAMConfig.parameters.AzureSPKey = @{}
    $CAMConfig.parameters.AzureSPTenantID = @{}
    $CAMConfig.parameters.CAMServiceURI = @{}
    $CAMConfig.parameters.CAMDeploymentID = @{}
    $CAMConfig.parameters.AzureSubscriptionID = @{}
    $CAMConfig.parameters.AzureResourceGroupName = @{}
    $CAMConfig.parameters.AzureKeyVaultName = @{}

    $CAMConfig.internal = @{}
    $CAMConfig.internal.vnetID = $vnetConfig.vnetID
    $CAMConfig.internal.vnetName = $CAMConfig.internal.vnetID.split("/")[-1]
    $CAMConfig.internal.rootSubnetName = "subnet-CAMRoot"
    $CAMConfig.internal.RWSubnetName = $vnetConfig.RWSubnetName
    $CAMConfig.internal.CSSubnetName = $vnetConfig.CSSubnetName
    $CAMConfig.internal.GWSubnetName = $vnetConfig.GWSubnetName

    $CAMConfig.internal.RWSubnetID = $CAMConfig.internal.vnetID + "/subnets/$($CAMConfig.internal.RWSubnetName)"
    $CAMConfig.internal.CSSubnetID = $CAMConfig.internal.vnetID + "/subnets/$($CAMConfig.internal.CSSubnetName)"
    $CAMConfig.internal.GWSubnetID = $CAMConfig.internal.vnetID + "/subnets/$($CAMConfig.internal.GWSubnetName)"

    $CAMConfig.parameters.remoteWorkstationSubnet = @{
        value      = (ConvertTo-SecureString $CAMConfig.internal.RWSubnetID -AsPlainText -Force)
        clearValue = $CAMConfig.internal.RWSubnetID
    }

    $CAMConfig.parameters.connectionServiceSubnet = @{
        value      = (ConvertTo-SecureString $CAMConfig.internal.CSSubnetID -AsPlainText -Force)
        clearValue = $CAMConfig.internal.CSSubnetID
    }

    $CAMConfig.parameters.gatewaySubnet = @{
        value      = (ConvertTo-SecureString $CAMConfig.internal.GWSubnetID -AsPlainText -Force)
        clearValue = $CAMConfig.internal.GWSubnetID
    }

    $CAMConfig.internal.agentChannel = $AgentChannel

    $CAMConfig.internal.standardVMSize = "Standard_D2_v2"
    $CAMConfig.internal.graphicsVMSize = "Standard_NV6"
    $CAMConfig.internal.agentARM = "server2016-standard-agent.json"
    $CAMConfig.internal.gaAgentARM = "server2016-graphics-agent.json"
    $CAMConfig.internal.linuxAgentARM = "rhel-standard-agent.json"

    # Radius MFA Configuration Parameters
    $CAMConfig.parameters.enableRadiusMfa = @{
        value=(ConvertTo-SecureString $radiusConfig.enableRadiusMfa -AsPlainText -Force)
    }
    $CAMConfig.parameters.radiusServerHost = @{
        value=(ConvertTo-SecureString $radiusConfig.radiusServerHost -AsPlainText -Force)
    }
    $CAMConfig.parameters.radiusServerPort = @{
       value=(ConvertTo-SecureString $radiusConfig.radiusServerPort -AsPlainText -Force)
     
    }
    $CAMConfig.parameters.radiusSharedSecret = @{
        value=$radiusConfig.radiusSharedSecret
    }

    # make temporary directory for intermediate files
    $folderName = -join ((97..122) | Get-Random -Count 18 | ForEach-Object {[char]$_})
    $tempDir = Join-Path $env:TEMP $folderName
    Write-Host "Using temporary directory $tempDir for intermediate files"
    if (-not (Test-Path $tempDir)) {
        New-Item $tempDir -type directory | Out-Null
    }

    # if the current context tenantId does not match the desired tenantId then we can't make service principal's
    $currentContext = Get-AzureRmContext
    $currentContextTenant = $currentContext.Tenant.Id 
    $tenantIDsMatch = ($currentContextTenant -eq $tenantId)

    if (-not $tenantIDsMatch) {
        Write-Host "The Current Azure context is for a different tenant ($currentContextTenant) that"
        Write-Host "does not match the tenant of the deploment ($tenantId)."
        Write-Host "This can happen in Azure Cloud Powershell when an account has access to multiple tenants."
        if (-not $spCredential) {
            Write-Host "Please make a service principal through the Azure Portal or other means and provide here."
        }
        else {
            Write-Host "Thank-you for providing service principal credentials."
        }
        Write-Host "Note - the service principal must already have Contributor rights to the subscription or target"
        Write-Host "resource groups because role assignment is not possible in this case."
    }

    $spInfo = $null
    if (-not $spCredential) {
        # if there's no service principal provided then we either need to make one or ask for one


        if ($tenantIDsMatch) {
            if( -not $ignorePrompts ) {
                Write-Host "The Cloud Access Manager deployment script was not passed service principal credentials. It will attempt to create a service principal."
                $requestSPGeneration = Read-Host `
                    "Please hit enter to continue or 'no' to manually enter service principal credentials from a pre-made service principal"
            } else {
                $requestSPGeneration=""
            }
        }

        if ((-not $tenantIDsMatch) -or ($requestSPGeneration -like "*n*")) {
            # manually get credential
            $spCredential = Get-Credential -Message "Please enter service principal credential"

            $spInfo = @{}
            $spinfo.spCreds = $spCredential
            $spInfo.tenantId = $tenantId
        }
        else {
            # generate service principal
            $spInfo = New-CAMAppSP `
                -RGName $RGName
        }
    }
    else {
        # service principal credential provided in parameter list
        if ($tenantId -eq $null) {throw "Service principal provided but no tenantId"}
        $spInfo = @{}
        $spinfo.spCreds = $spCredential
        $spInfo.tenantId = $tenantId
    }

    $client = $spInfo.spCreds.UserName
    $tenant = $spInfo.tenantId

    Write-Host "Using service principal $client in tenant $tenant and subscription $subscriptionId"

    if($tenantIDsMatch) {
        # Service principal info exists but needs to get rights to the required resource groups
        Write-Host "Adding role assignments for the service principal account."
        
        # Retry required since it can take a few seconds for app registration to percolate through Azure.
        # (Online recommendation was sleep 15 seconds - this is both faster and more conservative)
        $rollAssignmentRetry = 120
        while ($rollAssignmentRetry -ne 0) {
            $rollAssignmentRetry--

            try {
                # Only assign contributor access if needed
                $rgNames = @($RGName, $csRGName, $rwRGName)
                ForEach ($rgn in $rgNames) {
                    $rg = Get-AzureRmResourceGroup -Name $rgn

                    # Get-AzureRmRoleAssignment responds much more rationally if given a scope with an ID
                    # than a resource group name.
                    $spRoles = Get-AzureRmRoleAssignment -ServicePrincipalName $client -Scope $rg.ResourceId

                    # filter on an exact resource group ID match as Get-AzureRmRoleAssignment seems to do a more loose pattern match
                    $spRoles = $spRoles | Where-Object `
                        {($_.Scope -eq $rg.ResourceId) -or ($_.Scope -eq "/subscriptions/$subscriptionID")}
                    
                    # spRoles could be no object, a single object or an array. foreach works with all.
                    $hasAccess = $false
                    foreach($role in $spRoles) {
                        $roleName = $role.RoleDefinitionName
                        if (($roleName -eq "Contributor") -or ($roleName -eq "Owner")) {
                            Write-Host "$client already has $roleName for $rgn."
                            $hasAccess = $true
                            break
                        }
                    }

                    if(-not $hasAccess) {
                        Write-Host "Giving $client Contributor access to $rgn."
                        New-AzureRmRoleAssignment `
                            -RoleDefinitionName Contributor `
                            -ResourceGroupName $rgn `
                            -ServicePrincipalName $client `
                            -ErrorAction Stop | Out-Null
                    }
                }
            
                # Add Scope to vNet if vNet already exists and scope does not already exist
                $vnetRG = $CAMConfig.internal.vnetID.Split("/")[4]
                if( Find-AzureRmResource -ResourceNameEquals $CAMConfig.internal.vnetName -ResourceType "Microsoft.Network/virtualNetworks" -ResourceGroupNameEquals $vnetRG )
                {
                    # Get-AzureRmRoleAssignment responds much more rationally if given a scope with an ID
                    # than a resource group name.
                    $spRoles = Get-AzureRmRoleAssignment -ServicePrincipalName $client -Scope $CAMConfig.internal.vnetID

                    # filter on an exact resource group ID match as Get-AzureRmRoleAssignment seems to do a more loose pattern match
                    $spRoles = $spRoles | Where-Object `
                        {($_.Scope -eq $csRG.ResourceId) -or ($_.Scope -eq "/subscriptions/$subscriptionId")}
                    
                    # spRoles could be no object, a single object or an array. foreach works with all.
                    $hasAccess = $false
                    foreach($role in $spRoles) {
                        $roleName = $role.RoleDefinitionName
                        if (($roleName -eq "Contributor") -or ($roleName -eq "Owner")) {
                            Write-Host "$client already has $roleName for $($CAMConfig.internal.vnetName)."
                            $hasAccess = $true
                            break
                        }
                    }

                    if(-not $hasAccess) {
                        if( -not $ignorePrompts ) {
                            $prompt = Read-Host "The Service Principal credentials need to be given Contributor access to the vNet $($CAMConfig.internal.vnetName). Press enter to accept and continue or 'no' to cancel deployment"
                        } else {
                            $prompt = $false
                        }
                        if ( -not $prompt )
                        {
                            Write-Host "Giving $client Contributor access to $($CAMConfig.internal.vnetName)"
                            New-AzureRmRoleAssignment `
                                -RoleDefinitionName Contributor `
                                -Scope $CAMConfig.internal.vnetID `
                                -ServicePrincipalName $client `
                                -ErrorAction Stop | Out-Null
                        } else {
                            Write-Host "Cancelling Deployment"
                            exit
                        }
                    }
                }
                break # while loop
            } catch {
                #TODO: we should only be catching the 'Service principal or app not found' error
                Write-Host "Waiting for service principal. Remaining: $rollAssignmentRetry"
                Start-sleep -Seconds 1
                if ($rollAssignmentRetry -eq 0) {
                    #re-throw whatever the original exception was
                    $exceptionContext = Get-AzureRmContext
                    $exceptionSubscriptionId = $exceptionContext.Subscription.Id
                    Write-Error "Failure to create Contributor role for $client. Subscription: $exceptionSubscriptionId. Please check your subscription permissions."
                    throw
                }
            }
        }
    }

    # Login with service principal since some Powershell contexts (with token auth - like Azure Cloud PowerShell or Visual Studio)
    # can't do operations on keyvaults
    
    # cache the current context and sign in as service principal
    $azureContext = Get-AzureRMContext
    $retryCount = 60
    for ($idx = ($retryCount - 1); $idx -ge 0; $idx--) {
        try {
            Add-AzureRmAccount `
                -Credential $spInfo.spCreds `
                -ServicePrincipal `
                -TenantId $spInfo.tenantId `
                -ErrorAction Stop | Out-Null
            break
        }
        catch {
            if ($azureContext) {
                Write-Host "Reverting to initial Azure context for $($azureContext.Account.Id)"
                Set-AzureRMContext -Context $azureContext | Out-Null
            }
            # if it's the unknown user (so potentially a timing issue where the account hasn't percolated
            # through the system yet) retry. Otherwise abort and re-throw
            $caughtError = $_
            if (     ($caughtError.Exception -is [Microsoft.IdentityModel.Clients.ActiveDirectory.AdalException]) `
                -and ($caughtError.Exception.ServiceErrorCodes[0] -eq 70001) `
                -and ($idx -gt 0))
            {
                Write-Host "Could not find application ID for tenant. Retries remaining: $idx"
                continue
            }
            else {
                throw $caughtError
            }
        }
    }

    
    $kvInfo = New-CAMDeploymentRoot `
        -RGName $RGName `
        -rwRGName $rwRGName `
        -spInfo $spInfo `
        -azureContext $azureContext `
        -CAMConfig $CAMConfig `
        -tempDir $tempDir `
        -certificateFile $certificateFile `
        -certificateFilePassword $certificateFilePassword `
        -camSaasUri $camSaasUri `
        -verifyCAMSaaSCertificate $verifyCAMSaaSCertificate `
        -subscriptionID $subscriptionID `
        -ownerTenantId $ownerTenantId `
        -ownerUpn $ownerUpn

    try {
        # Populate/re-populate CAMDeploymentInfo before deploying any connection service
        New-CAMDeploymentInfo `
            -kvName $kvInfo.VaultName

        if( $deployOverDC)
        {
            # Need to change to admin context for this to work
            Write-Host "Reverting to initial Azure context for $($azureContext.Account.Id)"
            Set-AzureRMContext -Context $azureContext | Out-Null

            # Should only be one KeyVault at this step (verified in an earlier step in main script)
            $CAMRootKeyvault = Get-AzureRmResource `
                -ResourceGroupName $rgName `
                -ResourceType "Microsoft.KeyVault/vaults" `
                | Where-object {$_.Name -like "CAM-*"}

            New-ConnectionServiceDeployment `
                -spCredential $spInfo.spCreds `
                -RGName $rgName `
                -subscriptionId $subscriptionID `
                -keyVault $CAMRootKeyvault `
                -tenantId $tenantId `
                -testDeployment $testDeployment `
                -tempDir $tempDir `
                -enableSecurityGateway $enableSecurityGateway
        }
        else
        {
            # keyvault ID of the form: /subscriptions/$subscriptionID/resourceGroups/$azureRGName/providers/Microsoft.KeyVault/vaults/$kvName
            $kvId = $kvInfo.ResourceId

            $generatedDeploymentParameters = @"
{
    "`$schema": "http://schema.management.azure.com/schemas/2015-01-01/deploymentParameters.json#",
    "contentVersion": "1.0.0.0",
    "parameters": {
        "domainAdminUsername": {
            "reference": {
                "keyVault": {
                    "id": "$kvId"
                },
                "secretName": "domainServiceAccountUsername"
            }
        },
        "domainName": {
            "reference": {
                "keyVault": {
                    "id": "$kvId"
                },
                "secretName": "domainName"
            }
        },
        "remoteWorkstationDomainGroup": {
            "reference": {
                "keyVault": {
                    "id": "$kvID"
                },
                "secretName": "remoteWorkstationDomainGroup"
            }
        },
        "connectionServiceResourceGroup": {
            "value": "$csRGName"
        },
        "remoteWorkstationResourceGroup": {
            "value": "$rwRGName"
        },
        "vnetName": {
            "value": "$($CAMConfig.internal.vnetName)"
        },
        "rootSubnetName": {
            "value": "$($CAMConfig.internal.rootSubnetName)"
        },
        "remoteWorkstationSubnetName": {
            "value": "$($CAMConfig.internal.RWSubnetName)"
        },
        "connectionServiceSubnetName": {
            "value": "$($CAMConfig.internal.CSSubnetName)"
        },
        "gatewaySubnetName": {
            "value": "$($CAMConfig.internal.GWSubnetName)"
        },
        "binaryLocation": {
            "reference": {
                "keyVault": {
                    "id": "$kvId"
                },
                "secretName": "binaryLocation"
            }
        },
        "_artifactsLocation": {
            "reference": {
                "keyVault": {
                    "id": "$kvId"
                },
                "secretName": "artifactsLocation"
            }
        },
        "userStorageAccountName": {
            "reference": {
                "keyVault": {
                "id": "$kvId"
                },
                "secretName": "userStorageName"
            }
        },
        "userStorageAccountUri": {
            "reference": {
                "keyVault": {
                    "id": "$kvId"
                },
                "secretName": "userStorageAccountUri"
            }
        },
        "userStorageAccountSasToken": {
            "reference": {
                "keyVault": {
                    "id": "$kvId"
                },
                "secretName": "userStorageAccountSasToken"
            }
        },
        "userStorageAccountKey": {
            "reference": {
                "keyVault": {
                "id": "$kvId"
                },
                "secretName": "userStorageAccountKey"
            }
        },
        "LocalAdminUsername": {
            "reference": {
                "keyVault": {
                    "id": "$kvId"
                },
                "secretName": "connectionServiceLocalAdminUsername"
            }
        },
        "LocalAdminPassword": {
            "reference": {
                "keyVault": {
                    "id": "$kvId"
                },
                "secretName": "connectionServiceLocalAdminPassword"
            }
        },
        "rwsLocalAdminUsername": {
            "reference": {
                "keyVault": {
                    "id": "$kvId"
                },
                "secretName": "remoteWorkstationLocalAdminUsername"
            }
        },
        "rwsLocalAdminPassword": {
            "reference": {
                "keyVault": {
                    "id": "$kvId"
                },
                "secretName": "remoteWorkstationLocalAdminPassword"
            }
        },
        "DomainAdminPassword": {
            "reference": {
                "keyVault": {
                    "id": "$kvId"
                },
                "secretName": "domainServiceAccountPassword"
            }
        },
        "certData": {
            "reference": {
                "keyVault": {
                    "id": "$kvId"
                },
                "secretName": "CAMCSCertificate"
            }        
        },
        "certPassword": {
            "reference": {
                "keyVault": {
                    "id": "$kvId"
                },
                "secretName": "CAMCSCertificatePassword"
            }
        },
        "CAMDeploymentInfo": {
            "reference": {
                "keyVault": {
                    "id": "$kvId"
                },
                "secretName": "CAMDeploymentInfo"
            }
        },
        "registrationCode": {
            "reference": {
                "keyVault": {
                "id": "$kvId"
                },
                "secretName": "cloudAccessRegistrationCode"
            }
        },
        "enableRadiusMfa": {
            "reference": {
                "keyVault": {
                "id": "$kvId"
                },
                "secretName": "enableRadiusMfa"
            }
        },
        "radiusServerHost": {
            "reference": {
                "keyVault": {
                "id": "$kvId"
                },
                "secretName": "radiusServerHost"
            }
        },
        "radiusServerPort": {
            "reference": {
                "keyVault": {
                "id": "$kvId"
                },
                "secretName": "radiusServerPort"
            }
        },
        "radiusSharedSecret": {
            "reference": {
                "keyVault": {
                "id": "$kvId"
                },
                "secretName": "radiusSharedSecret"
            }
        }
    }
}
"@

            $outputParametersFilePath = Join-Path $tempDir $outputParametersFileName
            Set-Content $outputParametersFilePath  $generatedDeploymentParameters

            Write-Host "`nDeploying Cloud Access Manager. This process can take up to 90 minutes."
            Write-Host "Please feel free to watch here for early errors for a few minutes and then go do something else. Or go for coffee!"
            Write-Host "If this script is running in Azure Cloud Shell then you may let the shell timeout and the deployment will continue."
            Write-Host "Please watch the resource group $RGName in the Azure Portal for current status. Cloud Access Manager deployment is"
            Write-Host "complete when all deployments are showing as 'Succeeded'. Error information is also available through the deployments"
            Write-Host "area of the resource group pane."

            if ($testDeployment) {
                # just do a test if $true
                Test-AzureRmResourceGroupDeployment `
                    -ResourceGroupName $RGName `
                    -TemplateFile $CAMDeploymentTemplateURI `
                    -TemplateParameterFile $outputParametersFilePath `
                    -Verbose
            }
            else {
                New-AzureRmResourceGroupDeployment `
                    -DeploymentName "CAM" `
                    -ResourceGroupName $RGName `
                    -TemplateFile $CAMDeploymentTemplateURI `
                    -TemplateParameterFile $outputParametersFilePath `
                    -ErrorAction stop
            }
        }
    }
    catch {
        throw
    }
    finally {
        if ($azureContext) {
            Write-Host "Reverting to initial Azure context for $($azureContext.Account.Id)"
            Set-AzureRMContext -Context $azureContext | Out-Null
        }
    }
}

function Confirm-ModuleVersion()
{
    # Check Azure RM version
    $MinAzureRMVersion="5.0.1"
    $AzureRMModule = Get-Module -ListAvailable -Name "AzureRM"
    if ( $AzureRMModule ) {
        # have an AzureRM version - check that.
        if ( [version]$AzureRMModule.Version.ToString() -lt [version]$MinAzureRMVersion) {
            Write-Host ("AzureRM module version must be equal or greater than " + $MinAzureRMVersion)
            return $false
        }
    }
    else {
        # the Azure SDK doesn't install 'AzureRM' as a base module any more, just Azure
        $MinAzureVersion="5.0.0"
        $AzureModule = Get-Module -ListAvailable -Name "Azure"

        if ( -not $AzureModule ) {
            # neither module found
            Write-Host ("Please install the Azure Command Line tools for Powershell from Microsoft. The Azure and AzureRM modules must be present.")
            return $false
        }
        if ( [version]$AzureModule.Version.ToString() -lt [version]$MinAzureVersion) {
            Write-Host ("Azure module version must be equal or greater than " + $MinAzureVersion)
            return $false
        }
    }
    return $true
}


##############################################
############# Script starts here #############
##############################################

if (-not (Confirm-ModuleVersion) ) {
    exit
}


# Get the correct modules and assemblies
Add-Type -AssemblyName System.Web


$rmContext = Get-AzureRmContext
$subscriptions = Get-AzureRmSubscription -WarningAction Ignore
$subscriptionsToDisplay = $subscriptions | Where-Object { $_.State -eq 'Enabled' }

$chosenSubscriptionIndex = $null
if ($subscriptionsToDisplay.Length -lt 1) {
    Write-Host ("Account " + $rmContext.Account.Id + " has access to no enabled subscriptions. Exiting.")
    exit
}

# Match up subscriptions with the current context and let the user choose 
$subscriptionIndex = 0
$currentSubscriptionIndex = $null
ForEach ($s in $subscriptionsToDisplay) {
    if (-not (Get-Member -inputobject $s -name "Current")) {
        Add-Member -InputObject $s -Name "Current" -Value "" -MemberType NoteProperty
    }
    if (-not (Get-Member -inputobject $s -name "Number")) {
        Add-Member -InputObject $s -Name "Number" -Value "" -MemberType NoteProperty
    }

    if (($s.SubscriptionId -eq $rmContext.Subscription.Id) -and ($s.TenantId -eq $rmContext.Tenant.Id)) {
        $s.Current = "*"
        $currentSubscriptionIndex = $subscriptionIndex
    }
    else {
        $s.Current = ""
    }

    $s.Number = ($subscriptionIndex++) + 1

}

if ($subscriptionsToDisplay.Length -eq 1) {
    Write-Host ("Account " + $rmContext.Account.Id + " has access to a single enabled subscription.")
    $chosenSubscriptionNumber = 0
}
else {
    # Let user choose since it's sometimes not obvious...
    $subscriptionsToDisplay | Select-Object -Property Current, Number, Name, SubscriptionId, TenantId | Format-Table

    $currentSubscriptionNumber = $currentSubscriptionIndex + 1

    $chosenSubscriptionNumber = 0 #invalid
    while ( -not (( $chosenSubscriptionNumber -ge 1) -and ( $chosenSubscriptionNumber -le $subscriptionsToDisplay.Length))) {
        if( -not $ignorePrompts ) {
            $chosenSubscriptionNumber = `
            if (($chosenSubscriptionNumber = Read-Host "Please enter the Number of the subscription you would like to use or press enter to accept the current one [$currentSubscriptionNumber]") -eq '') `
            {$currentSubscriptionNumber} else {$chosenSubscriptionNumber}
        }
        else {
            $chosenSubscriptionNumber = $currentSubscriptionNumber
        }
    }
    Write-Host "Chosen Subscription:"
}

$chosenSubscriptionIndex = $chosenSubscriptionNumber - 1

Write-Host ($subscriptionsToDisplay[$chosenSubscriptionIndex] | Select-Object -Property Current, Number, Name, SubscriptionId, TenantId | Format-Table | Out-String)
$rmContext = Set-AzureRmContext -SubscriptionId $subscriptionsToDisplay[$chosenSubscriptionIndex].SubscriptionId -TenantId $subscriptionsToDisplay[$chosenSubscriptionIndex].TenantId

# The Context doesn't always seem to take the tenant depending on who is logged in - so making a copy from the selected subscription
$selectedTenantId = $subscriptionsToDisplay[$chosenSubscriptionIndex].TenantId
$selectedSubcriptionId = $subscriptionsToDisplay[$chosenSubscriptionIndex].SubscriptionId

# Now we have the subscription set. Ensure it has keyvault resource provider
$keyVaultProviderExists = [bool](Get-AzureRmResourceProvider | Where-Object {$_.ProviderNamespace -eq "Microsoft.Keyvault"})

if(-not $keyVaultProviderExists) {
    Write-Host "Microsoft.Keyvault is not registered as a resource provider for this subscription."
    Write-Host "Cloud Access Manager requires a key vault to operate."
    if(-not $ignorePrompts) {
        $cancelDeployment = (Read-Host "Please hit enter to register Microsoft.Keyvault with subscription $($rmContext.Subscription.Id) or 'no' to cancel deployment") -like "*n*"
        if ($cancelDeployment) { exit }
    }
    Register-AzureRmResourceProvider -ProviderNamespace "Microsoft.KeyVault" -ErrorAction stop | Out-Null
}

# Find the CAM root RG.
$resouceGroups = Get-AzureRmResourceGroup

# if a user has provided ResourceGroupName as parameter:
# - Check if user group exists. If it does deploy there.
# - If it doesn't, create it in which case location parameter must be provided 
if ($ResourceGroupName) {
    Write-Host "Provided resource group name: $ResourceGroupName"
    if (-not (Get-AzureRMResourceGroup -name $ResourceGroupName -ErrorAction SilentlyContinue)) {
        Write-Host "Resource group $ResourceGroupName does not exist. Creating in location: $location"
        New-AzureRmResourceGroup -Name $ResourceGroupName -Location $location
    } 
    $rgMatch = Get-AzureRmResourceGroup -Name $ResourceGroupName
}
else {
    $rgIndex = 0
    ForEach ($r in $resouceGroups) {
        if (-not (Get-Member -inputobject $r -name "Number")) {
            Add-Member -InputObject $r -Name "Number" -Value "" -MemberType NoteProperty
        }

        $r.Number = ($rgIndex++) + 1
    }

    Write-Host "`nAvailable Resource Groups"
    Write-Host ($resouceGroups | Select-Object -Property Number, ResourceGroupName, Location | Format-Table | Out-String)

    $selectedRGName = $false
    $rgIsInt = $false
    $rgMatch = $null
    while (-not $selectedRGName) {
        Write-Host ("`nPlease select the resource group of the Cloud Access Mananger deployment root by number`n" +
            "or type in a new resource group name for a new Cloud Access Mananger deployment.")
        $rgIdentifier = Read-Host "Resource group"

        $rgIsInt = [int]::TryParse($rgIdentifier, [ref]$rgIndex) # rgIndex will be 0 on parse failure

        if ($rgIsInt) {
            # entered an integer - we are not supporting integer names here for new resource groups
            $rgArrayLength = $resouceGroups.Length
            if ( -not (( $rgIndex -ge 1) -and ( $rgIndex -le $rgArrayLength))) {
                #invalid range 
                Write-Host "Please enter a range between 1 and $rgArrayLength or the name of a new resource group."
            }
            else {
                $rgMatch = $resouceGroups[$rgIndex - 1]
                $selectedRGName = $true
            }
            continue
        }
        else {
            # entered a name. Let's see if it matches any resource groups first
            $rgMatch = $resouceGroups | Where-Object {$_.ResourceGroupName -eq $rgIdentifier}
            if ($rgMatch) {
                Write-Host ("Resource group `"$($rgMatch.ResourceGroupName)`" already exists. The current one will be used.")
                $selectedRGName = $true
            }
            else {
                # make a new resource group and on failure go back to RG selection.
                $inputRgName = $rgIdentifier
                $newRgResult = $null

                Write-Host("Available Azure Locations")
                Write-Host (Get-AzureRMLocation | Select-Object -Property Location, DisplayName | Format-Table | Out-String )

                $newRGLocation = Read-Host "`nPlease enter resource group location"

                Write-Host "Creating Cloud Access Manager root resource group $inputRgName"
                $newRgResult = New-AzureRmResourceGroup -Name $inputRgName -Location $newRGLocation
                if ($newRgResult) {
                    # Success!
                    $selectedRGName = $true
                    $rgMatch = Get-AzureRmResourceGroup -Name $inputRgName
                }
            }
        }
    }
}

# At this point we have a subscription and a root resource group - check if there is already a deployment in it
$CAMRootKeyvault = Get-AzureRmResource `
    -ResourceGroupName $rgMatch.ResourceGroupName `
    -ResourceType "Microsoft.KeyVault/vaults" `
    | Where-object {$_.Name -like "CAM-*"}

if ($CAMRootKeyvault) {
    if ($CAMRootKeyvault -is [Array]) {
        Write-Host "More than one CAM Key Vault found in this resource group."
        Write-Host "Please move or remove all but one."
        return   # early return!
    }
    Write-Host "The resource group $($rgMatch.ResourceGroupName) has a CAM deployment already."
    Write-Host "Using key vault $($CAMRootKeyvault.Name)"

    if( -not $ignorePrompts ) {
        $requestNewCS = Read-Host `
        "Please hit enter to create a new connection service for this Cloud Access Manager deployment or 'no' to cancel"

        if ($requestNewCS -like "*n*") {
            Write-Host "Not deploying a new connection service. Exiting."
            exit
        }
    }

    Write-Host "Deploying a new CAM Connection Service with updated CAMDeploymentInfo"

    New-ConnectionServiceDeployment `
        -RGName $rgMatch.ResourceGroupName `
        -subscriptionId $selectedSubcriptionId `
        -tenantId $selectedTenantId `
        -spCredential $spCredential `
        -keyVault $CAMRootKeyvault `
        -testDeployment $testDeployment `
        -tempDir $tempDir `
        -enableSecurityGateway $enableSecurityGateway

}
else {
    # New deployment - either complete or a root + Remote Workstation deployment

    # Check if deploying Root only (ie, DC and vnet already exist)
    if( -not $ignorePrompts) {
        if( -not $deployOverDC ) {
            Write-Host "Do you want to create a new domain controller and VNet?"
            $deployOverDC = (Read-Host "Please hit enter to continue with deploying a new domain and VNet or 'no' to connect to an existing domain") -like "*n*"
        }
    }


    # Now let's create the other required resource groups

    $csRGName = $rgMatch.ResourceGroupName + "-CS1"
    $rwRGName = $rgMatch.ResourceGroupName + "-RW"

    $csrg = Get-AzureRmResourceGroup -ResourceGroupName $csRGName -ErrorAction SilentlyContinue
    if($csrg)
    {
        # assume it's there for a reason? Alternately we could fail but...
        Write-Host "Connection service resource group $csRGName exists. Using it."
    }
    else {
        Write-Host "Creating connection service resource group $csRGName"
        $csrg = New-AzureRmResourceGroup -Name $csRGName -Location $rgMatch.Location -ErrorAction Stop
    }

    $rwrg = Get-AzureRmResourceGroup -ResourceGroupName $rwRGName -ErrorAction SilentlyContinue
    if($rwrg)
    {
        # assume it's there for a reason? Alternately we could fail but...
        Write-Host "Remote workstation resource group $rwRGName exists. Using it."
    }
    else {
        Write-Host "Creating remote workstation resource group $rwRGName"
        $rwrg = New-AzureRmResourceGroup -Name $rwRGName -Location $rgMatch.Location -ErrorAction Stop
    }


    # allow interactive input of a bunch of parameters. spCredential is handled in the SP functions elsewhere in this file


    $vnetConfig = @{}
    $vnetConfig.vnetID = $vnetID
    $vnetConfig.CSsubnetName = $CloudServiceSubnetName
    $vnetConfig.GWsubnetName = $GatewaySubnetName
    $vnetConfig.RWsubnetName = $RemoteWorkstationSubnetName
    if( $deployOverDC ) {
        # Don't create new DC and vnets
        # prompt for vnet name, gateway subnet name, remote workstation subnet name, connection service subnet name
        do {
            if ( -not $vnetConfig.vnetID ) {
                Write-Host "Please provide the VNet resource ID for the VNet Cloud Access Manager connection service, gateways, and remote workstations will be using"
                Write-Host "In the form /subscriptions/{subscriptionID}/resourceGroups/{vnetResourceGroupName}/providers/Microsoft.Network/virtualNetworks/{vnetName}"
                $vnetConfig.vnetID = Read-Host "VNet resource ID"
            }
            # vnetID is a reference ID that is like: 
            # "/subscriptions/{subscription}/resourceGroups/{vnetRG}/providers/Microsoft.Network/virtualNetworks/{vnetName}"
            $vnetName = $vnetConfig.vnetID.split("/")[-1]
            $vnetRgName = $vnetConfig.vnetID.split("/")[4]
            if ( (-not $vnetRgName) -or (-not $vnetName) -or `
                (-not (Find-AzureRmResource -ResourceGroupNameEquals $vnetRgName `
                -ResourceType "Microsoft.Network/virtualNetworks" `
                -ResourceNameEquals $vnetName)) ) {
                    # Does not exist
                    Write-Host ("{0} not found" -f ($vnetConfig.vnetID))
                    $vnetConfig.vnetID = $null
            }
        } while (-not $vnetConfig.vnetID)

        $vnet = Get-AzureRmVirtualNetwork -Name $vnetName -ResourceGroupName $vnetRgName

        # Connection Service Subnet
        do {
            if ( -not $vnetConfig.CSsubnetName ) {
                $vnetConfig.CSsubnetName = Read-Host "Provide Connection Service Subnet Name"
            }
            if ( -not ($vnet.Subnets | ?{$_.Name -eq $vnetConfig.CSsubnetName}) ) {
                # Does not exist
                Write-Host ("{0} not found in root resource group VNet {1}" -f ($vnetConfig.CSsubnetName,$vnet.Name))
                $vnetConfig.CSsubnetName = $null
            }
        } while (-not $vnetConfig.CSsubnetName)

        # Application Gateway Subnet
        do {
            if ( -not $vnetConfig.GWsubnetName ) {
                $vnetConfig.GWsubnetName = Read-Host "Provide Application Gateway Subnet Name"
            }
            if ( -not ($vnet.Subnets | ?{$_.Name -eq $vnetConfig.GWsubnetName}) ) {
                # Does not exist
                Write-Host ("{0} not found in root resource group VNet {1}" -f ($vnetConfig.GWsubnetName,$vnet.Name))
                $vnetConfig.GWsubnetName = $null
            }
        } while (-not $vnetConfig.GWsubnetName)
        
        # Remote Workstation Subnet
        do {
            if ( -not $vnetConfig.RWsubnetName ) {
                $vnetConfig.RWsubnetName = Read-Host "Provide Remote Workstation Subnet Name"
            }
            if ( -not ($vnet.Subnets | ?{$_.Name -eq $vnetConfig.RWsubnetName}) ) {
                # Does not exist
                Write-Host ("{0} not found in root resource group VNet {1}" -f ($vnetConfig.RWsubnetName,$vnet.Name))
                $vnetConfig.RWsubnetName = $null
            }
        } while (-not $vnetConfig.RWsubnetName)
    } else {
        # create new DC and vnets. Default values populated here.
        if( -not $vnetConfig.vnetID ) {
            $vnetConfig.vnetID = "/subscriptions/$selectedSubcriptionId/resourceGroups/$($rgMatch.ResourceGroupName)/providers/Microsoft.Network/virtualNetworks/vnet-CloudAccessManager"
        }
        if( -not $vnetConfig.CSSubnetName ) {
            $vnetConfig.CSSubnetName = "subnet-ConnectionService"
        }
        if( -not $vnetConfig.GWSubnetName ) {
            $vnetConfig.GWSubnetName = "subnet-AppGateway"
        }
        if( -not $vnetConfig.RWSubnetName ) {
            $vnetConfig.RWSubnetName = "subnet-RemoteWorkstation"
        }
    }

    do {
        if ( -not $domainName ) {
            if( -not $deployOverDC ) {
                $domainNameMessage = "Please enter new fully qualified domain name of the domain which will be created, including a '.' such as example.com"
            }
            else {
                $domainNameMessage = "Please enter the fully qualified domain name of the domain to connect to. The name must include a '.' such as example.com"
            }
            Write-Host $domainNameMessage
            $domainName = Read-Host "Domain name"
        }

        # https://social.technet.microsoft.com/Forums/scriptcenter/en-US/db2d8388-f2c2-4f67-9f84-c17b060504e1/regex-for-computer-fqdn?forum=winserverpowershell
        if (-not $($domainName -imatch '(?=^.{1,254}$)(^(?:(?!\d+\.|-)[a-zA-Z0-9_\-]{1,63}(?<!-)\.?)+(?:[a-zA-Z]{2,})$)')) {
            Write-Host "The domain name must include two or more components separated by a '.'"
            $domainName = $null
        }
    } while (-not $domainName)

    do {
        if ( -not $domainAdminCredential ) {
            if( -not $deployOverDC ) {
                $domainAdminMessage = "Please enter the new domain administrator username for the new domain being created"
            }
            else {
                $domainAdminMessage = "Please enter the username of the service account for Cloud Access Manager to use with the connected domain"
            }

            $domainAdminCredential = Get-Credential -Message $domainAdminMessage
            $confirmedPassword = Read-Host -AsSecureString "Please re-enter the password"

            # Need plaintext password to check if same
            $clearPassword = ConvertTo-Plaintext $confirmedPassword
            if (-not ($domainAdminCredential.GetNetworkCredential().Password -ceq $clearPassword)) {
                # don't match- try again.
                Write-Host "The entered passwords do not match."
                $domainAdminCredential = $null
                continue
            }
        }

<<<<<<< HEAD
        if ((-not ($domainAdminCredential.UserName -imatch '\w+')) -or ($domainAdminCredential.Username.Length -gt 20)) {
            Write-Host "Please enter a valid username. It can only contain letters and numbers and cannot be longer than 20 characters."
            $domainAdminCredential = $null
            continue
        }

        if ((-not $deployOverDC) `
            -and ( $domainAdminCredential.GetNetworkCredential().Password.Length -lt 12 ) ) {
=======
        if ($domainAdminCredential.GetNetworkCredential().Password.Length -lt 12) {
>>>>>>> 5be4be51
            # too short- try again.
            # Don't check length if deploying over DC since in that case it's the DC's password complexity rules.
            Write-Host "The domain admin password must be at least 12 characters long"
            $domainAdminCredential = $null
        }
    } while ( -not $domainAdminCredential )

    # Load provided Radius Configuration Parameters (Some of these may be $null at this point)
    $radiusConfig = @{
        enableRadiusMfa = $enableRadiusMfa
        radiusServerHost = $radiusServerHost
        radiusServerPort = $radiusServerPort 
        radiusSharedSecret = $radiusSharedSecret
    }
    # Prompt for Radius configuration if radius has not been already explicitly been disabled
    if ( -not ($enableRadiusMfa -eq $false) ) {
        # Prompt for whether to enable Radius itegration
        if ( $enableRadiusMfa -eq $null -and (-not $ignorePrompts) ) {
            $enableRadiusMfa = (Read-Host "Do you want to enable Multi-Factor Authentication using your Radius Server? (yes/no)") -like "*y*"
        } elseif ( $enableRadiusMfa -eq $null -and $ignorePrompts ) {
            $enableRadiusMfa = $false
        }

        if ($enableRadiusMfa) {
            do {
                if (-not $radiusConfig.radiusServerHost ) {
                    $radiusConfig.radiusServerHost = Read-Host "Please enter your Radius Server's Hostname or IP"
                }
            } while (-not $radiusConfig.radiusServerHost)

            do {
                if (-not $radiusConfig.radiusServerPort ) {
                    try {
                        $radiusConfig.radiusServerPort = [int](Read-Host  "Please enter your Radius Server's Listening port")
                    } catch {
                        $radiusConfig.radiusServerPort = $null
                        Write-Host "Selected port is not an Integer"
                    }
                }
                if ( ($radiusConfig.radiusServerPort -le 0) -or ($radiusConfig.radiusServerPort -gt 65535) ) {
                    Write-Host "Selected port is invalid. Should be between 1 and 65535."
                    $radiusConfig.radiusServerPort = $null
                }            
            } while (-not $radiusConfig.radiusServerPort )

            do {
                if (-not $radiusConfig.radiusSharedSecret ) {
                    $radiusConfig.radiusSharedSecret = Read-Host -AsSecureString "Please enter your Radius Server's Shared Secret"
                }
            } while (-not $radiusConfig.radiusSharedSecret )
        }
    }    
    if ( -not $enableRadiusMfa) {
        # Set a default value if not set already
        $radiusConfig.enableRadiusMfa = $false
        if (-not $radiusConfig.radiusSharedSecret ) {
            $radiusConfig.radiusSharedSecret = ConvertTo-SecureString "radiusSecret" -AsPlainText -Force
        }
        if (-not $radiusConfig.radiusServerPort ) {
            $radiusConfig.radiusServerPort = 0
        }
        if (-not $radiusConfig.radiusServerHost ) {
            $radiusConfig.radiusServerHost = "radiusServer"
        }
    } else {
        # Make sure this is boolean
        $radiusConfig.enableRadiusMfa = $true
    }

    do {
        if (-not $registrationCode ) {
            $registrationCode = Read-Host -AsSecureString "Please enter your Cloud Access registration code"
        }

        # Need plaintext registration code to check length
        $clearRegCode = ConvertTo-Plaintext $registrationCode
        if ($clearRegCode.Length -lt 21) {
            #too short- try again.
            Write-Host "The registration code is at least 21 characters long"
            $registrationCode = $null
        }
    } while (-not $registrationCode )
    
    $claims = Get-Claims

    $upn = ""
    if (-not ([string]::IsNullOrEmpty($claims.upn)))
    {
        $upn = $claims.upn
    }
    
    Deploy-CAM `
        -domainAdminCredential $domainAdminCredential `
        -domainName $domainName `
        -registrationCode $registrationCode `
        -camSaasUri $camSaasUri.Trim().TrimEnd('/') `
        -verifyCAMSaaSCertificate $verifyCAMSaaSCertificate `
        -CAMDeploymentTemplateURI $CAMDeploymentTemplateURI `
        -binaryLocation $binaryLocation.Trim().TrimEnd('/') `
        -outputParametersFileName $outputParametersFileName `
        -subscriptionId $selectedSubcriptionId `
        -RGName $rgMatch.ResourceGroupName `
        -csRGName $csRGName `
        -rwRGName $rwRGName `
        -spCredential $spCredential `
        -tenantId $selectedTenantId `
        -testDeployment $testDeployment `
        -certificateFile $certificateFile `
        -certificateFilePassword $certificateFilePassword `
        -AgentChannel $AgentChannel `
        -deployOverDC $deployOverDC `
        -radiusConfig $radiusConfig `
        -vnetConfig $vnetConfig `
        -ownerTenantId $claims.tid `
        -ownerUpn $upn `
        -enableSecurityGateway $enableSecurityGateway
}<|MERGE_RESOLUTION|>--- conflicted
+++ resolved
@@ -2894,7 +2894,6 @@
             }
         }
 
-<<<<<<< HEAD
         if ((-not ($domainAdminCredential.UserName -imatch '\w+')) -or ($domainAdminCredential.Username.Length -gt 20)) {
             Write-Host "Please enter a valid username. It can only contain letters and numbers and cannot be longer than 20 characters."
             $domainAdminCredential = $null
@@ -2903,9 +2902,6 @@
 
         if ((-not $deployOverDC) `
             -and ( $domainAdminCredential.GetNetworkCredential().Password.Length -lt 12 ) ) {
-=======
-        if ($domainAdminCredential.GetNetworkCredential().Password.Length -lt 12) {
->>>>>>> 5be4be51
             # too short- try again.
             # Don't check length if deploying over DC since in that case it's the DC's password complexity rules.
             Write-Host "The domain admin password must be at least 12 characters long"
