# Copyright (c) 2018 Teradici Corporation
#
# Permission is hereby granted, free of charge, to any person obtaining a copy
# of this software and associated documentation files (the "Software"), to deal
# in the Software without restriction, including without limitation the rights
# to use, copy, modify, merge, publish, distribute, sublicense, and/or sell
# copies of the Software, and to permit persons to whom the Software is
# furnished to do so, subject to the following conditions:
#
# The above copyright notice and this permission notice shall be included in
# all copies or substantial portions of the Software.
#
# THE SOFTWARE IS PROVIDED "AS IS", WITHOUT WARRANTY OF ANY KIND, EXPRESS OR
# IMPLIED, INCLUDING BUT NOT LIMITED TO THE WARRANTIES OF MERCHANTABILITY,
# FITNESS FOR A PARTICULAR PURPOSE AND NONINFRINGEMENT. IN NO EVENT SHALL THE
# AUTHORS OR COPYRIGHT HOLDERS BE LIABLE FOR ANY CLAIM, DAMAGES OR OTHER
# LIABILITY, WHETHER IN AN ACTION OF CONTRACT, TORT OR OTHERWISE, ARISING FROM,
# OUT OF OR IN CONNECTION WITH THE SOFTWARE OR THE USE OR OTHER DEALINGS IN
# THE SOFTWARE.
#

Param(
    $ResourceGroupName,

    [System.Management.Automation.PSCredential]
    $domainAdminCredential,

    [System.Management.Automation.PSCredential]
    $spCredential,

    $domainName,

    [SecureString]
    $registrationCode,

    [parameter(Mandatory = $false)]
    [bool]
    $verifyCAMSaaSCertificate = $true,

    [parameter(Mandatory = $false)]
    $enableExternalAccess = $null,
    
    [parameter(Mandatory = $false)]
    [bool]
    $testDeployment = $false,

    [parameter(Mandatory = $false)]
    [String]
    $certificateFile = $null,
    
    [parameter(Mandatory = $false)]
    [SecureString]
    $certificateFilePassword = $null,

    [parameter(Mandatory=$false)]
    [ValidateSet("stable","beta","dev")] 
    [String]
    $AgentChannel = "stable",

    [parameter(Mandatory=$false)]
    [bool]
    $deployOverDC = $false,

    [parameter(Mandatory=$false)]
    [String]
    $vnetID,

    [parameter(Mandatory=$false)]
    [String]
    $GatewaySubnetName,

    [parameter(Mandatory=$false)]
    [String]
    $CloudServiceSubnetName,

    [parameter(Mandatory=$false)]
    [String]
    $RemoteWorkstationSubnetName,

    [switch]$ignorePrompts,

    [parameter(Mandatory = $false)]
    $enableRadiusMfa=$null,

    [parameter(Mandatory=$false)]
    [String]
    $radiusServerHost,

    [parameter(Mandatory=$false)]
    [int]
    $radiusServerPort,

    [parameter(Mandatory=$false)]
    [SecureString]
    $radiusSharedSecret,

    [parameter(Mandatory=$false)]
    [ValidateSet("Windows Server 2016","Windows Server 2012R2")] 
    [String]
    $domainControllerOsType = "Windows Server 2016",

    [parameter(Mandatory=$false)]
    [ValidateRange(10,10000)]
    [int]
    $defaultIdleShutdownTime = 240,

    $camSaasUri = "https://cam.teradici.com",
    $CAMDeploymentTemplateURI = "https://raw.githubusercontent.com/teradici/deploy/master/azuredeploy.json",
    $binaryLocation = "https://teradeploy.blob.core.windows.net/binaries",
    $outputParametersFileName = "cam-output.parameters.json",
    $location
)

function confirmDialog {
    param(
        [parameter(Mandatory=$true)]
        $prompt,

        [parameter(Mandatory=$false)]
        [validateSet("Y","N")] 
        $defaultSelected='N'
    )

    if ($defaultSelected -eq 'Y') {
        $promptMsg =  "`n$prompt [Y/n]" 
    } else {
        $promptMsg =  "`n$prompt [y/N]" 
    }

    do{
        $selected = Read-Host $promptMsg
        $selected = $selected.trim()
        if ($selected -eq '') {
            $selected = $defaultSelected
        }
    }while($selected -notmatch "^y(es)?$|^n(o)?$")

    return $selected.SubString(0,1).ToLower()
}

# Converts a secure string parameter to a plain string
function ConvertTo-Plaintext {
    param(
        [Parameter(ValueFromPipeline)]
        [SecureString]
        $secureString
    )
    return (New-Object PSCredential "user", $secureString).GetNetworkCredential().Password
}
# from: https://stackoverflow.com/questions/22002748/hashtables-from-convertfrom-json-have-different-type-from-powershells-built-in-h
function ConvertPSObjectToHashtable {
    param (
        [Parameter(ValueFromPipeline)]
        $InputObject
    )

    process {
        if ($null -eq $InputObject) { return $null }

        if ($InputObject -is [System.Collections.IEnumerable] -and $InputObject -isnot [string]) {
            $collection = @(
                foreach ($object in $InputObject) { ConvertPSObjectToHashtable $object }
            )

            Write-Output -NoEnumerate $collection
        }
        elseif ($InputObject -is [psobject]) {
            $hash = @{}

            foreach ($property in $InputObject.PSObject.Properties) {
                $hash[$property.Name] = ConvertPSObjectToHashtable $property.Value
            }

            $hash
        }
        else {
            $InputObject
        }
    }
}

function Convert-FromBase64StringWithNoPadding([string]$data) {
    $data = $data.Replace('-', '+').Replace('_', '/')
    switch ($data.Length % 4)
    {
        0 { break }
        2 { $data += '==' }
        3 { $data += '=' }
        default { throw New-Object ArgumentException('data') }
    }
    return [System.Convert]::FromBase64String($data)
}

function Decode-JWT([string]$rawToken) {
    $parts = $rawToken.Split('.');
    $headers = [System.Text.Encoding]::UTF8.GetString((Convert-FromBase64StringWithNoPadding $parts[0]))
    $claims = [System.Text.Encoding]::UTF8.GetString((Convert-FromBase64StringWithNoPadding $parts[1]))
    $signature = (Convert-FromBase64StringWithNoPadding $parts[2])

    $customObject = [PSCustomObject]@{
        headers = ($headers | ConvertFrom-Json)
        claims = ($claims | ConvertFrom-Json)
        signature = $signature
    }

    return $customObject
}

function Get-DecodedJWT {
    [CmdletBinding()]  
    Param (
        [Parameter(Mandatory=$true)]
        [string] $Token,
        [switch] $Recurse
    )
    
    if ($Recurse) {
        $decoded = [System.Text.Encoding]::UTF8.GetString([System.Convert]::FromBase64String($Token))
        $DecodedJwt = Decode-JWT -rawToken $decoded
    }
    else
    {
        $DecodedJwt = Decode-JWT -rawToken $Token
    }
    return $DecodedJwt
}

function Login-AzureRmAccountWithBetterReporting($Credential) {
    try {
        $userName = $Credential.userName
        Login-AzureRmAccount -Credential $Credential @args -ErrorAction stop

        Write-Host "Successfully Logged in $userName"
    }
    catch {
        $es = "Error authenticating AzureAdminUsername $userName for Azure subscription access.`n"
        $exceptionMessage = $_.Exception.Message
        $exceptionMessageErrorCode = $exceptionMessage.split(':')[0]

        switch ($exceptionMessageErrorCode) {
            "AADSTS50076" {$es += "Please ensure your account does not require Multi-Factor Authentication`n"; break}
            "Federated service at https" {$es += "Unable to perform federated login - Unknown username or password?`n"; break}
            "unknown_user_type" {$es += "Please ensure your username is in UPN format. e.g., user@example.com`n"; break}
            "AADSTS50126" {$es += "User not found in directory`n"; break}
            "AADSTS70002" {$es += "Please check your password`n"; break}
        }


        throw "$es$exceptionMessage"

    }
}

# uses session instance profile and TokenCache and returns an access token without having to authentication a second time
function Get-AzureRmCachedAccessToken() {
    $ErrorActionPreference = 'Stop'
    if(-not (Get-Module AzureRm.Profile)) {
        Import-Module AzureRm.Profile
    }
    $azureRmProfileModuleVersion = (Get-Module AzureRm.Profile).Version
    
    # refactoring performed in AzureRm.Profile v3.0 or later
    if($azureRmProfileModuleVersion.Major -ge 3) {
        $azureRmProfile = [Microsoft.Azure.Commands.Common.Authentication.Abstractions.AzureRmProfileProvider]::Instance.Profile
        if(-not $azureRmProfile.Accounts.Count) {
            Write-Error "Ensure you have logged in before calling this function."
        }
    } else {
        # AzureRm.Profile < v3.0
        $azureRmProfile = [Microsoft.WindowsAzure.Commands.Common.AzureRmProfileProvider]::Instance.Profile
        if(-not $azureRmProfile.Context.Account.Count) {
            Write-Error "Ensure you have logged in before calling this function."
        }
    }
    $currentAzureContext = Get-AzureRmContext
    $profileClient = New-Object Microsoft.Azure.Commands.ResourceManager.Common.RMProfileClient($azureRmProfile)
    Write-Debug ("Getting access token for tenant" + $currentAzureContext.Subscription.TenantId)
    $token = $profileClient.AcquireAccessToken($currentAzureContext.Subscription.TenantId)
    return $token.AccessToken
}

function Get-Claims() {
    try {
        $accessToken = Get-AzureRmCachedAccessToken
        $decodedToken = Get-DecodedJWT `
            -Token $accessToken

        return $decodedToken.claims
    }
    catch {
        $errorMessage = "An error occured while retrieving owner upn."
        throw "$errorMessage"
    }

}
# registers CAM and returns the deployment ID
function Register-CAM() {
    Param(
        [bool]
        $verifyCAMSaaSCertificate = $true,
        
        # Retry for CAM Registration
        $retryCount = 3,
        $retryDelay = 10,

        [parameter(Mandatory = $true)] 
        $subscriptionId,
        
        [parameter(Mandatory = $true)]
        $client,
        
        [parameter(Mandatory = $true)]
        $key,
        
        [parameter(Mandatory = $true)]
        $tenant,
        
        [parameter(Mandatory = $true)]
        $ownerTenant,

        [parameter(Mandatory = $true)]
        $ownerUpn,

        [parameter(Mandatory = $true)]
        $RGName,

        [parameter(Mandatory = $true)]
        [SecureString]$registrationCode,

        [parameter(Mandatory = $true)]
        $camSaasBaseUri
    )

    $deploymentId = $null

    #define variable to keep trace of the error during retry process
    $camRegistrationError = ""
    for ($idx = 0; $idx -lt $retryCount; $idx++) {
        # reset the variable at each iteration, so we can always keep the current loop error message
        $camRegistrationError = ""
        try {
            $certificatePolicy = [System.Net.ServicePointManager]::CertificatePolicy

            if (!$verifyCAMSaaSCertificate) {
                # Do this so SSL Errors are ignored
                add-type @"
using System.Net;
using System.Security.Cryptography.X509Certificates;
public class TrustAllCertsPolicy : ICertificatePolicy {
    public bool CheckValidationResult(
        ServicePoint srvPoint, X509Certificate certificate,
        WebRequest request, int certificateProblem) {
        return true;
    }
}
"@

                [System.Net.ServicePointManager]::CertificatePolicy = New-Object TrustAllCertsPolicy
            }

            [Net.ServicePointManager]::SecurityProtocol = [Net.SecurityProtocolType]::Tls12
            ##


            $userRequest = @{
                username = $client
                password = $key
                tenantId = $tenant
                ownerTenantId = $ownerTenant
                ownerUpn = $ownerUpn
            }
            $registerUserResult = ""
            try {
                $registerUserResult = Invoke-RestMethod -Method Post -Uri ($camSaasBaseUri + "/api/v1/auth/users") -Body $userRequest
            }
            catch {
                if ($_.ErrorDetails.Message) {
                    $registerUserResult = ConvertFrom-Json $_.ErrorDetails.Message
                }
                else {
                    throw $_
                }
            }
            Write-Verbose (ConvertTo-Json $registerUserResult)
            # Check if registration succeeded or if it has been registered previously
            if ( !(($registerUserResult.code -eq 201) -or ($registerUserResult.data.reason.ToLower().Contains("already exist"))) ) {
                throw ("Failed to register with Cloud Access Manager service. Result was: " + (ConvertTo-Json $registerUserResult))
            }

            Write-Host "Cloud Access Manager Connection Service has been registered successfully"

            # Get a Sign-in token
            $signInResult = ""
            try {
                $signInResult = Invoke-RestMethod -Method Post -Uri ($camSaasBaseUri + "/api/v1/auth/signin") -Body $userRequest
            }
            catch {
                if ($_.ErrorDetails.Message) {
                    $signInResult = ConvertFrom-Json $_.ErrorDetails.Message
                }
                else {
                    throw $_
                }
            }
            Write-Verbose ((ConvertTo-Json $signInResult) -replace "\.*token.*", 'Token": "Sanitized"')
            # Check if signIn succeded
            if ($signInResult.code -ne 200) {
                throw ("Signing in failed. Result was: " + (ConvertTo-Json $signInResult))
            }
            $tokenHeader = @{
                authorization = $signInResult.data.token
            }
            Write-Host "Cloud Access Manager sign in succeeded"

            # Need plaintext registration code
            $clearRegCode = ConvertTo-Plaintext $registrationCode


            # Register Deployment
            $deploymentRequest = @{
                resourceGroup    = $RGName
                subscriptionId   = $subscriptionId
                registrationCode = $clearRegCode
            }
            $registerDeploymentResult = ""
            try {
                $registerDeploymentResult = Invoke-RestMethod -Method Post -Uri ($camSaasBaseUri + "/api/v1/deployments") -Body $deploymentRequest -Headers $tokenHeader
            }
            catch {
                if ($_.ErrorDetails.Message) {
                    $registerDeploymentResult = ConvertFrom-Json $_.ErrorDetails.Message
                }
                else {
                    throw $_
                }
            }
            Write-Verbose ((ConvertTo-Json $registerDeploymentResult) -replace "\.*registrationCode.*", 'registrationCode":"Sanitized"')
            # Check if registration succeeded
            if ( !( ($registerDeploymentResult.code -eq 201) -or ($registerDeploymentResult.data.reason.ToLower().Contains("already exist")) ) ) {
                throw ("Registering Deployment failed. Result was: " + (ConvertTo-Json $registerDeploymentResult))
            }
            $deploymentId = ""
            # Get the deploymentId
            if ( ($registerDeploymentResult.code -eq 409) -and ($registerDeploymentResult.data.reason.ToLower().Contains("already exist")) ) {
                # Deployment is already registered so the deplymentId needs to be retrieved
                $registeredDeployment = ""
                try {
                    $registeredDeployment = Invoke-RestMethod -Method Get -Uri ($camSaasBaseUri + "/api/v1/deployments") -Body $deploymentRequest -Headers $tokenHeader
                    $deploymentId = $registeredDeployment.data.deploymentId
                }
                catch {
                    if ($_.ErrorDetails.Message) {
                        $registeredDeployment = ConvertFrom-Json $_.ErrorDetails.Message
                        throw ("Getting Deployment ID failed. Result was: " + (ConvertTo-Json $registeredDeployment))
                    }
                    else {
                        throw $_
                    }
                }
            }
            else {
                $deploymentId = $registerDeploymentResult.data.deploymentId
            }

            if ( !$deploymentId ) {
                throw ("Failed to get a Deployment ID")
            }

            Write-Host "Deployment has been registered successfully with Cloud Access Manager service"

            break;
        }
        catch {
            $camRegistrationError = $_
            Write-Verbose ( "Attempt {0} of $retryCount failed due to Error: {1}" -f ($idx + 1), $camRegistrationError )
            Start-Sleep -s $retryDelay
        }
        finally {
            # restore CertificatePolicy 
            [System.Net.ServicePointManager]::CertificatePolicy = $certificatePolicy
        }
    }
    if ($camRegistrationError) {
        throw $camRegistrationError
    }
    return $deploymentId
}



function New-UserStorageAccount {
    Param(
        $RGName,
        $location
    )

    $saName = -join ((97..122) | Get-Random -Count 16 | % {[char]$_})
    $saName = 'cam0' + $saName

    Write-Host "Creating user data storage account $saName in resource group $RGName and location $location."

    $acct = New-AzureRmStorageAccount `
        -ResourceGroupName $RGName `
        -AccountName $saName `
        -Location $location `
        -SkuName "Standard_LRS"

    return $acct
}

function New-RemoteWorkstationTemplates {
    param (
        $CAMConfig,
        $binaryLocation,
        $kvId,
        $storageAccountContext,
        $storageAccountContainerName,
        $storageAccountSecretName,
        $storageAccountKeyName,
        $tempDir
    )

    Write-Host "Creating default remote workstation template parameters file data"

    # Setup internal variables from config structure
    $standardVMSize = $CAMConfig.internal.standardVMSize
    $graphicsVMSize = $CAMConfig.internal.graphicsVMSize
    $agentARM = $CAMConfig.internal.agentARM
    $gaAgentARM = $CAMConfig.internal.gaAgentARM
    $linuxAgentARM = $CAMConfig.internal.linuxAgentARM

    $domainServiceAccountUsername = $CAMConfig.parameters.domainServiceAccountUsername.clearValue
    $domainFQDN = $CAMConfig.parameters.domainName.clearValue

    $agentChannel = $CAMConfig.internal.agentChannel

    $armParamContent = @"
{
    "`$schema": "http://schema.management.azure.com/schemas/2015-01-01/deploymentParameters.json#",
    "contentVersion": "1.0.0.0",
    "parameters": {
        "domainOrganizationUnitToJoin": { "value": "" },
        "agentType": { "value": "%agentType%" },
        "vmSize": { "value": "%vmSize%" },
        "autoShutdownIdleTime" : { "value": $defaultIdleShutdownTime },
        "AgentChannel": { "value": "$agentChannel"},
        "binaryLocation": { "value": "$binaryLocation" },
        "subnetID": { "value": "$($CAMConfig.parameters.remoteWorkstationSubnet.clearValue)" },
        "domainUsername": { "value": "$domainServiceAccountUsername" },
        "userStorageAccountName": {
            "reference": {
                "keyVault": {
                "id": "$kvId"
                },
                "secretName": "userStorageName"
            }
        },
        "userStorageAccountUri": {
            "reference": {
                "keyVault": {
                "id": "$kvId"
                },
                "secretName": "userStorageAccountUri"
            }
        },
        "userStorageAccountSasToken": {
            "reference": {
                "keyVault": {
                    "id": "$kvId"
                },
                "secretName": "userStorageAccountSasToken"
            }
        },
        "userStorageAccountKey": {
            "reference": {
                "keyVault": {
                "id": "$kvId"
                },
                "secretName": "userStorageAccountKey"
            }        
        },
        "domainPassword": {
            "reference": {
                "keyVault": {
                "id": "$kvId"
                },
                "secretName": "domainServiceAccountPassword"
            }        
        },
        "registrationCode": {
            "reference": {
                "keyVault": {
                "id": "$kvId"
                },
                "secretName": "cloudAccessRegistrationCode"
            }
        },
        "dnsLabelPrefix": { "value": "tbd-vmname" },
        "vmAdminUsername": {
            "reference": {
                "keyVault": {
                "id": "$kvId"
                },
                "secretName": "remoteWorkstationLocalAdminUsername"
            }
        },
        "vmAdminPassword": {
            "reference": {
                "keyVault": {
                "id": "$kvId"
                },
                "secretName": "remoteWorkstationLocalAdminPassword"
            }
        },
        "domainGroupToJoin": {
            "reference": {
                "keyVault": {
                "id": "$kvId"
                },
                "secretName": "remoteWorkstationDomainGroup"
            }
        },
        "domainToJoin": { "value": "$domainFQDN" }
    }
}
"@

    $standardArmParamContent = $armParamContent -replace "%vmSize%", $standardVMSize
    $graphicsArmParamContent = $armParamContent -replace "%vmSize%", $graphicsVMSize
    $linuxArmParamContent = $armParamContent -replace "%vmSize%", $standardVMSize

    $standardArmParamContent = $standardArmParamContent -replace "%agentType%", "Standard"
    $graphicsArmParamContent = $graphicsArmParamContent -replace "%agentType%", "Graphics"
    $linuxArmParamContent = $linuxArmParamContent -replace "%agentType%", "Standard"

    Write-Host "Creating default template parameters files"

    #now make the default parameters filenames - same root name but different suffix as the templates
    $agentARMparam = ($agentARM.split('.')[0]) + ".customparameters.json"
    $gaAgentARMparam = ($gaAgentARM.split('.')[0]) + ".customparameters.json"
    $linuxAgentARMparam = ($linuxAgentARM.split('.')[0]) + ".customparameters.json"

    #these will be put in the random temp directory to avoid filename conflicts
    $ParamTargetFilePath = "$tempDir\$agentARMparam"
    $GaParamTargetFilePath = "$tempDir\$gaAgentARMparam"
    $LinuxParamTargetFilePath = "$tempDir\$linuxAgentARMparam"

    # upload the param files to the blob
    $paramFiles = @(
        @($ParamTargetFilePath, $standardArmParamContent),
        @($GaParamTargetFilePath, $graphicsArmParamContent),
        @($LinuxParamTargetFilePath, $linuxArmParamContent)
    )
    ForEach ($item in $paramFiles) {
        $filepath = $item[0]
        $content = $item[1]
        if (-not (Test-Path $filepath)) {
            New-Item $filepath -type file
        }
        Set-Content $filepath $content -Force

        $file = Split-Path $filepath -leaf
        try {
            Get-AzureStorageBlob `
                -Context $storageAccountContext `
                -Container $storageAccountContainerName `
                -Blob "remote-workstation-template/$file" `
                -ErrorAction Stop
            # file already exists do nothing
        }
        Catch {
            Write-Host "Uploading $filepath to blob.."
            Set-AzureStorageBlobContent `
                -File $filepath `
                -Container $storageAccountContainerName `
                -Blob "remote-workstation-template/$file" `
                -Context $storageAccountContext
        }
    }

    Write-Host "Finished Creating default template parameters file data."
}



function Populate-UserBlob {
    Param(
        $CAMConfig,
        $artifactsLocation,
        $userDataStorageAccount,
        $binaryLocation,
        $sumoAgentApplicationVM,
        $sumoConf,
        $idleShutdownLinux,
        $RGName,
        $kvInfo,
        $tempDir
    )

    $kvId = $kvInfo.ResourceId

    ################################
    Write-Host "Populating user blob"
    ################################
    $container_name = "cloudaccessmanager"
    $acct_name = $userDataStorageAccount.StorageAccountName

    #source, targetdir pairs
    $new_agent_vm_files = @(
        @("$artifactsLocation/remote-workstations/new-agent-vm/Install-PCoIPAgent.ps1", "remote-workstation"),
        @("$artifactsLocation/remote-workstations/new-agent-vm/Install-PCoIPAgent.sh", "remote-workstation"),
        @("$binaryLocation/Install-PCoIPAgent.ps1.zip", "remote-workstation"),
        @("$artifactsLocation/remote-workstations/new-agent-vm/sumo-agent-vm.json", "remote-workstation"),
        @("$artifactsLocation/remote-workstations/new-agent-vm/sumo-agent-vm-linux.json", "remote-workstation"),
        @("$artifactsLocation/remote-workstations/new-agent-vm/sumo.conf", "remote-workstation"),
        @("$artifactsLocation/remote-workstations/new-agent-vm/user.properties", "remote-workstation"),
        @("$artifactsLocation/remote-workstations/new-agent-vm/Install-Idle-Shutdown.sh", "remote-workstation"),
        @("$artifactsLocation/remote-workstations/new-agent-vm/$($CAMConfig.internal.linuxAgentARM)", "remote-workstation-template"),
        @("$artifactsLocation/remote-workstations/new-agent-vm/$($CAMConfig.internal.gaAgentARM)", "remote-workstation-template"),
        @("$artifactsLocation/remote-workstations/new-agent-vm/$($CAMConfig.internal.agentARM)", "remote-workstation-template")
    )



    # Suppress output to pipeline so the return value of the function is the one
    # hash table we want.
    $null = @(
        $acctKey = (Get-AzureRmStorageAccountKey -ResourceGroupName $RGName -AccountName $acct_name).Value[0]
        $ctx = New-AzureStorageContext -StorageAccountName $acct_name -StorageAccountKey $acctKey
        try {
            Get-AzureStorageContainer -Name $container_name -Context $ctx -ErrorAction Stop
        }
        Catch {
            # No container - make one.
            # -Permission needs to be off to allow only owner read and to require access key!
            New-AzureStorageContainer -Name $container_name -Context $ctx -Permission "Off" -ErrorAction Stop
        }

        Write-Host "Uploading files to private blob"
        ForEach ($fileRecord in $new_agent_vm_files) {
            $fileURI = $fileRecord[0]
            $targetDir = $fileRecord[1]
            $fileName = $fileURI.Substring($fileURI.lastIndexOf('/') + 1)
            try {
                Get-AzureStorageBlob `
                    -Context $ctx `
                    -Container $container_name `
                    -Blob "$targetDir/$fileName" `
                    -ErrorAction Stop
                # file already exists do nothing
            }
            Catch {
                Write-Host "Uploading $fileURI to blob.."
                Start-AzureStorageBlobCopy `
                    -AbsoluteUri $fileURI `
                    -DestContainer $container_name `
                    -DestBlob "$targetDir/$fileName" `
                    -DestContext $ctx
            }
        }

        #TODO: Check for errors...
        Write-Host "Waiting for blob copy completion"
        ForEach ($fileRecord in $new_agent_vm_files) {
            $fileURI = $fileRecord[0]
            $targetDir = $fileRecord[1]
            $fileName = $fileURI.Substring($fileURI.lastIndexOf('/') + 1)
            Write-Host "Waiting for $fileName"
            Get-AzureStorageBlobCopyState `
                -Blob "$targetDir/$fileName" `
                -Container $container_name `
                -Context $ctx `
                -WaitForComplete
        }
        Write-Host "Blob copy complete"

        $blobUri = $ctx.BlobEndPoint + $container_name + '/'

        # Setup deployment parameters/Keyvault secrets
        # this is the url to access the blob account
        $CAMConfig.parameters.userStorageAccountUri.value = (ConvertTo-SecureString $blobUri -AsPlainText -Force)
        $CAMConfig.parameters.userStorageName.value = (ConvertTo-SecureString $acct_name -AsPlainText -Force)
        $CAMConfig.parameters.userStorageAccountKey.value = (ConvertTo-SecureString $acctKey -AsPlainText -Force)

        $saSasToken = New-AzureStorageAccountSASToken -Service Blob -Resource Object -Context $ctx -ExpiryTime ((Get-Date).AddYears(2)) -Permission "racwdlup" 
        $CAMConfig.parameters.userStorageAccountSasToken.value = (ConvertTo-SecureString $saSasToken -AsPlainText -Force)

        # Generate and upload the parameters files

        # binaryLocation is the original binaries source location hosted by Teradici
        # blobUri is the new per-deployment blob storage location of the binaries (so a sub-directory in the container)
        New-RemoteWorkstationTemplates `
            -CAMConfig $CAMConfig `
            -binaryLocation $binaryLocation `
            -kvId $kvId `
            -storageAccountContext $ctx `
            -storageAccountContainerName $container_name `
            -storageAccountSecretName $storageAccountSecretName `
            -storageAccountKeyName $storageAccountKeyName `
            -tempDir $tempDir
    )
}




# Creates a key vault in the target resource group and gives the current service principal access to the secrets.
function New-CAM-KeyVault() {
    Param(
        [parameter(Mandatory = $true)] 
        [String]
        $RGName,

        [parameter(Mandatory = $true)] 
        [String]
        $spName,

        [parameter(Mandatory = $true)]
        $adminAzureContext
    )


    $keyVault = $null
    try {

        #KeyVault names must be globally (or at least regionally) unique, so make a unique string
        $generatedKVID = -join ((65..90) + (97..122) | Get-Random -Count 16 | % {[char]$_})
        $kvName = "CAM-$generatedKVID"

        Write-Host "Creating Azure KeyVault $kvName"

        $rg = Get-AzureRmResourceGroup -ResourceGroupName $RGName
        $keyVault = New-AzureRmKeyVault `
            -VaultName $kvName `
            -ResourceGroupName $RGName `
            -Location $rg.Location `
            -EnabledForTemplateDeployment `
            -EnabledForDeployment `
            -WarningAction Ignore

        Write-Host "Setting Access Policy on Azure KeyVault $kvName"

        #keyvault populate retry is to catch the case where the DNS has not been updated
        #from the keyvault creation by the time we get here
        $keyVaultPopulateRetry = 60
        while ($keyVaultPopulateRetry -ne 0) {
            $keyVaultPopulateRetry--

            try {
                Write-Host "Set access policy for vault $kvName for user $spName"
                Set-AzureRmKeyVaultAccessPolicy `
                    -VaultName $kvName `
                    -ServicePrincipalName $spName `
                    -PermissionsToSecrets Get, Set `
                    -ErrorAction stop | Out-Null

                break
            }
            catch {
                Write-Host "Waiting for key vault: $keyVaultPopulateRetry"
                if ( $keyVaultPopulateRetry -eq 0) {
                    #TODO: be smarter - we should only retry if the vault doesn't exist yet not on rights issues...
                    #re-throw whatever the original exception was
                    throw
                }
                Start-sleep -Seconds 1 | Out-Null
            }
        }
    }
    catch {
        throw
    }

    # Try to set key vault access for the calling administrator (if they have rights...)

    # Get previous service principal context and set back to admin
    $spContext = Get-AzureRMContext
    Set-AzureRMContext -Context $adminAzureContext | Out-Null

    try {
        Set-AzureRmKeyVaultAccessPolicy `
            -VaultName $kvName `
            -UserPrincipalName $adminAzureContext.Account.Id `
            -PermissionsToSecrets Get, Set `
            -ErrorAction stop | Out-Null
        Write-Host "Successfully set access policy for vault $kvName for user $($adminAzureContext.Account.Id)"
        }
    catch {
        # Silently swallow exception
    }

    # Set context back to service principal
    Set-AzureRMContext -Context $spContext | Out-Null

    return $keyVault
}

# Populates the vault with generated passwords and the app gateway certificate
function Generate-Certificate-And-Passwords() {
    Param(
        [parameter(Mandatory = $true)]
        [String]
        $kvName,

        [parameter(Mandatory = $true)]
        $CAMConfig,

        [parameter(Mandatory = $false)]
        [String]
        $certificateFile = $null,

        [parameter(Mandatory = $false)]
        [SecureString]
        $certificateFilePassword = $null,

        [parameter(Mandatory = $true)]
        [String]
        $tempDir
    )

    Write-Host "Creating Local Admin Password for new remote workstations"

    $rwLocalAdminPasswordStr = "5!" + ( -join ((65..90) + (97..122) | Get-Random -Count 12 | % {[char]$_})) # "5!" is to ensure numbers and symbols

    $rwLocalAdminPassword = ConvertTo-SecureString $rwLocalAdminPasswordStr -AsPlainText -Force
    $CAMConfig.parameters.remoteWorkstationLocalAdminPassword.value = $rwLocalAdminPassword

    Write-Host "Creating Local Admin Password for Connection Service servers"

    $csLocalAdminPasswordStr = "5!" + ( -join ((65..90) + (97..122) | Get-Random -Count 12 | % {[char]$_})) # "5!" is to ensure numbers and symbols

    $csLocalAdminPassword = ConvertTo-SecureString $csLocalAdminPasswordStr -AsPlainText -Force
    $CAMConfig.parameters.connectionServiceLocalAdminPassword.value = $csLocalAdminPassword

    # App gateway certificate info
    $certInfo = Get-CertificateInfoForAppGateway -certificateFile $certificateFile -certificateFilePassword $certificateFilePassword -tempDir $tempDir

    $CAMConfig.parameters.CAMCSCertificate.value = $certInfo.cert
    $CAMConfig.parameters.CAMCSCertificatePassword.value = $certInfo.passwd

    Write-Host "Successfully imported certificate."
}



function Get-CertificateInfoForAppGateway() {
    Param(
        [parameter(Mandatory = $false)]
        [String]
        $certificateFile = $null,

        [parameter(Mandatory = $false)]
        [SecureString]
        $certificateFilePassword = $null,

        [parameter(Mandatory = $false)]
        [String]
        $tempDir
    )

    # default to create self-signed certificate
    $needToCreateSelfCert = $true
    # check if the certificateFile and certificatePassword is null or empty
    # A variable that is null or empty string evaluates to false.
    if ( $certificateFile -and $certificateFilePassword ) {
        Write-Host "using provided certificate $certificateFile for Application Gateway"
        try {
            $cert = New-Object System.Security.Cryptography.X509Certificates.X509Certificate2
            $cert.Import($certificateFile, $certificateFilePassword, [System.Security.Cryptography.X509Certificates.X509KeyStorageFlags]"DefaultKeySet")
            $needToCreateSelfCert = $false
        }
        catch {
            $errStr = "Could not read certificate from certificate file: " + $certificateFile
            throw $errStr
        }
    } 

    if ($needToCreateSelfCert) {
        # create self signed certificate for Application Gateway.
        # System Administrators can override the self signed certificate if desired in future.
        # In order to create the certificate you must be running as Administrator on a Windows 10/Server 2016 machine
        # (Potentially Windows 8/Server 2012R2, but not Windows 7 or Server 2008R2)

        Write-Host "Creating Self-signed certificate for Application Gateway"

        #TODO - this is broken??? No maybe fixed with new catch block below. Should re-test.
        $currentPrincipal = New-Object Security.Principal.WindowsPrincipal( [Security.Principal.WindowsIdentity]::GetCurrent())
        $isAdminSession = $currentPrincipal.IsInRole([Security.Principal.WindowsBuiltInRole]::Administrator)
        if (!$isAdminSession) {
            $errStr = "You must be running as administrator to create the self-signed certificate for the application gateway"
            Write-error $errStr
            throw $errStr
        }

        if (! (Get-Command New-SelfSignedCertificate -ErrorAction SilentlyContinue) ) {
            $errStr = "New-SelfSignedCertificate cmdlet must be available - please ensure you are running on a supported OS such as Windows 10 or Server 2016."
            Write-error $errStr
            throw $errStr
        }

        $certLoc = 'cert:Localmachine\My'
        $startDate = [DateTime]::Now.AddDays(-1)

        # add some randomization to the subject to get around the Firefox TLS issue referenced here:
        # https://www.thesslstore.com/blog/troubleshoot-firefoxs-tls-handshake-message/
        # (all lower case letters)
        # (However this is causing issues with the software PCoIP Client so we need some more
        # investigation on what is changable in the certificate.
        #$subjectOU = -join ((97..122) | Get-Random -Count 18 | ForEach-Object {[char]$_})

        $subject = "CN=localhost,O=Teradici Corporation,OU=SoftPCoIP,L=Burnaby,ST=BC,C=CA"

        $cert = New-SelfSignedCertificate `
            -certstorelocation $certLoc `
            -DnsName "*.cloudapp.net" `
            -Subject $subject `
            -KeyLength 3072 `
            -FriendlyName "PCoIP Application Gateway" `
            -NotBefore $startDate `
            -TextExtension @("2.5.29.19={critical}{text}ca=1") `
            -HashAlgorithm SHA384 `
            -KeyUsage DigitalSignature, CertSign, CRLSign, KeyEncipherment

        Write-Host "Certificate generated. Formatting as .pfx file."

        # Generate pfx file from certificate
        $certPath = $certLoc + '\' + $cert.Thumbprint

        if (-not $tempDir) {
            $tempDir = $env:TEMP
        }

        $certificateFile = Join-Path $tempDir "self-signed-cert.pfx"
        if (Test-Path $certificateFile) {
            Remove-Item $certificateFile
        }

        # Generate password for pfx file
        # https://docs.microsoft.com/en-us/azure/application-gateway/application-gateway-ssl
        # The certificate password must be between 4 to 12 characters made up of letters or numbers.
        # Special characters are not accepted.
        $certPswd = -join ((48..57) + (65..90) + (97..122) | Get-Random -Count 10 | % {[char]$_})

        $certificateFilePassword = ConvertTo-SecureString -String $certPswd -AsPlainText -Force

        # Export pfx file
        Export-PfxCertificate -Cert $certPath -FilePath $certificateFile -Password $certificateFilePassword

        # Delete self-signed certificate
        if (Test-Path $certPath) { 
            Remove-Item $certPath -ErrorAction SilentlyContinue
        }
    } 

    # Read from pfx file and convert to base64 string
    $fileContentEncoded = [System.Convert]::ToBase64String([System.IO.File]::ReadAllBytes($certificateFile))

    $CSCertificate = ConvertTo-SecureString $fileContentEncoded -AsPlainText -Force

    $certInfo = @{
        "cert"   = $CSCertificate;
        "passwd" = $certificateFilePassword
    }

    # Delete certificate file if it is generated
    if ($needToCreateSelfCert -and (Test-Path  $certificateFile) ) { 
        Remove-Item $certificateFile -ErrorAction SilentlyContinue 
    }

    return $certInfo
}



# Adds all the parameters in the CAMConfig.parameters sub-tree as keyvault secrets
function Add-SecretsToKeyVault() {
    Param(
        [parameter(Mandatory = $true)]
        [String]
        $kvName,

        [parameter(Mandatory = $true)]
        $CAMConfig
    )
    Write-Host "Populating keyvault."

    foreach ($key in $CAMConfig.parameters.keys) {
        Write-Host "Writing secret to keyvault: $key"
        Set-AzureKeyVaultSecret `
            -VaultName $kvName `
            -Name $key `
            -SecretValue $CAMConfig.parameters[$key].value `
            -ErrorAction stop | Out-Null
    }
    Write-Host "Completed writing secrets to keyvault."
}



function New-CAMAppSP() {
    param(
        $RGName
    )

    # Application name
    $appName = "CAM-$RGName"
    Write-Host "Calling Azure Active Directory to make app $appName and a service principal."

    # 16 letter password
    $generatedPassword = ConvertTo-SecureString -String ( -join ((65..90) + (97..122) | Get-Random -Count 16 | % {[char]$_})) -AsPlainText -Force
    $generatedID = -join ((65..90) + (97..122) | Get-Random -Count 12 | % {[char]$_})
    $appURI = "https://www.$generatedID.com"

    Write-Host "Purge any registered app's with the same name."

    # first make sure if there is an app there (or more than one if that's possible?)
    # that they're deleted.
    $appArray = Get-AzureRmADApplication -DisplayName $appName
    foreach ($app in $appArray) {
        $aoID = $app.ObjectId
        try {
            Write-Host "Removing previous service principal application $appName ObjectId: $aoID"
            Remove-AzureRmADApplication -ObjectId $aoID -Force -ErrorAction Stop
        }
        catch {
            $exceptionContext = Get-AzureRmContext
            $exceptionTenantId = $exceptionContext.Tenant.Id
            Write-Error "Failure to remove application $appName from tenant $exceptionTenantId. Please check your AAD tenant permissions."

            # Re-throw whatever the original exception was
            throw
        }
    }

    Write-Host "Purge complete. Creating new app $appName."

    # Retry required on app registration (it seems) if there is a race condition with the deleted application.
    $newAppCreateRetry = 60
    while ($newAppCreateRetry -ne 0) {
        $newAppCreateRetry--

        try {
            $app = New-AzureRmADApplication `
                -DisplayName $appName `
                -HomePage $appURI `
                -IdentifierUris $appURI `
                -Password $generatedPassword `
                -ErrorAction Stop
            break
        }
        catch {
            Write-Host "Retrying to create app countdown: $newAppCreateRetry appName: $appName"
            Start-sleep -Seconds 1
            if ($newAppCreateRetry -eq 0) {
                #re-throw whatever the original exception was
                $exceptionContext = Get-AzureRmContext
                $exceptionTenantId = $exceptionContext.Tenant.Id
                Write-Error "Failure to add application $appName to tenant $exceptionTenantId. Please check your AAD tenant permissions."
                throw
            }
        }
    }


    Write-Host "New app creation complete. Creating service principal."

    # Retry required since it can take a few seconds for the app registration to percolate through Azure.
    # (Online recommendation was sleep 15 seconds - this is both faster and more conservative)
    $sp = $null
    $SPCreateRetry = 60
    while ($SPCreateRetry -ne 0) {
        $SPCreateRetry--

        try {
            $sp = New-AzureRmADServicePrincipal -ApplicationId $app.ApplicationId -ErrorAction Stop
            break
        }
        catch {
            $appIDForPrint = $app.ObjectId

            Write-Host "Waiting for app $SPCreateRetry : $appIDForPrint"
            Start-sleep -Seconds 1
            if ($SPCreateRetry -eq 0) {
                #re-throw whatever the original exception was
                Write-Error "Failure to create service principal for $appName."
                throw
            }
        }
    }

    # Get service principal credentials
    $spPass = $generatedPassword
    $spCreds = New-Object -TypeName pscredential -ArgumentList  $sp.ApplicationId, $spPass

    # Get tenant ID for this subscription
    $subForTenantID = Get-AzureRmContext
    $tenantID = $subForTenantID.Tenant.TenantId

    $spInfo = @{}
    $spInfo.Add("spCreds", $spCreds);
    $spInfo.Add("tenantId", $tenantID);

    return $spInfo
}

# Creates cam deployment info structures and pushes to Key Vault
function New-CAMDeploymentInfo() {
    param(
        [parameter(Mandatory = $true)] 
        $kvName # Key Vault name
    )

    Write-Host "Populating CAMDeploymentInfo structure for the Connection Service"


    # Mapping CAM deployment info environment variable parameters
    # to Key Vault Secrets 
    $camDeploymenRegInfoParameters = @{
        "CAM_USERNAME"       = "AzureSPClientID"
        "CAM_PASSWORD"       = "AzureSPKey"
        "CAM_TENANTID"       = "AzureSPTenantID"
        "CAM_URI"            = "CAMServiceURI"
        "CAM_DEPLOYMENTID"   = "CAMDeploymentID"
        "CAM_SUBSCRIPTIONID" = "AzureSubscriptionID"
        "CAM_RESOURCEGROUP"  = "AzureResourceGroupName"
        "CAM_KEY_VAULT_NAME" = "AzureKeyVaultName"
    }


    $camDeploymenRegInfo = @{}
    foreach ($key in $camDeploymenRegInfoParameters.keys) {
        $secretName = $camDeploymenRegInfoParameters.$key
        Write-Host "Setting $key to value of secret $secretName"
        $secret = Get-AzureKeyVaultSecret `
            -VaultName $kvName `
            -Name $secretName `
            -ErrorAction stop
        $camDeploymenRegInfo.$key = $secret.SecretValueText
    }
    $camDeploymenRegInfo.Add("CAM_USER_BLOB_URI", "userStorageAccountUri")
    $camDeploymenRegInfo.Add("CAM_USER_STORAGE_ACCOUNT_NAME", "userStorageName")
    $camDeploymenRegInfo.Add("CAM_USER_STORAGE_ACCOUNT_KEY", "userStorageAccountKey")
    $camDeploymenRegInfo.Add("CAM_USER_BLOB_TOKEN", "userStorageAccountSasToken")


    $authFileContent = @"
subscription=$($camDeploymenRegInfo.CAM_SUBSCRIPTIONID)
client=$($camDeploymenRegInfo.CAM_USERNAME)
key=$($camDeploymenRegInfo.CAM_PASSWORD)
tenant=$($camDeploymenRegInfo.CAM_TENANTID)
managementURI=https\://management.core.windows.net/
baseURL=https\://management.azure.com/
authURL=https\://login.windows.net/
graphURL=https\://graph.windows.net/
"@
    Add-Type -AssemblyName System.Web
    $authFileContentURL = [System.Web.HttpUtility]::UrlEncode($authFileContent) 

    $camDeploymenInfo = @{};
    $camDeploymenInfo.Add("registrationInfo", $camDeploymenRegInfo)
    $camDeploymenInfo.Add("AzureAuthFile", $authFileContentURL)

    $camDeploymenInfoJSON = ConvertTo-JSON $camDeploymenInfo -Depth 99 -Compress
    $camDeploymenInfoURL = [System.Web.HttpUtility]::UrlEncode($camDeploymenInfoJSON)

    $camDeploymenInfoURLSecure = ConvertTo-SecureString $camDeploymenInfoURL -AsPlainText -Force

    # Put URL encoded blob into Key Vault 
    Write-Host "Writing secret to keyvault: CAMDeploymentInfo"
    Set-AzureKeyVaultSecret `
        -VaultName $kvName `
        -Name "CAMDeploymentInfo" `
        -SecretValue $camDeploymenInfoURLSecure `
        -ErrorAction stop | Out-Null

    <# Test code for encoding/decoding
    $camDeploymenInfoURL
    $camDeploymenInfoJSONDecoded = [System.Web.HttpUtility]::UrlDecode($camDeploymenInfoURL)
    $camDeploymenInfoDecoded = ConvertFrom-Json $camDeploymenInfoJSONDecoded


    [System.Web.HttpUtility]::UrlDecode($camDeploymenInfoDecoded.AzureAuthFile)

    $regInfo = $camDeploymenInfoDecoded.RegistrationInfo

    $regInfo.psobject.properties | Foreach-Object {
        Write-Host "Name: " $_.Name " Value: " $_.Value

    #>

}



function Generate-CamDeploymentInfoParameters {
    param(
        $spInfo,
        $camSaasUri,
        $deploymentId,
        $subscriptionID,
        $RGName,
        $kvName
    )
    $CAMConfig.parameters.AzureSPClientID.value = (ConvertTo-SecureString $spInfo.spCreds.UserName -AsPlainText -Force)
    $CAMConfig.parameters.AzureSPKey.value = $spInfo.spCreds.Password
    $CAMConfig.parameters.AzureSPTenantID.value = (ConvertTo-SecureString $spInfo.tenantId -AsPlainText -Force)
    $CAMConfig.parameters.CAMServiceURI.value = (ConvertTo-SecureString $camSaasUri -AsPlainText -Force)
    $CAMConfig.parameters.CAMDeploymentID.value = (ConvertTo-SecureString $deploymentId -AsPlainText -Force)
    $CAMConfig.parameters.AzureSubscriptionID.value = (ConvertTo-SecureString $subscriptionID -AsPlainText -Force)
    $CAMConfig.parameters.AzureResourceGroupName.value = (ConvertTo-SecureString $RGName -AsPlainText -Force)
    $CAMConfig.parameters.AzureKeyVaultName.value = (ConvertTo-SecureString $kvName -AsPlainText -Force)
}


# Deploy a connection service over a current deployment
function New-ConnectionServiceDeployment() {
    param(
        $RGName,
        $subscriptionId,
        $tenantId,
        $spCredential,
        $keyVault,
        $testDeployment,
        [bool]$enableExternalAccess,
        [bool]$enableRadiusMfa,
        [String]$radiusServerHost,
        [int]$radiusServerPort,
        [SecureString]$radiusSharedSecret
    )

    $kvID = $keyVault.ResourceId
    $kvName = $keyVault.Name

    # First, let's find the Service Principal 
    $adminAzureContext = Get-AzureRMContext
    
    $client = $null
    $key = $null

    # put everything in a try block so that if any errors occur we revert to $azureAdminContext
    try {
        if (-not $spCredential)
        {
            try{
                $secret = Get-AzureKeyVaultSecret `
                    -VaultName $kvName `
                    -Name "AzureSPClientID" `
                    -ErrorAction stop
                $client = $secret.SecretValueText
            }
            catch {
                $err = $_
                if ($err.Exception.Message -eq "Access denied") {
                    Write-Host "Cannot access key vault secret. Attempting to set access policy for vault $kvName for user $($adminAzureContext.Account.Id)"
                    try {
                        Set-AzureRmKeyVaultAccessPolicy `
                            -VaultName $kvName `
                            -UserPrincipalName $adminAzureContext.Account.Id `
                            -PermissionsToSecrets Get, Set `
                            -ErrorAction stop | Out-Null
        
                        $secret = Get-AzureKeyVaultSecret `
                            -VaultName $kvName `
                            -Name "AzureSPClientID" `
                            -ErrorAction stop
                        $client = $secret.SecretValueText
                    }
                    catch {
                        Write-Host "Failed to set access policy for vault $kvName for user $($adminAzureContext.Account.Id)."
                    }
                }
            }
        
            # we may have gotten the secret if success (above) in which case we do not need to prompt.
            if($client)
            {
                # get the password (key)
                $secret = Get-AzureKeyVaultSecret `
                    -VaultName $kvName `
                    -Name "AzureSPKey" `
                    -ErrorAction stop
                $key = $secret.SecretValueText
            }
        }
        else {
            # function was passed SPcredential
            $client = $spCredential.UserName
            $key = $spCredential.GetNetworkCredential().Password
        }

        if (-not $client) {
            Write-Host "Unable to read service principal information from key vault and none was provided on the command-line."
            Write-Host "Please enter the credentials for the service principal for this Cloud Access Manager deployment."
            Write-Host "The username is the AzureSPClientID secret in $kvName key vault."
            Write-Host "The password is the AzureSPKey secret in $kvName key vault."
            $spCredential = Get-Credential -Message "Enter service principal credential."

            $client = $spCredential.UserName
            $key = $spCredential.GetNetworkCredential().Password
        }

        $spCreds = New-Object PSCredential $client, (ConvertTo-SecureString $key -AsPlainText -Force)

        Write-Host "Using service principal $client in tenant $tenantId and subscription $subscriptionId"
        
        # Find a connection service resource group name that can be used.
        # An incrementing count is used to find a free resource group. This count is
        # identifier, even if old connection services have been deleted.
        $csRGName = $null
        while(-not $csRGName)
        {
            # Note this doesn't return the same type of context as for a standard account
            # so we'll just keep logging in when needed rather than switching context.
            Add-AzureRmAccount `
                -Credential $spCreds `
                -ServicePrincipal `
                -TenantId $tenantId `
                -ErrorAction Stop | Out-Null
            $secret = Get-AzureKeyVaultSecret `
                -VaultName $kvName `
                -Name "connectionServiceNumber" `
                -ErrorAction stop

            if ($secret -eq $null) {
                $connectionServiceNumber = 1
            }
            else {
                # increment connectionServiceNumber
                $connectionServiceNumber = ([int]$secret.SecretValueText) + 1
            }

            Set-AzureKeyVaultSecret `
                -VaultName $kvName `
                -Name "connectionServiceNumber" `
                -SecretValue (ConvertTo-SecureString $connectionServiceNumber -AsPlainText -Force) `
                -ErrorAction stop | Out-Null
            
            Write-Host "Checking available resource group for connection service number $connectionServiceNumber"

            $csRGName = $RGName + "-CS" + $connectionServiceNumber
            Set-AzureRMContext -Context $adminAzureContext | Out-Null
            $rg = Get-AzureRmResourceGroup -ResourceGroupName $csRGName -ErrorAction SilentlyContinue

            if($rg)
            {
                # Check if Resource Group is empty
                $Resources = Find-AzureRmResource -ResourceGroupNameEquals $csRGName
                if( -not $Resources.Length -eq 0)
                {
                    # found the resource group was not empty - do the loop with an incremented number try to find a free name
                    $csRGName = $null
                }
            }
        }
        
        Set-AzureRMContext -Context $adminAzureContext | Out-Null
        # Create Connection Service Resource Group if it doesn't exist
        if (-not (Find-AzureRmResourceGroup | ?{$_.name -eq $csRGName}) ) {
            Write-Host "Creating resource group $csRGName"

            # Grab the root location and use that
            $rg = Get-AzureRmResourceGroup -ResourceGroupName $RGName -ErrorAction stop
            $location = $rg.Location

            New-AzureRmResourceGroup -Name $csRGName -Location $location -ErrorAction stop | Out-Null
        }

        $csRG = Get-AzureRmResourceGroup -Name $csRGName

        # Get-AzureRmRoleAssignment responds much more rationally if given a scope with an ID
        # than a resource group name.
        $spRoles = Get-AzureRmRoleAssignment -ServicePrincipalName $client -Scope $csRG.ResourceId

        # filter on an exact resource group ID match as Get-AzureRmRoleAssignment seems to do a more loose pattern match
        $spRoles = $spRoles | Where-Object `
            {($_.Scope -eq $csRG.ResourceId) -or ($_.Scope -eq "/subscriptions/$subscriptionId")}

        $camCustomRoleDefinition = Get-CAMRoleDefinition -subscriptionID $subscriptionID
                    
        # spRoles could be no object, a single object or an array. foreach works with all.
        $hasAccess = $false
        foreach($role in $spRoles) {
            $roleName = $role.RoleDefinitionName
            if (($roleName -eq "Contributor") -or ($roleName -eq "Owner") -or ($roleName -eq $camCustomRoleDefinition.Name)) {
                Write-Host "$client already has $roleName for $csRGName."
                $hasAccess = $true
                break
            }
        }

        if(-not $hasAccess) {
            Write-Host "Giving $client '$($camCustomRoleDefinition.Name)' access to $csRGName."
            Set-AzureRMContext -Context $adminAzureContext | Out-Null
            New-AzureRmRoleAssignment `
                -RoleDefinitionName $camCustomRoleDefinition.Name `
                -ResourceGroupName $csRGName `
                -ServicePrincipalName $client `
                -ErrorAction Stop | Out-Null
        }
    
        # SP has proper rights - do deployment with SP
        Write-Host "Using service principal $client in tenant $tenantId and subscription $subscriptionId"
        Add-AzureRmAccount `
            -Credential $spCreds `
            -ServicePrincipal `
            -TenantId $tenantId `
            -ErrorAction Stop | Out-Null

        Set-RadiusSettings `
            -VaultName $kvName `
            -enableRadiusMfa $enableRadiusMfa `
            -radiusServerHost $radiusServerHost `
            -radiusServerPort $radiusServerPort `
            -radiusSharedSecret $radiusSharedSecret

        # make temporary directory for intermediate files
        $folderName = -join ((97..122) | Get-Random -Count 18 | ForEach-Object {[char]$_})
        $tempDir = Join-Path $env:TEMP $folderName
        Write-Host "Using temporary directory $tempDir for intermediate files"
        if (-not (Test-Path $tempDir)) {
            New-Item $tempDir -type directory | Out-Null
        }

        # Refresh the CAMDeploymentInfo structure
        New-CAMDeploymentInfo `
            -kvName $CAMRootKeyvault.Name

        # Get the template URI
        $secret = Get-AzureKeyVaultSecret `
            -VaultName $kvName `
            -Name "artifactsLocation" `
            -ErrorAction stop
        $artifactsLocation = $secret.SecretValueText
        $CSDeploymentTemplateURI = $artifactsLocation + "/connection-service/azuredeploy.json"

        # Get the RegistrationCode
        $secret = Get-AzureKeyVaultSecret `
            -VaultName $kvName `
            -Name "cloudAccessRegistrationCode" `
            -ErrorAction stop
        # Get license instance Id from registration code
        $licenseInstanceId = $secret.SecretValueText.Split('@')[0]

        $generatedDeploymentParameters = @"
        {
            "`$schema": "http://schema.management.azure.com/schemas/2015-01-01/deploymentParameters.json#",
            "contentVersion": "1.0.0.0",
            "parameters": {
                "enableExternalAccess": {
                    "value": "$($enableExternalAccess.ToString())"
                  },
                  "CSUniqueSuffix": {
                    "reference": {
                        "keyVault": {
                            "id": "$kvID"
                        },
                        "secretName": "connectionServiceNumber"
                    }
                },
                "domainServiceAccountUsername": {
                    "reference": {
                        "keyVault": {
                            "id": "$kvID"
                        },
                        "secretName": "domainServiceAccountUsername"
                    }
                },
                "domainServiceAccountPassword": {
                    "reference": {
                        "keyVault": {
                            "id": "$kvID"
                        },
                        "secretName": "domainServiceAccountPassword"
                    }
                },
                "domainName": {
                    "reference": {
                        "keyVault": {
                            "id": "$kvID"
                        },
                        "secretName": "domainName"
                    }
                },
                "LocalAdminUsername": {
                    "reference": {
                        "keyVault": {
                            "id": "$kvID"
                        },
                        "secretName": "connectionServiceLocalAdminUsername"
                    }
                },
                "LocalAdminPassword": {
                    "reference": {
                        "keyVault": {
                            "id": "$kvID"
                        },
                        "secretName": "connectionServiceLocalAdminPassword"
                    }
                },
                "CSsubnetId": {
                    "reference": {
                        "keyVault": {
                            "id": "$kvID"
                        },
                        "secretName": "connectionServiceSubnet"
                    }
                },
                "GWsubnetId": {
                    "reference": {
                        "keyVault": {
                            "id": "$kvID"
                        },
                        "secretName": "gatewaySubnet"
                    }
                },
                "binaryLocation": {
                    "reference": {
                        "keyVault": {
                            "id": "$kvID"
                        },
                        "secretName": "binaryLocation"
                    }
                },
                "certData": {
                    "reference": {
                        "keyVault": {
                            "id": "$kvID"
                        },
                        "secretName": "CAMCSCertificate"
                    }
                },
                "certPassword": {
                    "reference": {
                        "keyVault": {
                            "id": "$kvID"
                        },
                        "secretName": "CAMCSCertificatePassword"
                    }
                },
                "remoteWorkstationDomainGroup": {
                    "reference": {
                        "keyVault": {
                            "id": "$kvID"
                        },
                        "secretName": "remoteWorkstationDomainGroup"
                    }
                },
                "CAMDeploymentInfo": {
                    "reference": {
                        "keyVault": {
                            "id": "$kvID"
                        },
                        "secretName": "CAMDeploymentInfo"
                    }
                },
                "enableRadiusMfa": {
                    "reference": {
                        "keyVault": {
                        "id": "$kvId"
                        },
                        "secretName": "enableRadiusMfa"
                    }
                },
<<<<<<< HEAD
=======
                "radiusServerHost": {
                    "reference": {
                        "keyVault": {
                        "id": "$kvId"
                        },
                        "secretName": "radiusServerHost"
                    }
                },
                "radiusServerPort": {
                    "reference": {
                        "keyVault": {
                        "id": "$kvId"
                        },
                        "secretName": "radiusServerPort"
                    }
                },
                "radiusSharedSecret": {
                    "reference": {
                        "keyVault": {
                        "id": "$kvId"
                        },
                        "secretName": "radiusSharedSecret"
                    }
                },
                "licenseInstanceId": {
                    "value": "$licenseInstanceId"
                },
>>>>>>> 236064f6
                "_baseArtifactsLocation": {
                    "reference": {
                        "keyVault": {
                            "id": "$kvID"
                        },
                        "secretName": "artifactsLocation"
                    }
                }
            }
        }
"@

        $outputParametersFileName = "csdeploymentparameters.json"
        $outputParametersFilePath = Join-Path $tempDir $outputParametersFileName
        Set-Content $outputParametersFilePath  $generatedDeploymentParameters

        Write-Host "`nDeploying Cloud Access Manager Connection Service. This process can take up to 60 minutes."
        Write-Host "Please feel free to watch here for early errors for a few minutes and then go do something else. Or go for coffee!"
        Write-Host "If this script is running in Azure Cloud Shell then you may let the shell timeout and the deployment will continue."
        Write-Host "Please watch the resource group $csRGName in the Azure Portal for current status. The Connection Service deployment is"
        Write-Host "complete when all deployments are showing as 'Succeeded'. Error information is also available through the deployments"
        Write-Host "area of the resource group pane."

        if ($testDeployment) {
            # just do a test if $true
            Test-AzureRmResourceGroupDeployment `
                -ResourceGroupName $csRGName `
                -TemplateFile $CSDeploymentTemplateURI `
                -TemplateParameterFile $outputParametersFilePath `
                -Verbose
        }
        else {
            $maxRetries = 30
            for($idx = 0;$idx -lt $maxRetries;$idx++)
            {
                try {
                    New-AzureRmResourceGroupDeployment `
                        -DeploymentName "CS$connectionServiceNumber-$idx" `
                        -ResourceGroupName $csRGName `
                        -TemplateFile $CSDeploymentTemplateURI `
                        -TemplateParameterFile $outputParametersFilePath `
                        -ErrorAction stop
                    # success!
                    break
                }
                catch {
                    # Seems there can be a race condition on the role assignment of the service principal with
                    # the resource group before getting here - setting a retry loop
                    if ($idx -eq ($maxRetries - 1))
                    {
                        # last try - just throw
                        throw
                    }
                    if ($_.Exception.Message -like "*does not have authorization*")
                    {
                        $remaining = $maxRetries - $idx - 1
                        Write-Host "Authorization error. Usually this means we are waiting for the authorization to percolate through Azure."
                        Write-Host "Retrying deployment. Retries remaining: $remaining. If this countdown stops the deployment is happening."
                        Start-sleep -Seconds 10
                    }
                    else {
                        throw
                    }
                }
            }
        }
    }
    catch {
        throw
    }
    finally {
        if ($adminAzureContext) {
            Set-AzureRMContext -Context $adminAzureContext | Out-Null
        }
    }
}

# Creates a CAM Deployment Root including keyvault, user data storage account
# and populates parameters.
# Returns key vault info.
function New-CAMDeploymentRoot()
{
    param(
        $RGName,
        $rwRGName,
        $spInfo,
        $azureContext,
        $CAMConfig,
        $tempDir,
        $certificateFile,
        $certificateFilePassword,
        $camSaasUri,
        $verifyCAMSaaSCertificate,
        $subscriptionID,
        $ownerTenantId,
        $ownerUpn
    )

    $rg = Get-AzureRmResourceGroup -ResourceGroupName $RGName
    $client = $spInfo.spCreds.UserName
    $key = $spInfo.spCreds.GetNetworkCredential().Password
    $tenant = $spInfo.tenantId
    $ownerTenant = $ownerTenantId
    $registrationCode = $CAMConfig.parameters.cloudAccessRegistrationCode.value
    $artifactsLocation = $CAMConfig.parameters.artifactsLocation.clearValue
    $binaryLocation = $CAMConfig.parameters.binaryLocation.clearValue
    
    $kvInfo = New-CAM-KeyVault `
        -RGName $RGName `
        -spName $spInfo.spCreds.UserName `
        -adminAzureContext $azureContext

    Generate-Certificate-And-Passwords `
        -kvName $kvInfo.VaultName `
        -CAMConfig $CAMConfig `
        -tempDir $tempDir `
        -certificateFile $certificateFile `
        -certificateFilePassword $certificateFilePassword | Out-Null
   
    $userDataStorageAccount = New-UserStorageAccount `
        -RGName $RGName `
        -Location $rg.Location

    Populate-UserBlob `
        -CAMConfig $CAMConfig `
        -artifactsLocation $artifactsLocation `
        -userDataStorageAccount $userDataStorageAccount `
        -binaryLocation $binaryLocation `
        -RGName $RGName `
        -kvInfo $kvInfo `
        -tempDir $tempDir | Out-Null

    Write-Host "Registering Cloud Access Manager Deployment to Cloud Access Manager Service"
    $deploymentId = Register-CAM `
        -SubscriptionId $subscriptionID `
        -client $client `
        -key $key `
        -tenant $tenant `
        -ownerTenant $ownerTenant `
        -ownerUpn $ownerUpn `
        -RGName $rwRGName `
        -registrationCode $registrationCode `
        -camSaasBaseUri $camSaasUri `
        -verifyCAMSaaSCertificate $verifyCAMSaaSCertificate

    Generate-CamDeploymentInfoParameters `
        -spInfo $spInfo `
        -camSaasUri $camSaasUri `
        -deploymentId $deploymentId `
        -subscriptionID $subscriptionID `
        -RGName $rwRGName `
        -kvName $kvInfo.VaultName | Out-Null

    Add-SecretsToKeyVault `
        -kvName $kvInfo.VaultName `
        -CAMConfig $CAMConfig | Out-Null

    return $kvInfo
}

# Deploy a full CAM deployment with root networking and DC, a connection service
# and a convenience 'first' Windows standard agent machine 
function Deploy-CAM() {
    param(
        [parameter(Mandatory = $false)] 
        [bool]
        $verifyCAMSaaSCertificate = $true,

        [parameter(Mandatory = $true)]
        [bool]
        $enableExternalAccess,

        [parameter(Mandatory = $true)] 
        $CAMDeploymentTemplateURI,

        [parameter(Mandatory = $true)] 
        [System.Management.Automation.PSCredential]
        $domainAdminCredential,

        [parameter(Mandatory = $true)] 
        $domainName,

        [parameter(Mandatory = $true)] 
        [SecureString]
        $registrationCode,

        [parameter(Mandatory = $true)] 
        $camSaasUri,

        [parameter(Mandatory = $true)] 
        $binaryLocation,

        [parameter(Mandatory = $true)] 
        $outputParametersFileName,

        [parameter(Mandatory = $true)] 
        $subscriptionId,

        [parameter(Mandatory = $true)]
        $RGName,

        [parameter(Mandatory = $true)]
        $csRGName,

        [parameter(Mandatory = $true)]
        $rwRGName,

        [parameter(Mandatory = $false)]
        [System.Management.Automation.PSCredential]
        $spCredential,

        [parameter(Mandatory = $false)] # required if $spCredential is provided
        [string]
        $tenantId,

        [parameter(Mandatory = $false)]
        [String]
        $certificateFile = $null,
    
        [parameter(Mandatory = $false)]
        [SecureString]
        $certificateFilePassword = $null,

        [parameter(Mandatory=$false)]
        [ValidateSet("stable","beta","dev")] 
        [String]
        $AgentChannel = "stable",

        [parameter(Mandatory = $false)]
        [bool]
        $testDeployment = $false,

        [parameter(Mandatory = $false)]
        [bool]
        $deployOverDC = $false,

        [parameter(Mandatory = $true)]
        $vnetConfig,

        [parameter(Mandatory=$true)]
        $radiusConfig,
        
        [parameter(Mandatory = $true)]
        $ownerTenantId,

        [parameter(Mandatory = $true)]
        $ownerUpn,
        
        [parameter(Mandatory=$false)]
        [ValidateSet("Windows Server 2016","Windows Server 2012R2")] 
        [String]
        $domainControllerOsType = "Windows Server 2016",

        [parameter(Mandatory=$false)]
        [ValidateRange(10,10000)]
        [int]
        $defaultIdleShutdownTime = 240
    )

    # Artifacts location 'folder' is where the template is stored
    $artifactsLocation = $CAMDeploymentTemplateURI.Substring(0, $CAMDeploymentTemplateURI.lastIndexOf('/'))

    $domainServiceAccountUsername = $domainAdminCredential.UserName

    # Setup CAMConfig as a hash table of ARM parameters for Azure (KeyVault)
    # Most parameters are secrets so the KeyVault can be a single configuration source
    # the parameter name is the KeyVault secret name
    # and internal parameters for this script which are not pushed to the key vault
    $CAMConfig = @{} 
    $CAMConfig.parameters = @{}
    $CAMConfig.parameters.domainServiceAccountUsername = @{
        value      = (ConvertTo-SecureString $domainServiceAccountUsername -AsPlainText -Force)
        clearValue = $domainServiceAccountUsername
    }
    $CAMConfig.parameters.domainName = @{
        value      = (ConvertTo-SecureString $domainName -AsPlainText -Force)
        clearValue = $domainName
    }
    $CAMConfig.parameters.binaryLocation = @{
        value      = (ConvertTo-SecureString $binaryLocation -AsPlainText -Force)
        clearValue = $binaryLocation
    }
    $CAMConfig.parameters.artifactsLocation = @{
        value      = (ConvertTo-SecureString $artifactsLocation -AsPlainText -Force)
        clearValue = $artifactsLocation
    }

    $CAMConfig.parameters.cloudAccessRegistrationCode = @{value = $registrationCode}

    $CAMConfig.parameters.domainServiceAccountPassword = @{value = $domainAdminCredential.Password}

    # Set in Generate-Certificate-And-Passwords
    $CAMConfig.parameters.CAMCSCertificate = @{}
    $CAMConfig.parameters.CAMCSCertificatePassword = @{}
    $CAMConfig.parameters.remoteWorkstationLocalAdminPassword = @{}
    $CAMConfig.parameters.remoteWorkstationLocalAdminUsername = @{
        value      = (ConvertTo-SecureString "localadmin" -AsPlainText -Force)
        clearValue = "localadmin"
    }
    $CAMConfig.parameters.connectionServiceLocalAdminPassword = @{}
    $CAMConfig.parameters.connectionServiceLocalAdminUsername = @{
        value      = (ConvertTo-SecureString "localadmin" -AsPlainText -Force)
        clearValue = "localadmin"
    }

    $CAMConfig.parameters.remoteWorkstationDomainGroup = @{
        value      = (ConvertTo-SecureString "Remote Workstations" -AsPlainText -Force)
        clearValue = "Remote Workstations"
    }

    # Set in Populate-UserBlob
    $CAMConfig.parameters.userStorageAccountSasToken = @{}
    $CAMConfig.parameters.userStorageAccountUri = @{}
    $CAMConfig.parameters.userStorageName = @{}
    $CAMConfig.parameters.userStorageAccountKey = @{}

    # Populated in Generate-CamDeploymentInfoParameters
    $CAMConfig.parameters.AzureSPClientID = @{}
    $CAMConfig.parameters.AzureSPKey = @{}
    $CAMConfig.parameters.AzureSPTenantID = @{}
    $CAMConfig.parameters.CAMServiceURI = @{}
    $CAMConfig.parameters.CAMDeploymentID = @{}
    $CAMConfig.parameters.AzureSubscriptionID = @{}
    $CAMConfig.parameters.AzureResourceGroupName = @{}
    $CAMConfig.parameters.AzureKeyVaultName = @{}

    $CAMConfig.internal = @{}
    $CAMConfig.internal.vnetID = $vnetConfig.vnetID
    $CAMConfig.internal.vnetName = $CAMConfig.internal.vnetID.split("/")[-1]
    $CAMConfig.internal.rootSubnetName = "subnet-CAMRoot"
    $CAMConfig.internal.RWSubnetName = $vnetConfig.RWSubnetName
    $CAMConfig.internal.CSSubnetName = $vnetConfig.CSSubnetName
    $CAMConfig.internal.GWSubnetName = $vnetConfig.GWSubnetName

    $CAMConfig.internal.RWSubnetID = $CAMConfig.internal.vnetID + "/subnets/$($CAMConfig.internal.RWSubnetName)"
    $CAMConfig.internal.CSSubnetID = $CAMConfig.internal.vnetID + "/subnets/$($CAMConfig.internal.CSSubnetName)"
    $CAMConfig.internal.GWSubnetID = $CAMConfig.internal.vnetID + "/subnets/$($CAMConfig.internal.GWSubnetName)"

    $CAMConfig.parameters.remoteWorkstationSubnet = @{
        value      = (ConvertTo-SecureString $CAMConfig.internal.RWSubnetID -AsPlainText -Force)
        clearValue = $CAMConfig.internal.RWSubnetID
    }

    $CAMConfig.parameters.connectionServiceSubnet = @{
        value      = (ConvertTo-SecureString $CAMConfig.internal.CSSubnetID -AsPlainText -Force)
        clearValue = $CAMConfig.internal.CSSubnetID
    }

    $CAMConfig.parameters.gatewaySubnet = @{
        value      = (ConvertTo-SecureString $CAMConfig.internal.GWSubnetID -AsPlainText -Force)
        clearValue = $CAMConfig.internal.GWSubnetID
    }

    $CAMConfig.internal.agentChannel = $AgentChannel

    $CAMConfig.internal.standardVMSize = "Standard_D2_v2"
    $CAMConfig.internal.graphicsVMSize = "Standard_NV6"
    $CAMConfig.internal.agentARM = "server2016-standard-agent.json"
    $CAMConfig.internal.gaAgentARM = "server2016-graphics-agent.json"
    $CAMConfig.internal.linuxAgentARM = "rhel-standard-agent.json"

    # RADIUS MFA Configuration Parameters
    $CAMConfig.parameters.enableRadiusMfa = @{
        value=(ConvertTo-SecureString $radiusConfig.enableRadiusMfa -AsPlainText -Force)
    }
    $CAMConfig.parameters.radiusServerHost = @{
        value=(ConvertTo-SecureString $radiusConfig.radiusServerHost -AsPlainText -Force)
    }
    $CAMConfig.parameters.radiusServerPort = @{
       value=(ConvertTo-SecureString $radiusConfig.radiusServerPort -AsPlainText -Force)
     
    }
    $CAMConfig.parameters.radiusSharedSecret = @{
        value=$radiusConfig.radiusSharedSecret
    }

    # make temporary directory for intermediate files
    $folderName = -join ((97..122) | Get-Random -Count 18 | ForEach-Object {[char]$_})
    $tempDir = Join-Path $env:TEMP $folderName
    Write-Host "Using temporary directory $tempDir for intermediate files"
    if (-not (Test-Path $tempDir)) {
        New-Item $tempDir -type directory | Out-Null
    }

    # if the current context tenantId does not match the desired tenantId then we can't make service principal's
    $currentContext = Get-AzureRmContext
    $currentContextTenant = $currentContext.Tenant.Id 
    $tenantIDsMatch = ($currentContextTenant -eq $tenantId)

    if (-not $tenantIDsMatch) {
        Write-Host "The Current Azure context is for a different tenant ($currentContextTenant) that"
        Write-Host "does not match the tenant of the deploment ($tenantId)."
        Write-Host "This can happen in Azure Cloud Powershell when an account has access to multiple tenants."
        if (-not $spCredential) {
            Write-Host "Please make a service principal through the Azure Portal or other means and provide here."
        }
        else {
            Write-Host "Thank-you for providing service principal credentials."
        }
        Write-Host "Note - the service principal must already have Contributor rights to the subscription or target"
        Write-Host "resource groups because role assignment is not possible in this case."
    }

    $spInfo = $null
    if (-not $spCredential) {
        # if there's no service principal provided then we either need to make one or ask for one


        if ($tenantIDsMatch) {
            if( -not $ignorePrompts ) {
                $usingExistingSP = confirmDialog "Do you have an existing service principal you wish to use?"
            } else {
                $usingExistingSP="n"
            }
        }

        if ((-not $tenantIDsMatch) -or ($usingExistingSP -eq "y")) {
            # manually get credential
            $spCredential = Get-Credential -Message "Enter service principal credential"

            $spInfo = @{}
            $spinfo.spCreds = $spCredential
            $spInfo.tenantId = $tenantId
        }
        else {
            # generate service principal
            $spInfo = New-CAMAppSP `
                -RGName $RGName
        }
    }
    else {
        # service principal credential provided in parameter list
        if ($tenantId -eq $null) {throw "Service principal provided but no tenantId"}
        $spInfo = @{}
        $spinfo.spCreds = $spCredential
        $spInfo.tenantId = $tenantId
    }

    $client = $spInfo.spCreds.UserName
    $tenant = $spInfo.tenantId

    Write-Host "Using service principal $client in tenant $tenant and subscription $subscriptionId"

    if($tenantIDsMatch) {
        # Service principal info exists but needs to get rights to the required resource groups
        Write-Host "Adding role assignments for the service principal account."

        $camCustomRoleDefinition = Get-CAMRoleDefinition -subscriptionID $subscriptionID
        
        # Retry required since it can take a few seconds for app registration to percolate through Azure.
        # (Online recommendation was sleep 15 seconds - this is both faster and more conservative)
        $rollAssignmentRetry = 120
        while ($rollAssignmentRetry -ne 0) {
            $rollAssignmentRetry--

            try {
                # Only assign contributor access if needed
                $rgNames = @($RGName, $csRGName, $rwRGName)
                ForEach ($rgn in $rgNames) {
                    $rg = Get-AzureRmResourceGroup -Name $rgn

                    # Get-AzureRmRoleAssignment responds much more rationally if given a scope with an ID
                    # than a resource group name.
                    $spRoles = Get-AzureRmRoleAssignment -ServicePrincipalName $client -Scope $rg.ResourceId

                    # filter on an exact resource group ID match as Get-AzureRmRoleAssignment seems to do a more loose pattern match
                    $spRoles = $spRoles | Where-Object `
                        {($_.Scope -eq $rg.ResourceId) -or ($_.Scope -eq "/subscriptions/$subscriptionID")}
                    
                    # spRoles could be no object, a single object or an array. foreach works with all.
                    $hasAccess = $false
                    foreach($role in $spRoles) {
                        $roleName = $role.RoleDefinitionName
                        if (($roleName -eq "Contributor") -or ($roleName -eq "Owner") -or ($roleName -eq $camCustomRoleDefinition.Name)) {
                            Write-Host "$client already has $roleName for $rgn."
                            $hasAccess = $true
                            break
                        }
                    }

                    if(-not $hasAccess) {
                        Write-Host "Giving $client '$($camCustomRoleDefinition.Name)' access to $rgn."
                        New-AzureRmRoleAssignment `
                            -RoleDefinitionName $camCustomRoleDefinition.Name `
                            -ResourceGroupName $rgn `
                            -ServicePrincipalName $client `
                            -ErrorAction Stop | Out-Null
                    }
                }
            
                # Add Scope to vNet if vNet already exists and scope does not already exist
                $vnetRG = $CAMConfig.internal.vnetID.Split("/")[4]
                if( Find-AzureRmResource -ResourceNameEquals $CAMConfig.internal.vnetName -ResourceType "Microsoft.Network/virtualNetworks" -ResourceGroupNameEquals $vnetRG )
                {
                    # Get-AzureRmRoleAssignment responds much more rationally if given a scope with an ID
                    # than a resource group name.
                    $spRoles = Get-AzureRmRoleAssignment -ServicePrincipalName $client -Scope $CAMConfig.internal.vnetID

                    # filter on an exact resource group ID match as Get-AzureRmRoleAssignment seems to do a more loose pattern match
                    $spRoles = $spRoles | Where-Object `
                        {($_.Scope -eq $csRG.ResourceId) -or ($_.Scope -eq "/subscriptions/$subscriptionId")}
                    
                    # spRoles could be no object, a single object or an array. foreach works with all.
                    $hasAccess = $false
                    foreach($role in $spRoles) {
                        $roleName = $role.RoleDefinitionName
                        if (($roleName -eq "Contributor") -or ($roleName -eq "Owner") -or ($roleName -eq $camCustomRoleDefinition.Name)) {
                            Write-Host "$client already has $roleName for $($CAMConfig.internal.vnetName)."
                            $hasAccess = $true
                            break
                        }
                    }

                    if(-not $hasAccess) {
                        Write-Host "Giving $client '$($camCustomRoleDefinition.Name)' access to $($CAMConfig.internal.vnetName)"
                        New-AzureRmRoleAssignment `
                            -RoleDefinitionName $camCustomRoleDefinition.Name `
                            -Scope $CAMConfig.internal.vnetID `
                            -ServicePrincipalName $client `
                            -ErrorAction Stop | Out-Null
                    }
                }
                break # while loop
            } catch {
                #TODO: we should only be catching the 'Service principal or app not found' error
                Write-Host "Waiting for service principal. Remaining: $rollAssignmentRetry"
                Start-sleep -Seconds 1
                if ($rollAssignmentRetry -eq 0) {
                    #re-throw whatever the original exception was
                    $exceptionContext = Get-AzureRmContext
                    $exceptionSubscriptionId = $exceptionContext.Subscription.Id
                    Write-Error "Failure to create Contributor role for $client. Subscription: $exceptionSubscriptionId. Please check your subscription permissions."
                    throw
                }
            }
        }
    }

    # Login with service principal since some Powershell contexts (with token auth - like Azure Cloud PowerShell or Visual Studio)
    # can't do operations on keyvaults
    
    # cache the current context and sign in as service principal
    $azureContext = Get-AzureRMContext
    $retryCount = 60
    for ($idx = ($retryCount - 1); $idx -ge 0; $idx--) {
        try {
            Add-AzureRmAccount `
                -Credential $spInfo.spCreds `
                -ServicePrincipal `
                -TenantId $spInfo.tenantId `
                -ErrorAction Stop | Out-Null
            break
        }
        catch {
            $caughtError = $_
            if ($azureContext) {
                Write-Host "Reverting to initial Azure context for $($azureContext.Account.Id)"
                Set-AzureRMContext -Context $azureContext | Out-Null
            }
            # if it's the unknown user (so potentially a timing issue where the account hasn't percolated
            # through the system yet) retry. Otherwise abort and re-throw
            if (     ($caughtError.Exception -is [Microsoft.IdentityModel.Clients.ActiveDirectory.AdalException]) `
                -and ($caughtError.Exception.ServiceErrorCodes[0] -eq 70001) `
                -and ($idx -gt 0))
            {
                Write-Host "Could not find application ID for tenant. Retries remaining: $idx"
                continue
            }
            else {
                throw $caughtError
            }
        }
    }

    try {    
        $kvInfo = New-CAMDeploymentRoot `
            -RGName $RGName `
            -rwRGName $rwRGName `
            -spInfo $spInfo `
            -azureContext $azureContext `
            -CAMConfig $CAMConfig `
            -tempDir $tempDir `
            -certificateFile $certificateFile `
            -certificateFilePassword $certificateFilePassword `
            -camSaasUri $camSaasUri `
            -verifyCAMSaaSCertificate $verifyCAMSaaSCertificate `
            -subscriptionID $subscriptionID `
            -ownerTenantId $ownerTenantId `
            -ownerUpn $ownerUpn

        # Populate/re-populate CAMDeploymentInfo before deploying any connection service
        New-CAMDeploymentInfo `
            -kvName $kvInfo.VaultName

        if( $deployOverDC)
        {
            # Need to change to admin context for this to work
            Write-Host "Reverting to initial Azure context for $($azureContext.Account.Id)"
            Set-AzureRMContext -Context $azureContext | Out-Null

            # Should only be one KeyVault at this step (verified in an earlier step in main script)
            $CAMRootKeyvault = Get-AzureRmResource `
                -ResourceGroupName $rgName `
                -ResourceType "Microsoft.KeyVault/vaults" `
                | Where-object {$_.Name -like "CAM-*"}

            New-ConnectionServiceDeployment `
                -spCredential $spInfo.spCreds `
                -RGName $rgName `
                -subscriptionId $subscriptionID `
                -keyVault $CAMRootKeyvault `
                -tenantId $tenantId `
                -testDeployment $testDeployment `
                -tempDir $tempDir `
                -enableExternalAccess $enableExternalAccess `
                -enableRadiusMfa $radiusConfig.enableRadiusMfa `
                -radiusServerHost $radiusConfig.radiusServerHost `
                -radiusServerPort $radiusConfig.radiusServerPort `
                -radiusSharedSecret $radiusConfig.radiusSharedSecret
        }
        else
        {
            # keyvault ID of the form: /subscriptions/$subscriptionID/resourceGroups/$azureRGName/providers/Microsoft.KeyVault/vaults/$kvName
            $kvId = $kvInfo.ResourceId

            $generatedDeploymentParameters = @"
{
    "`$schema": "http://schema.management.azure.com/schemas/2015-01-01/deploymentParameters.json#",
    "contentVersion": "1.0.0.0",
    "parameters": {
        "dcOsType": {
            "value": "$domainControllerOsType"
        },
        "domainAdminUsername": {
            "reference": {
                "keyVault": {
                    "id": "$kvId"
                },
                "secretName": "domainServiceAccountUsername"
            }
        },
        "domainName": {
            "reference": {
                "keyVault": {
                    "id": "$kvId"
                },
                "secretName": "domainName"
            }
        },
        "remoteWorkstationDomainGroup": {
            "reference": {
                "keyVault": {
                    "id": "$kvID"
                },
                "secretName": "remoteWorkstationDomainGroup"
            }
        },
        "connectionServiceResourceGroup": {
            "value": "$csRGName"
        },
        "remoteWorkstationResourceGroup": {
            "value": "$rwRGName"
        },
        "vnetName": {
            "value": "$($CAMConfig.internal.vnetName)"
        },
        "rootSubnetName": {
            "value": "$($CAMConfig.internal.rootSubnetName)"
        },
        "remoteWorkstationSubnetName": {
            "value": "$($CAMConfig.internal.RWSubnetName)"
        },
        "connectionServiceSubnetName": {
            "value": "$($CAMConfig.internal.CSSubnetName)"
        },
        "gatewaySubnetName": {
            "value": "$($CAMConfig.internal.GWSubnetName)"
        },
        "binaryLocation": {
            "reference": {
                "keyVault": {
                    "id": "$kvId"
                },
                "secretName": "binaryLocation"
            }
        },
        "_artifactsLocation": {
            "reference": {
                "keyVault": {
                    "id": "$kvId"
                },
                "secretName": "artifactsLocation"
            }
        },
        "userStorageAccountName": {
            "reference": {
                "keyVault": {
                "id": "$kvId"
                },
                "secretName": "userStorageName"
            }
        },
        "userStorageAccountUri": {
            "reference": {
                "keyVault": {
                    "id": "$kvId"
                },
                "secretName": "userStorageAccountUri"
            }
        },
        "userStorageAccountSasToken": {
            "reference": {
                "keyVault": {
                    "id": "$kvId"
                },
                "secretName": "userStorageAccountSasToken"
            }
        },
        "userStorageAccountKey": {
            "reference": {
                "keyVault": {
                "id": "$kvId"
                },
                "secretName": "userStorageAccountKey"
            }
        },
        "LocalAdminUsername": {
            "reference": {
                "keyVault": {
                    "id": "$kvId"
                },
                "secretName": "connectionServiceLocalAdminUsername"
            }
        },
        "LocalAdminPassword": {
            "reference": {
                "keyVault": {
                    "id": "$kvId"
                },
                "secretName": "connectionServiceLocalAdminPassword"
            }
        },
        "rwsLocalAdminUsername": {
            "reference": {
                "keyVault": {
                    "id": "$kvId"
                },
                "secretName": "remoteWorkstationLocalAdminUsername"
            }
        },
        "rwsLocalAdminPassword": {
            "reference": {
                "keyVault": {
                    "id": "$kvId"
                },
                "secretName": "remoteWorkstationLocalAdminPassword"
            }
        },
        "DomainAdminPassword": {
            "reference": {
                "keyVault": {
                    "id": "$kvId"
                },
                "secretName": "domainServiceAccountPassword"
            }
        },
        "certData": {
            "reference": {
                "keyVault": {
                    "id": "$kvId"
                },
                "secretName": "CAMCSCertificate"
            }        
        },
        "certPassword": {
            "reference": {
                "keyVault": {
                    "id": "$kvId"
                },
                "secretName": "CAMCSCertificatePassword"
            }
        },
        "CAMDeploymentInfo": {
            "reference": {
                "keyVault": {
                    "id": "$kvId"
                },
                "secretName": "CAMDeploymentInfo"
            }
        },
        "registrationCode": {
            "reference": {
                "keyVault": {
                "id": "$kvId"
                },
                "secretName": "cloudAccessRegistrationCode"
            }
        },
        "enableRadiusMfa": {
            "reference": {
                "keyVault": {
                "id": "$kvId"
                },
                "secretName": "enableRadiusMfa"
            }
        },
        "enableExternalAccess" : {
            "value": "$($enableExternalAccess.ToString())"
        },
        "autoShutdownIdleTime" : {
            "value": $defaultIdleShutdownTime
        }
    }
}
"@

            $outputParametersFilePath = Join-Path $tempDir $outputParametersFileName
            Set-Content $outputParametersFilePath  $generatedDeploymentParameters

            Write-Host "`nDeploying Cloud Access Manager. This process can take up to 90 minutes."
            Write-Host "Please feel free to watch here for early errors for a few minutes and then go do something else. Or go for coffee!"
            Write-Host "If this script is running in Azure Cloud Shell then you may let the shell timeout and the deployment will continue."
            Write-Host "Please watch the resource group $RGName in the Azure Portal for current status. Cloud Access Manager deployment is"
            Write-Host "complete when all deployments are showing as 'Succeeded'. Error information is also available through the deployments"
            Write-Host "area of the resource group pane."

            if ($testDeployment) {
                # just do a test if $true
                Test-AzureRmResourceGroupDeployment `
                    -ResourceGroupName $RGName `
                    -TemplateFile $CAMDeploymentTemplateURI `
                    -TemplateParameterFile $outputParametersFilePath `
                    -Verbose
            }
            else {
                New-AzureRmResourceGroupDeployment `
                    -DeploymentName "CAM" `
                    -ResourceGroupName $RGName `
                    -TemplateFile $CAMDeploymentTemplateURI `
                    -TemplateParameterFile $outputParametersFilePath `
                    -ErrorAction stop
            }
        }
    }
    catch {
        throw
    }
    finally {
        if ($azureContext) {
            Write-Host "Reverting to initial Azure context for $($azureContext.Account.Id)"
            Set-AzureRMContext -Context $azureContext | Out-Null
        }
    }
}

function Confirm-ModuleVersion()
{
    # Check Azure RM version
    $MinAzureRMVersion="5.0.1"
    $AzureRMModule = Get-Module -ListAvailable -Name "AzureRM"
    if ( $AzureRMModule ) {
        # have an AzureRM version - check that.
        if ( [version]$AzureRMModule.Version.ToString() -lt [version]$MinAzureRMVersion) {
            Write-Host ("AzureRM module version must be equal or greater than " + $MinAzureRMVersion)
            return $false
        }
    }
    else {
        # the Azure SDK doesn't install 'AzureRM' as a base module any more, just Azure
        $MinAzureVersion="5.0.0"
        $AzureModule = Get-Module -ListAvailable -Name "Azure"

        if ( -not $AzureModule ) {
            # neither module found
            Write-Host ("Please install the Azure Command Line tools for Powershell from Microsoft. The Azure and AzureRM modules must be present.")
            return $false
        }
        if ( [version]$AzureModule.Version.ToString() -lt [version]$MinAzureVersion) {
            Write-Host ("Azure module version must be equal or greater than " + $MinAzureVersion)
            return $false
        }
    }
    return $true
}

function Get-CAMRoleDefinitionName() {
    return "Cloud Access Manager"
}


# Create a custom role for CAM with necessary permissions
# Use 'Get-AzureRmProviderOperation *' to get a list of Azure Operations and their details
# See https://docs.microsoft.com/en-us/azure/active-directory/role-based-access-built-in-roles for details on Azure Built in Roles
function Get-CAMRoleDefinition() {
    param(
        [parameter(Mandatory = $false)]
        [String]$subscriptionId
    )

    $roleName = Get-CAMRoleDefinitionName

    $camCustomRoleDefinition = Get-AzureRmRoleDefinition $roleName
    # Create Role Defintion Based off of Contributor if it doesn't already exist
    if ( -not $camCustomRoleDefinition ) {
        Write-Host "Creating '$roleName' Role Definition"
        $camCustomRoleDefinition = Get-AzureRmRoleDefinition "Contributor"
        $camCustomRoleDefinition.Id = $null
        $camCustomRoleDefinition.IsCustom = $true
        $camCustomRoleDefinition.Name = $roleName
        $camCustomRoleDefinition.Description = "Required Permissions for $roleName"

        # Limit Assignable scopes to specified subscription
        if ($subscriptionId) {
            $camCustomRoleDefinition.AssignableScopes.Clear()
            $camCustomRoleDefinition.AssignableScopes.Add("/subscriptions/$subscriptionId")
        }

        # Clear out existing NotActions
        $camCustomRoleDefinition.NotActions.clear()

        # Actions to remove
        $requiredNotActions = @(
            # Default NotActions to disable to prevent elevation of privlege
            'Microsoft.Authorization/*/Delete'
            'Microsoft.Authorization/*/Write'
            'Microsoft.Authorization/elevateAccess/Action'
            
            # Remove ability to access snapshots
            'Microsoft.Compute/snapshots/*'
            # Remove ability to access restore points
            'Microsoft.Compute/restorePointCollections/*'
            # Remove ability to get SAS URI of VM Disk for Blob access
            'Microsoft.Compute/disks/beginGetAccess/action'
            # Remove ability to revoke SAS URI of VM Disk for Blob access
            'Microsoft.Compute/disks/endGetAccess/action'

            # Remove ability to access application gateway WAF rulesets
            'Microsoft.Network/applicationGatewayAvailableWafRuleSets/*'
            # Remove ability to access vpn connection info
            'Microsoft.Network/connections/*'
            # Remove ability to access dns zones and operation satuses
            'Microsoft.Network/dnszones/*'
            'Microsoft.Network/dnsoperationstatuses/*'
            # Remove ability to access express routes
            'Microsoft.Network/expressRouteCrossConnections/*'
            'Microsoft.Network/expressRouteCircuits/*'
            'Microsoft.Network/expressRouteServiceProviders/*'
            # Remove ability to access load balancers
            'Microsoft.Network/loadBalancers/*'
            # Remove ability to access network watchers
            'Microsoft.Network/networkWatchers/*'
            # Remove ability to access route filters and tables
            'Microsoft.Network/routeFilters/*'
            'Microsoft.Network/routeTables/*'
            # Remove ability to access secure gateways
            'Microsoft.Network/securegateways/*'
            # Remove ability to access service endpoint policies
            'Microsoft.Network/serviceEndpointPolicies/*'
            # Remove ability to access traffic management
            'Microsoft.Network/trafficManagerProfiles/*'
            'Microsoft.Network/trafficManagerUserMetricsKeys/*'
            'Microsoft.Network/trafficManagerGeographicHierarchies/*'
            # Remove ability to delete Vnets
            'Microsoft.Network/virtualNetworks/delete'
            # Remove ability to peer Vnet to other Vnets
            'Microsoft.Network/virtualNetworks/peer/action'
            # Remove ability to access Vnet peering info
            'Microsoft.Network/virtualNetworks/virtualNetworkPeerings/*'
            # Remove ability to access virtual network gateways and taps
            'Microsoft.Network/virtualNetworkGateways/*'
            'Microsoft.Network/virtualNetworkTaps/*'
            # Remove ability to access virtual wans and hubs
            'Microsoft.Network/virtualwans/*'
            'Microsoft.Network/virtualHubs/*'
            # Remove ability to access vpn gateways and sites
            'Microsoft.Network/vpnGateways/*'
            'Microsoft.Network/vpnsites/*'

            # Remove ability to access queue service in storage account
            'Microsoft.Storage/StorageAccounts/queueServices/*'
        )

        # Add Not Actions required to be disabled
        foreach ( $notAction in $requiredNotActions) {
            if ( -not $camCustomRoleDefinition.NotActions.Contains($notAction)) {
                $camCustomRoleDefinition.NotActions.Add($notAction)
            }
        }

        # Clear out existing Actions
        $camCustomRoleDefinition.Actions.Clear()

        # Actions to add
        $requiredActions = @(
            "Microsoft.Resources/*"
            "Microsoft.KeyVault/*"
            "Microsoft.Storage/*"
            "Microsoft.Network/*"
            "Microsoft.Compute/*"
        )

        # Add Actions required to be enabled
        foreach ( $Action in $requiredActions) {
            if ( -not $camCustomRoleDefinition.Actions.Contains($Action)) {
                $camCustomRoleDefinition.Actions.Add($Action)
            }
        }

        try{
            New-AzureRmRoleDefinition -Role $camCustomRoleDefinition -ErrorAction Stop | Out-Null
        }
        catch {
            $err = $_
            Write-Host-Warning "Cannot create '$roleName' Role Definition"
            throw $err
        }
        $camCustomRoleDefinition = Get-AzureRmRoleDefinition $roleName
    } else {
        Write-Host "Found existing '$roleName' Role Definition"
    }

    return $camCustomRoleDefinition
}

# Make message more visible
function Write-Host-Warning() {
    param(
        $message
    )
    Write-Host ("`n$message") -ForegroundColor Red
}

# Prompt for and update RADIUS Settings in the Keyvault
function Set-RadiusSettings() {
    Param(
        [parameter(Mandatory=$true)]
        [string]$VaultName,

        [parameter(Mandatory = $false)]
        $enableRadiusMfa=$null,
    
        [parameter(Mandatory=$false)]
        [String]
        $radiusServerHost,
    
        [parameter(Mandatory=$false)]
        [int]
        $radiusServerPort,
    
        [parameter(Mandatory=$false)]
        [SecureString]
        $radiusSharedSecret  
    )
    # Check current MFA settings
    $isRadiusMfaEnabled = Get-AzureKeyVaultSecret `
        -VaultName $VaultName `
        -Name "enableRadiusMfa" `
        -ErrorAction stop
    $isRadiusMfaEnabled = ([bool]($isRadiusMfaEnabled.SecretValueText.ToLower() -eq "true"))

    $currentRadiusHost = Get-AzureKeyVaultSecret `
        -VaultName $VaultName `
        -Name "radiusServerHost" `
        -ErrorAction stop
    $currentRadiusHost = ([string]$currentRadiusHost.SecretValueText)

    $currentRadiusPort = Get-AzureKeyVaultSecret `
        -VaultName $VaultName `
        -Name "radiusServerPort" `
        -ErrorAction stop
    $currentRadiusPort = ([string]$currentRadiusPort.SecretValueText)

    $currentRadiusSecret = Get-AzureKeyVaultSecret `
        -VaultName $VaultName `
        -Name "radiusSharedSecret" `
        -ErrorAction stop
    $currentRadiusSecret = ([string]$currentRadiusSecret.SecretValueText)

    # Prompt for RADIUS configuration if RADIUS has not been already explicitly been disabled
    if ($ignorePrompts -and ($enableRadiusMfa -eq $null)) {
        $enableRadiusMfa = $isRadiusMfaEnabled
    }

    # Check if any settings are different
    $changeRadiusSettings = `
        (($enableRadiusMfa -ne $null)   -and ($enableRadiusMfa -notmatch $isRadiusMfaEnabled)) -or `
        ($radiusServerHost              -and ($radiusServerHost -notmatch $currentRadiusHost)) -or `
        ($radiusServerPort              -and ($radiusServerPort -notmatch $currentRadiusPort)) -or `
        ($radiusSharedSecret)

    # Update RADIUS Settings appropriately
    if ( $changeRadiusSettings -or (-not $ignorePrompts) ) {
        # Load provided RADIUS Configuration Parameters
        $radiusConfig = @{ 
            enableRadiusMfa = $isRadiusMfaEnabled
            radiusServerHost =  $currentRadiusHost
            radiusServerPort =  $currentRadiusPort
            radiusSharedSecret =  ConvertTo-SecureString $currentRadiusSecret -AsPlainText -Force
        }

        # Prompt for whether to enable RADIUS integration
        if ( ($enableRadiusMfa -eq $null) -and (-not $ignorePrompts) ) {
            $currentRadiusSetting = "disabled"
            if ($isRadiusMfaEnabled) {
                $currentRadiusSetting = "enabled"
            }
            $enableRadiusMfa = (confirmDialog "RADIUS Multi-Factor Authentication is currently $currentRadiusSetting. Do you want to enable Multi-Factor Authentication using your RADIUS Server?") -eq 'y'
        } elseif ( ($enableRadiusMfa -eq $null) -and $ignorePrompts ) {
            $enableRadiusMfa = $isRadiusMfaEnabled
        }
        $radiusConfig.enableRadiusMfa = $enableRadiusMfa

        if ($radiusConfig.enableRadiusMfa) {
            if ((-not $radiusServerHost) -and (-not $ignorePrompts)) {
                if((confirmDialog "RADIUS Server Host is currently $currentRadiusHost. Do you want to change your RADIUS Server Host?") -eq 'y') {
                    do {
                        $radiusConfig.radiusServerHost = (Read-Host "Enter your RADIUS Server's Hostname or IP").Trim()
                    } while (-not $radiusConfig.radiusServerHost)
                }
            } elseif ($radiusServerHost) {
                $radiusConfig.radiusServerHost = $radiusServerHost
            }

            if ((-not $radiusServerPort) -and (-not $ignorePrompts)) {
                if((confirmDialog "RADIUS Server Port is currently $currentRadiusPort. Do you want to change your RADIUS Server Port?") -eq 'y') {
                    do {
                        try {
                            $radiusConfig.radiusServerPort = [int](Read-Host  "Enter your RADIUS Server's Listening port")
                        } catch {
                            $radiusConfig.radiusServerPort = $null
                            Write-Host-Warning "Entered port is not an Integer"
                        }                            
                        if ( ($radiusConfig.radiusServerPort -le 0) -or ($radiusConfig.radiusServerPort -gt 65535) ) {
                            Write-Host-Warning "Entered port is invalid. It should be between 1 and 65535."
                            $radiusConfig.radiusServerPort = $null
                        }            
                    } while (-not $radiusConfig.radiusServerPort )
                }
            } elseif ( $radiusServerPort ) {
                $radiusConfig.radiusServerPort = $radiusServerPort
                $portValid = $false
                do {
                    if ( ($radiusConfig.radiusServerPort -le 0) -or ($radiusConfig.radiusServerPort -gt 65535) ) {
                        Write-Host-Warning "Entered port is invalid. It should be between 1 and 65535."
                        $portValid = $false
                    } else {
                        $portValid=$true
                    }
                    if (-not $portValid ) {
                        try {
                            $radiusConfig.radiusServerPort = [int](Read-Host  "Enter your RADIUS Server's Listening port")
                        } catch {
                            $portValid = $false
                            Write-Host-Warning "Entered port is not an Integer"
                        }
                    }
                } while (-not $portValid )
            }

            if ((-not $radiusSharedSecret) -and (-not $ignorePrompts)) {
                if((confirmDialog "Do you want to change your RADIUS Server Shared Secret?") -eq 'y') {
                    do {
                        $radiusConfig.radiusSharedSecret = Read-Host -AsSecureString "Enter your RADIUS Server's Shared Secret"
                    } while (-not $radiusConfig.radiusSharedSecret )
                }
            } elseif ( $radiusSharedSecret ) {
                $radiusConfig.radiusSharedSecret = $radiusSharedSecret
            }
        }

        # Store required keys as CamConfig Object
        $camConfig = @{
            parameters=@{}
        }
        foreach ($key in $radiusConfig.keys) {
            if ($radiusConfig[$key].GetType() -eq [SecureString]) {
                # RadiusSharedSecret is already a SecureString
                $camConfig.parameters[$key] = @{
                    value=$radiusConfig[$key]
                }
            } else {
                $camConfig.parameters[$key] = @{
                    value=(ConvertTo-SecureString $radiusConfig[$key] -AsPlainText -Force)
                }
            }
        }

        # Update KeyVault
        Add-SecretsToKeyVault `
            -kvName $VaultName `
            -CAMConfig $camConfig
    }

}

##############################################
############# Script starts here #############
##############################################

if (-not (Confirm-ModuleVersion) ) {
    exit
}


# Get the correct modules and assemblies
Add-Type -AssemblyName System.Web


$rmContext = Get-AzureRmContext
$subscriptions = Get-AzureRmSubscription -WarningAction Ignore
$subscriptionsToDisplay = $subscriptions | Where-Object { $_.State -eq 'Enabled' }

$chosenSubscriptionIndex = $null
if ($subscriptionsToDisplay.Length -lt 1) {
    Write-Host-Warning "Account $($rmContext.Account.Id) has access to no enabled subscriptions. Exiting."
    exit
}

# Match up subscriptions with the current context and let the user choose 
$subscriptionIndex = 0
$currentSubscriptionIndex = $null
ForEach ($s in $subscriptionsToDisplay) {
    if (-not (Get-Member -inputobject $s -name "Current")) {
        Add-Member -InputObject $s -Name "Current" -Value "" -MemberType NoteProperty
    }
    if (-not (Get-Member -inputobject $s -name "Number")) {
        Add-Member -InputObject $s -Name "Number" -Value "" -MemberType NoteProperty
    }

    if (($s.SubscriptionId -eq $rmContext.Subscription.Id) -and ($s.TenantId -eq $rmContext.Tenant.Id)) {
        $s.Current = "*"
        $currentSubscriptionIndex = $subscriptionIndex
    }
    else {
        $s.Current = ""
    }

    $s.Number = ($subscriptionIndex++) + 1

}

if ($subscriptionsToDisplay.Length -eq 1) {
    Write-Host ("Account " + $rmContext.Account.Id + " has access to a single enabled subscription.")
    $chosenSubscriptionNumber = 0
}
else {
    # Let user choose since it's sometimes not obvious...
    $subscriptionsToDisplay | Select-Object -Property Current, Number, Name, SubscriptionId, TenantId | Format-Table

    $currentSubscriptionNumber = $currentSubscriptionIndex + 1

    $chosenSubscriptionNumber = 0 #invalid
    while ( -not (( $chosenSubscriptionNumber -ge 1) -and ( $chosenSubscriptionNumber -le $subscriptionsToDisplay.Length))) {
        if( -not $ignorePrompts ) {
            $chosenSubscriptionNumber = `
            if (($chosenSubscriptionNumber = Read-Host "Enter the Number of the subscription you would like to use or press enter to accept the current one [$currentSubscriptionNumber]") -eq '') `
            {$currentSubscriptionNumber} else {[int]$chosenSubscriptionNumber}
        }
        else {
            $chosenSubscriptionNumber = $currentSubscriptionNumber
        }
    }
    Write-Host "Chosen Subscription:"
}

$chosenSubscriptionIndex = $chosenSubscriptionNumber - 1

Write-Host ($subscriptionsToDisplay[$chosenSubscriptionIndex] | Select-Object -Property Current, Number, Name, SubscriptionId, TenantId | Format-Table | Out-String)
$rmContext = Set-AzureRmContext -SubscriptionId $subscriptionsToDisplay[$chosenSubscriptionIndex].SubscriptionId -TenantId $subscriptionsToDisplay[$chosenSubscriptionIndex].TenantId

# The Context doesn't always seem to take the tenant depending on who is logged in - so making a copy from the selected subscription
$selectedTenantId = $subscriptionsToDisplay[$chosenSubscriptionIndex].TenantId
$selectedSubcriptionId = $subscriptionsToDisplay[$chosenSubscriptionIndex].SubscriptionId

# Now we have the subscription set. Ensure it has keyvault resource provider
$keyVaultProviderExists = [bool](Get-AzureRmResourceProvider | Where-Object {$_.ProviderNamespace -eq "Microsoft.Keyvault"})

if(-not $keyVaultProviderExists) {
    Write-Host "Microsoft.Keyvault is not registered as a resource provider for this subscription."
    Write-Host "Cloud Access Manager requires a key vault to operate."
    if(-not $ignorePrompts) {
        $cancelDeployment = (confirmDialog "Do you want to register Microsoft.Keyvault with subscription $($rmContext.Subscription.Id) or 'no' to cancel deployment?" -defaultSelected 'Y') -eq "n"
        if ($cancelDeployment) { exit }
    }
    Register-AzureRmResourceProvider -ProviderNamespace "Microsoft.KeyVault" -ErrorAction stop | Out-Null
}

# Find the CAM root RG.
$resouceGroups = Get-AzureRmResourceGroup

# if a user has provided ResourceGroupName as parameter:
# - Check if user group exists. If it does deploy there.
# - If it doesn't, create it in which case location parameter must be provided 
if ($ResourceGroupName) {
    Write-Host "Provided resource group name: $ResourceGroupName"
    if (-not (Get-AzureRMResourceGroup -name $ResourceGroupName -ErrorAction SilentlyContinue)) {
        Write-Host "Resource group $ResourceGroupName does not exist. Creating in location: $location"
        New-AzureRmResourceGroup -Name $ResourceGroupName -Location $location
    } 
    $rgMatch = Get-AzureRmResourceGroup -Name $ResourceGroupName
}
else {
    $rgIndex = 0
    ForEach ($r in $resouceGroups) {
        if (-not (Get-Member -inputobject $r -name "Number")) {
            Add-Member -InputObject $r -Name "Number" -Value "" -MemberType NoteProperty
        }

        $r.Number = ($rgIndex++) + 1
    }

    Write-Host "`nAvailable Resource Groups"
    Write-Host ($resouceGroups | Select-Object -Property Number, ResourceGroupName, Location | Format-Table | Out-String)

    $selectedRGName = $false
    $rgIsInt = $false
    $rgMatch = $null
    while (-not $selectedRGName) {
        Write-Host ("`nSelect the resource group of the Cloud Access Mananger deployment root by number`n" +
            "or type in a new resource group name for a new Cloud Access Mananger deployment.")
        $rgIdentifier = (Read-Host "Resource group").Trim()

        if (!$rgIdentifier) {
            Write-Host-Warning "Value not provided."
            continue       
        }

        $rgIndex = 0
        $rgIsInt = [int]::TryParse($rgIdentifier, [ref]$rgIndex) # rgIndex will be 0 on parse failure

        if ($rgIsInt) {
            # entered an integer - we are not supporting integer names here for new resource groups
            $rgArrayLength = $resouceGroups.Length
            if ( -not (( $rgIndex -ge 1) -and ( $rgIndex -le $rgArrayLength))) {
                #invalid range 
                Write-Host-Warning "Please enter a range between 1 and $rgArrayLength or the name of a new resource group."
            }
            else {
                $rgMatch = $resouceGroups[$rgIndex - 1]
                $selectedRGName = $true
            }
            continue
        }
        else {
            # entered a name. Let's see if it matches any resource groups first
            $rgMatch = $resouceGroups | Where-Object {$_.ResourceGroupName -eq $rgIdentifier}
            if ($rgMatch) {
                Write-Host ("Resource group `"$($rgMatch.ResourceGroupName)`" already exists. The current one will be used.")
                $selectedRGName = $true
            }
            else {
                # make a new resource group and on failure go back to RG selection.
                $inputRgName = $rgIdentifier
                $newRgResult = $null

                $azureLocation = Get-AzureRMLocation
                $locations = @(($azureLocation | Select-Object Location).location) + @(($azureLocation | Select-Object DisplayName).Displayname)
                while ($true) {
                    Write-Host("Available Azure Locations")
                    Write-Host ($azureLocation | Select-Object -Property Location, DisplayName | Format-Table | Out-String )
                    $newRGLocation = (Read-Host "`nEnter resource group location").Trim()
                    if ($locations -Contains $newRGLocation){
                        break
                    }
                    Write-Host-Warning "$newRGLocation is not a valid location. "
                }

                Write-Host "Creating Cloud Access Manager root resource group $inputRgName"
                $newRgResult = New-AzureRmResourceGroup -Name $inputRgName -Location $newRGLocation
                if ($newRgResult) {
                    # Success!
                    $selectedRGName = $true
                    $rgMatch = Get-AzureRmResourceGroup -Name $inputRgName
                }
            }
        }
    }
}

Write-Host "Using root resource group: $($rgMatch.ResourceGroupName)"

if (($enableExternalAccess -eq $null) -and $ignorePrompts) {
    $enableExternalAccess = $true
} elseif ($enableExternalAccess -eq $null) {
    $enableExternalAccess = (confirmDialog "Do you want to enable external network access for your Cloud Access Manager deployment?" -defaultSelected 'Y') -eq 'y'
}

# At this point we have a subscription and a root resource group - check if there is already a deployment in it
$CAMRootKeyvault = Get-AzureRmResource `
    -ResourceGroupName $rgMatch.ResourceGroupName `
    -ResourceType "Microsoft.KeyVault/vaults" `
    | Where-object {$_.Name -like "CAM-*"}

if ($CAMRootKeyvault) {
    if ($CAMRootKeyvault -is [Array]) {
        Write-Host "More than one CAM Key Vault found in this resource group."
        Write-Host "Please move or remove all but one."
        return   # early return!
    }
    Write-Host "The resource group $($rgMatch.ResourceGroupName) has a CAM deployment already."
    Write-Host "Using key vault $($CAMRootKeyvault.Name)"

    if( -not $ignorePrompts ) {
        $requestNewCS = confirmDialog  "Do you want to create a new connection service for this Cloud Access Manager deployment or 'no' to cancel?" -defaultSelected 'Y'

        if ($requestNewCS -eq "n") {
            Write-Host "Not deploying a new connection service. Exiting."
            exit
        }
    }

    Write-Host "Deploying a new CAM Connection Service with updated CAMDeploymentInfo"

    New-ConnectionServiceDeployment `
        -RGName $rgMatch.ResourceGroupName `
        -subscriptionId $selectedSubcriptionId `
        -tenantId $selectedTenantId `
        -spCredential $spCredential `
        -keyVault $CAMRootKeyvault `
        -testDeployment $testDeployment `
        -tempDir $tempDir `
        -enableExternalAccess $enableExternalAccess `
        -enableRadiusMfa $enableRadiusMfa `
        -radiusServerHost $radiusServerHost `
        -radiusServerPort $radiusServerPort `
        -radiusSharedSecret $radiusSharedSecret

} else {
    # New deployment - either complete or a root + Remote Workstation deployment

    # Check if deploying Root only (ie, DC and vnet already exist)
    if( -not $ignorePrompts) {
        if( -not $deployOverDC ) {
            $deployOverDC = (confirmDialog "Do you want to connect to an existing domain?") -eq 'y'
        }
    }


    # Now let's create the other required resource groups

    $csRGName = $rgMatch.ResourceGroupName + "-CS1"
    $rwRGName = $rgMatch.ResourceGroupName + "-RW"

    $csrg = Get-AzureRmResourceGroup -ResourceGroupName $csRGName -ErrorAction SilentlyContinue
    if($csrg)
    {
        # assume it's there for a reason? Alternately we could fail but...
        Write-Host "Connection service resource group $csRGName exists. Using it."
    }
    else {
        Write-Host "Creating connection service resource group $csRGName"
        $csrg = New-AzureRmResourceGroup -Name $csRGName -Location $rgMatch.Location -ErrorAction Stop
    }

    $rwrg = Get-AzureRmResourceGroup -ResourceGroupName $rwRGName -ErrorAction SilentlyContinue
    if($rwrg)
    {
        # assume it's there for a reason? Alternately we could fail but...
        Write-Host "Remote workstation resource group $rwRGName exists. Using it."
    }
    else {
        Write-Host "Creating remote workstation resource group $rwRGName"
        $rwrg = New-AzureRmResourceGroup -Name $rwRGName -Location $rgMatch.Location -ErrorAction Stop
    }


    # allow interactive input of a bunch of parameters. spCredential is handled in the SP functions elsewhere in this file


    $vnetConfig = @{}
    $vnetConfig.vnetID = $vnetID
    $vnetConfig.CSsubnetName = $CloudServiceSubnetName
    $vnetConfig.GWsubnetName = $GatewaySubnetName
    $vnetConfig.RWsubnetName = $RemoteWorkstationSubnetName
    if( $deployOverDC ) {
        # Don't create new DC and vnets
        # prompt for vnet name, gateway subnet name, remote workstation subnet name, connection service subnet name
        do {
            if ( -not $vnetConfig.vnetID ) {
                $vnets = Get-AzureRmVirtualNetwork

                $vnetIndex = 0
                ForEach ($v in $vnets) {
                    if (-not (Get-Member -InputObject $v -name "Number")) {
                        Add-Member -InputObject $v -Name "Number" -Value "" -MemberType NoteProperty
                    }
                    $v.Number = ++$vnetIndex
                }

                Write-Host "`nPlease provide the VNet information for the VNet Cloud Access Manager connection service, gateways, and remote workstations"
                Write-Host "will be using. Please enter the number of the vnet in the following list or the complete VNet ID in"
                Write-Host "the form /subscriptions/{subscriptionID}/resourceGroups/{vnetResourceGroupName}/providers/Microsoft.Network/virtualNetworks/{vnetName}`n"
                Write-Host "The service principal account created later in the deployment process will be provided access rights to the selected virtual network." -ForegroundColor Yellow
                $vnets | Select-Object -Property Number, Name, ResourceGroupName, Location | Format-Table

                $chosenVnet = Read-Host "VNet"
                $chosenVnetIndex = 0
                [int]::TryParse($chosenVnet, [ref]$chosenVnetIndex) | Out-Null # chosenVnetIndex will be 0 on parse failure

                if (( $chosenVnetIndex -ge 1) -and ( $chosenVnetIndex -le $vnets.Length)) {
                    # have selected a valid index - use that and substitute
                    $vnetConfig.vnetID = $vnets[$chosenVnetIndex - 1].Id
                }
                else {
                    # otherwise interpret as a resource ID
                    $vnetConfig.vnetID = $chosenVnet.Trim()
                }
            }
            # vnetID is a reference ID that is like: 
            # "/subscriptions/{subscription}/resourceGroups/{vnetRG}/providers/Microsoft.Network/virtualNetworks/{vnetName}"
            $vnetName = $vnetConfig.vnetID.split("/")[-1]
            $vnetRgName = $vnetConfig.vnetID.split("/")[4]
            if ( (-not $vnetRgName) -or (-not $vnetName) -or `
                (-not (Find-AzureRmResource -ResourceGroupNameEquals $vnetRgName `
                -ResourceType "Microsoft.Network/virtualNetworks" `
                -ResourceNameEquals $vnetName)) ) {
                    # Does not exist
                    Write-Host-Warning "$($vnetConfig.vnetID) not found"
                    $vnetConfig.vnetID = $null
            }
        } while (-not $vnetConfig.vnetID)

        # Now select subnets
        $vnet = Get-AzureRmVirtualNetwork -Name $vnetName -ResourceGroupName $vnetRgName
        Write-Host "Using VNet: $($vnet.Id)`n"

        $subnets = $vnet.Subnets
        $subnetIndex = 0
        ForEach ($s in $subnets) {
            if (-not (Get-Member -inputobject $s -name "Number")) {
                Add-Member -InputObject $s -Name "Number" -Value "" -MemberType NoteProperty
            }
            $s.Number = ++$subnetIndex
        }

        # Connection Service Subnet
        do {
            if ( -not $vnetConfig.CSsubnetName ) {
                Write-Host "Please provide Connection Service Subnet number from the list below, or name"
                $subnets | Select-Object -Property Number, Name | Format-Table
                $chosenSubnet = Read-Host "Subnet"
                $subnetIndex = 0
                [int]::TryParse($chosenSubnet, [ref]$subnetIndex) | Out-Null  # subnetIndex will be 0 on parse failure
            
                if (( $subnetIndex -ge 1) -and ( $subnetIndex -le $subnets.Count)) {
                    # selected a valid index - use that and substitute
                    $vnetConfig.CSsubnetName = $subnets[$subnetIndex - 1].Name
                }
                else {
                    # otherwise interpret as a subnet name
                    $vnetConfig.CSsubnetName = $chosenSubnet.Trim()
                }
            }
            if ( -not ($vnet.Subnets | ?{$_.Name -eq $vnetConfig.CSsubnetName}) ) {
                # Does not exist
                Write-Host-Warning "$($vnetConfig.CSsubnetName) not found in root resource group VNet $($vnet.Name)"
                $vnetConfig.CSsubnetName = $null
            }
        } while (-not $vnetConfig.CSsubnetName)
        Write-Host "Connection Service Subnet: $($vnetConfig.CSsubnetName)`n"

        # Application Gateway Subnet
        do {
            if ( -not $vnetConfig.GWsubnetName ) {
                Write-Host "Please provide Application Gateway Subnet number from the list below, or name"
                $subnets | Select-Object -Property Number, Name | Format-Table
                $chosenSubnet = Read-Host "Subnet"
                $subnetIndex = 0
                [int]::TryParse($chosenSubnet, [ref]$subnetIndex) | Out-Null  # subnetIndex will be 0 on parse failure
            
                if (( $subnetIndex -ge 1) -and ( $subnetIndex -le $subnets.Count)) {
                    # selected a valid index - use that and substitute
                    $vnetConfig.GWsubnetName = $subnets[$subnetIndex - 1].Name
                }
                else {
                    # otherwise interpret as a subnet name
                    $vnetConfig.GWsubnetName = $chosenSubnet.Trim()
                }
            }
            if ( -not ($vnet.Subnets | ?{$_.Name -eq $vnetConfig.GWsubnetName}) ) {
                # Does not exist
                Write-Host-Warning "$($vnetConfig.GWsubnetName) not found in root resource group VNet $($vnet.Name)"
                $vnetConfig.GWsubnetName = $null
            }
        } while (-not $vnetConfig.GWsubnetName)
        Write-Host "Application Gateway Subnet: $($vnetConfig.GWsubnetName)`n"
        
        # Remote Workstation Subnet
        do {
            if ( -not $vnetConfig.RWsubnetName ) {
                Write-Host "Please provide Remote Workstation Subnet number from the list below, or name"
                $subnets | Select-Object -Property Number, Name | Format-Table
                $chosenSubnet = Read-Host "Subnet"
                $subnetIndex = 0
                [int]::TryParse($chosenSubnet, [ref]$subnetIndex) | Out-Null  # subnetIndex will be 0 on parse failure
            
                if (( $subnetIndex -ge 1) -and ( $subnetIndex -le $subnets.Count)) {
                    # selected a valid index - use that and substitute
                    $vnetConfig.RWsubnetName = $subnets[$subnetIndex - 1].Name
                }
                else {
                    # otherwise interpret as a subnet name
                    $vnetConfig.RWsubnetName = $chosenSubnet.Trim()
                }
            }
            if ( -not ($vnet.Subnets | ?{$_.Name -eq $vnetConfig.RWsubnetName}) ) {
                # Does not exist
                Write-Host-Warning "$($vnetConfig.RWsubnetName) not found in root resource group VNet $($vnet.Name)"
                $vnetConfig.RWsubnetName = $null
            }
        } while (-not $vnetConfig.RWsubnetName)
        Write-Host "Remote Workstation Subnet: $($vnetConfig.RWsubnetName)`n"

    } else {
        # create new DC and vnets. Default values populated here.
        if( -not $vnetConfig.vnetID ) {
            $vnetConfig.vnetID = "/subscriptions/$selectedSubcriptionId/resourceGroups/$($rgMatch.ResourceGroupName)/providers/Microsoft.Network/virtualNetworks/vnet-CloudAccessManager"
        }
        if( -not $vnetConfig.CSSubnetName ) {
            $vnetConfig.CSSubnetName = "subnet-ConnectionService"
        }
        if( -not $vnetConfig.GWSubnetName ) {
            $vnetConfig.GWSubnetName = "subnet-AppGateway"
        }
        if( -not $vnetConfig.RWSubnetName ) {
            $vnetConfig.RWSubnetName = "subnet-RemoteWorkstation"
        }
    }

    do {
        if ( -not $domainName ) {
            if( -not $deployOverDC ) {
                $domainNameMessage = "`nEnter a new FQDN of the domain which will be created, including a '.' such as example.com"
            }
            else {
                $domainNameMessage = "`nEnter the FQDN of the domain which will be connected to by the Cloud Access Manager"
            }
            Write-Host $domainNameMessage
            $domainName = (Read-Host "Domain name").Trim()
        }

        # https://social.technet.microsoft.com/Forums/scriptcenter/en-US/db2d8388-f2c2-4f67-9f84-c17b060504e1/regex-for-computer-fqdn?forum=winserverpowershell
        if (-not $($domainName -imatch '(?=^.{1,254}$)(^(?:(?!\d+\.|-)[a-zA-Z0-9_\-]{1,63}(?<!-)\.?)+(?:[a-zA-Z]{2,})$)')) {
            Write-Host-Warning "Invalid Domain name. Please see https://support.microsoft.com/en-ca/help/909264/naming-conventions-in-active-directory-for-computers-domains-sites-and for valid domain names."
            $domainName = $null
            continue
        }

        # Must have a dot
        if (-not $($domainName -imatch '\.')) {
            Write-Host-Warning "The name must include a '.' such as example.com"
            $domainName = $null
        }

    } while (-not $domainName)

    # Username
    $username = $null
    if ($domainAdminCredential) {
        $username = $domainAdminCredential.UserName
    }
    do {
        # prompted if username is not provided
        if ( -not $username) {
            if( -not $deployOverDC ) {
                $domainAdminMessage = "Enter the new domain administrator username for the new domain being created"
            }
            else {
                $domainAdminMessage = "Enter the service account username for `"$domainName`" to be used by Cloud Access Manager"
            }
            $username = (Read-Host $domainAdminMessage).Trim()
        }

        # only check if it is not deployOverDC
        if (-not $deployOverDC) {
            if ((-not ($username -imatch '^[A-Za-z\d]+(?:[_-][A-Za-z\d]+)*$')) -or ($username.Length -gt 20)) {
                Write-Host-Warning "Please enter a valid username. It can only contain letters and numbers and cannot be longer than 20 characters."
                $username = $null
                continue
            }
            # reserved usernames
            # https://docs.microsoft.com/en-us/azure/virtual-machines/windows/faq
            $reservedUsername = @('administrator', 'admin', 'user', 'user1', 'test', 'user2', 'test1', 'user3', 'admin1', '1', '123', 'a',
                                  'actuser', 'adm', 'admin2', 'aspnet', 'backup', 'console', 'david', 'guest', 'john', 'owner', 'root', 'server',
                                  'sql', 'support', 'support_388945a0', 'sys', 'test2', 'test3', 'user4', 'user5' )
            
            if ($username -in $reservedUsername) {
                Write-Host-Warning "$username is a reserved username. Please try again"
                $username = $null
                continue                
            }
        }
        break
    } while ( $true )

    # Password
    $password = $null
    if ($domainAdminCredential) {
        $password = $domainAdminCredential.GetNetworkCredential().Password
    }
    do {
        if ( -not $password ) {
            if( -not $deployOverDC ) {
                $pawdMessage = "Enter the domain administrator password"
            }
            else {
                $pawdMessage = "Enter the service account password"
            }


            $psw = Read-Host -AsSecureString $pawdMessage
            $password = ConvertTo-Plaintext $psw
        }

        # Don't check password if deploying over DC since in that case it's the DC's password complexity rules.
        if (-not $deployOverDC ) {
            if ($password.Length -lt 12) {
                Write-Host-Warning "Invalid password. Minimum 12 characters"
                $password = $null
                continue
            }         
        }

        if ($psw) {
            if( -not $deployOverDC ) {
                $pawdMessage = "Re-enter the domain administrator password"
            }
            else {
                $pawdMessage = "Re-enter the service account password"
            }
            $confirmedPassword = Read-Host -AsSecureString $pawdMessage
            $clearConfirmedPassword = ConvertTo-Plaintext $confirmedPassword
            if (-not ($password -ceq $clearConfirmedPassword)) {
                Write-Host-Warning "Entered passwords do not match, try again"
                $password = $null
                continue
            }
        }
        break
    } while ( $true )

    $secpasswd = ConvertTo-SecureString $password -AsPlainText -Force
    $domainAdminCredential = New-Object System.Management.Automation.PSCredential ($username, $secpasswd)

    # Load provided RADIUS Configuration Parameters (Some of these may be $null at this point)
    $radiusConfig = @{
        enableRadiusMfa = $enableRadiusMfa
        radiusServerHost = $radiusServerHost
        radiusServerPort = $radiusServerPort 
        radiusSharedSecret = $radiusSharedSecret
    }
    # Prompt for RADIUS configuration if RADIUS has not been already explicitly been disabled
    if ( -not ($enableRadiusMfa -eq $false) ) {
        # Prompt for whether to enable RADIUS integration
        if ( $enableRadiusMfa -eq $null -and (-not $ignorePrompts) ) {
            $enableRadiusMfa = (confirmDialog "Do you want to enable Multi-Factor Authentication using your RADIUS Server?") -eq 'y'
        } elseif ( $enableRadiusMfa -eq $null -and $ignorePrompts ) {
            $enableRadiusMfa = $false
        }

        if ($enableRadiusMfa) {
            do {
                if (-not $radiusConfig.radiusServerHost ) {
                    $radiusConfig.radiusServerHost = (Read-Host "Enter your RADIUS Server's Hostname or IP").Trim()
                }
            } while (-not $radiusConfig.radiusServerHost)

            do {
                if (-not $radiusConfig.radiusServerPort ) {
                    try {
                        $radiusConfig.radiusServerPort = [int](Read-Host  "Enter your RADIUS Server's Listening port")
                    } catch {
                        $radiusConfig.radiusServerPort = $null
                        Write-Host-Warning "Entered port is not an Integer"
                    }
                }
                if ( ($radiusConfig.radiusServerPort -le 0) -or ($radiusConfig.radiusServerPort -gt 65535) ) {
                    Write-Host-Warning "Entered port is invalid. It should be between 1 and 65535."
                    $radiusConfig.radiusServerPort = $null
                }            
            } while (-not $radiusConfig.radiusServerPort )

            do {
                if (-not $radiusConfig.radiusSharedSecret ) {
                    $radiusConfig.radiusSharedSecret = Read-Host -AsSecureString "Enter your RADIUS Server's Shared Secret"
                }
            } while (-not $radiusConfig.radiusSharedSecret )
        }
    }    
    if ( -not $enableRadiusMfa) {
        # Set a default value if not set already
        $radiusConfig.enableRadiusMfa = $false
        if (-not $radiusConfig.radiusSharedSecret ) {
            $radiusConfig.radiusSharedSecret = ConvertTo-SecureString "radiusSecret" -AsPlainText -Force
        }
        if (-not $radiusConfig.radiusServerPort ) {
            $radiusConfig.radiusServerPort = 1812
        }
        if (-not $radiusConfig.radiusServerHost ) {
            $radiusConfig.radiusServerHost = "radiusServer"
        }
    } else {
        # Make sure this is boolean
        $radiusConfig.enableRadiusMfa = $true
    }

    do {
        if (-not $registrationCode ) {
            $registrationCode = (Read-Host -AsSecureString "Enter your Cloud Access registration code")
        }

        # Need plaintext registration code to check length
        $clearRegCode = ConvertTo-Plaintext $registrationCode
        if ($clearRegCode.Length -lt 21) {
            #too short- try again.
            Write-Host-Warning "The registration code is at least 21 characters long"
            $registrationCode = $null
        }
    } while (-not $registrationCode )

    
    $claims = Get-Claims

    $upn = ""
    if (-not ([string]::IsNullOrEmpty($claims.upn)))
    {
        $upn = $claims.upn
    }
    
    Deploy-CAM `
        -domainAdminCredential $domainAdminCredential `
        -domainName $domainName `
        -registrationCode $registrationCode `
        -camSaasUri $camSaasUri.Trim().TrimEnd('/') `
        -verifyCAMSaaSCertificate $verifyCAMSaaSCertificate `
        -CAMDeploymentTemplateURI $CAMDeploymentTemplateURI `
        -binaryLocation $binaryLocation.Trim().TrimEnd('/') `
        -outputParametersFileName $outputParametersFileName `
        -subscriptionId $selectedSubcriptionId `
        -RGName $rgMatch.ResourceGroupName `
        -csRGName $csRGName `
        -rwRGName $rwRGName `
        -spCredential $spCredential `
        -tenantId $selectedTenantId `
        -testDeployment $testDeployment `
        -certificateFile $certificateFile `
        -certificateFilePassword $certificateFilePassword `
        -AgentChannel $AgentChannel `
        -deployOverDC $deployOverDC `
        -radiusConfig $radiusConfig `
        -vnetConfig $vnetConfig `
        -ownerTenantId $claims.tid `
        -ownerUpn $upn `
        -enableExternalAccess $enableExternalAccess `
        -domainControllerOsType $domainControllerOsType `
        -defaultIdleShutdownTime $defaultIdleShutdownTime
}<|MERGE_RESOLUTION|>--- conflicted
+++ resolved
@@ -1661,36 +1661,9 @@
                         "secretName": "enableRadiusMfa"
                     }
                 },
-<<<<<<< HEAD
-=======
-                "radiusServerHost": {
-                    "reference": {
-                        "keyVault": {
-                        "id": "$kvId"
-                        },
-                        "secretName": "radiusServerHost"
-                    }
-                },
-                "radiusServerPort": {
-                    "reference": {
-                        "keyVault": {
-                        "id": "$kvId"
-                        },
-                        "secretName": "radiusServerPort"
-                    }
-                },
-                "radiusSharedSecret": {
-                    "reference": {
-                        "keyVault": {
-                        "id": "$kvId"
-                        },
-                        "secretName": "radiusSharedSecret"
-                    }
-                },
                 "licenseInstanceId": {
                     "value": "$licenseInstanceId"
                 },
->>>>>>> 236064f6
                 "_baseArtifactsLocation": {
                     "reference": {
                         "keyVault": {
@@ -2579,7 +2552,6 @@
 function Get-CAMRoleDefinitionName() {
     return "Cloud Access Manager"
 }
-
 
 # Create a custom role for CAM with necessary permissions
 # Use 'Get-AzureRmProviderOperation *' to get a list of Azure Operations and their details
