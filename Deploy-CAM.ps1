--- conflicted
+++ resolved
@@ -60,7 +60,7 @@
     $RemoteWorkstationSubnetName,
 
     $camSaasUri = "https://cam-antar.teradici.com",
-    $CAMDeploymentTemplateURI = "https://raw.githubusercontent.com/teradici/deploy/master/azuredeploy.json",
+	$CAMDeploymentTemplateURI = "https://raw.githubusercontent.com/teradici/deploy/master/azuredeploy.json",
     $binaryLocation = "https://teradeploy.blob.core.windows.net/binaries",
     $outputParametersFileName = "cam-output.parameters.json",
     $location
@@ -390,7 +390,7 @@
 				},
 				"secretName": "userStorageName"
 			}
-        },
+		},
         "userStorageAccountUri": {
 			"reference": {
 				"keyVault": {
@@ -458,8 +458,8 @@
 		},
 		"domainToJoin": { "value": "$domainFQDN" },
 		"storageAccountName": { "value": "$VHDStorageAccountName" }
-	}
-}
+			}
+		}
 
 "@
 
@@ -1401,7 +1401,6 @@
                         "secretName": "connectionServiceSubnet"
                     }
                 },
-<<<<<<< HEAD
                 "GWsubnetId": {
                     "reference": {
                         "keyVault": {
@@ -1410,30 +1409,13 @@
                         "secretName": "gatewaySubnet"
                     }
                 },
-                "CAMDeploymentBlobSource": {
+                "binaryLocation": {
                     "reference": {
                         "keyVault": {
                             "id": "$kvID"
                         },
-                        "secretName": "CAMDeploymentBlobSource"
+                        "secretName": "binaryLocation"
                     }
-=======
-                "secretName": "gatewaySubnet"
-            }
-        },
-        "binaryLocation": {
-            "reference": {
-                "keyVault": {
-                    "id": "$kvID"
-                },
-                "secretName": "binaryLocation"
-            }
-        },
-        "certData": {
-            "reference": {
-                "keyVault": {
-                    "id": "$kvID"
->>>>>>> 5a8637f4
                 },
                 "certData": {
                     "reference": {
@@ -2102,7 +2084,7 @@
 				},
 				"secretName": "artifactsLocation"
 			}
-        },
+		},
         "userStorageAccountName": {
 			"reference": {
 				"keyVault": {
@@ -2135,7 +2117,7 @@
 				"secretName": "userStorageAccountKey"
 			}
 		},
-        "LocalAdminUsername": {
+		"LocalAdminUsername": {
 			"reference": {
 				"keyVault": {
 					"id": "$kvId"
@@ -2206,7 +2188,7 @@
 				},
 				"secretName": "cloudAccessRegistrationCode"
 			}
-        }
+		}
 	}
 }
 "@
