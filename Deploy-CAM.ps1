--- conflicted
+++ resolved
@@ -40,13 +40,8 @@
 	$AgentChannel = "stable",
 
     $camSaasUri = "https://cam-antar.teradici.com",
-<<<<<<< HEAD
     $CAMDeploymentTemplateURI = "https://raw.githubusercontent.com/teradici/deploy/param-cleanup-2/azuredeploy.json",
     $CAMBinariesSource = "https://teradeploy.blob.core.windows.net/bdstable",
-=======
-	$CAMDeploymentTemplateURI = "https://raw.githubusercontent.com/teradici/deploy/bd/azuredeploy.json",
-	$CAMDeploymentBlobSource = "https://teradeploy.blob.core.windows.net/bdbinaries",
->>>>>>> cf52d651
     $outputParametersFileName = "cam-output.parameters.json",
     $location
 )
@@ -2165,12 +2160,7 @@
                 if ($newRgResult) {
                     # Success!
                     $selectedRGName = $true
-<<<<<<< HEAD
-                    $rgMatch = Get-AzureRmResourceGroup -Name $rgName
-                    Write-Host "Successfully created resource group with name $rgName, $rgMatch.ResourceGroupName..."
-=======
                     $rgMatch = Get-AzureRmResourceGroup -Name $inputRgName
->>>>>>> cf52d651
                 }
             }
         }
@@ -2216,15 +2206,9 @@
 else {
     # New deployment - either complete or a root + Remote Workstation deployment
     # Now let's create the other required resource groups
-<<<<<<< HEAD
-    Write-Host "Using specified resource group $rgName"
-    $csRGName = $rgName + "-CS1"
-    $rwRGName = $rgName + "-RW"
-=======
 
     $csRGName = $rgMatch.ResourceGroupName + "-CS1"
     $rwRGName = $rgMatch.ResourceGroupName + "-RW"
->>>>>>> cf52d651
 
     $csrg = Get-AzureRmResourceGroup -ResourceGroupName $csRGName -ErrorAction SilentlyContinue
     if($csrg)
