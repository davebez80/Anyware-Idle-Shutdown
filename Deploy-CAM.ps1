--- conflicted
+++ resolved
@@ -4548,13 +4548,9 @@
         -camManagementUserGroup $camManagementUserGroup `
         -brokerRetrieveAgentState $retrieveAgentState `
         -clientShowAgentState $showAgentState `
-<<<<<<< HEAD
-        -Tag $tag `
-        -AzureSPObjectId $AzureSPObjectId
-=======
+        -AzureSPObjectId $AzureSPObjectId `
         -brokerCacheTimeoutSeconds $brokerCacheTimeoutSeconds `
         -brokerCacheSize $brokerCacheSize `
         -isBrokerCacheEnabled $isBrokerCacheEnabled `
         -Tag $tag
->>>>>>> f96d67c8
 }