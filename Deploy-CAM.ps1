--- conflicted
+++ resolved
@@ -2855,10 +2855,7 @@
         -AgentChannel $AgentChannel `
         -deployOverDC $deployOverDC `
         -vnetConfig $vnetConfig `
-<<<<<<< HEAD
         -ownerTenantId $claims.tid `
-        -ownerUpn $upn
-=======
+        -ownerUpn $upn `
         -enableSecurityGateway $enableSecurityGateway
->>>>>>> f3e3ddfb
 }