--- conflicted
+++ resolved
@@ -2474,7 +2474,6 @@
 
     # allow interactive input of a bunch of parameters. spCredential is handled in the SP functions elsewhere in this file
 
-<<<<<<< HEAD
     # Check if deploying Root only (ie, DC and vnet already exist)
     if( -not $ignorePrompts) {
         if( -not $deployOverDC ) {
@@ -2483,8 +2482,6 @@
         }
     }
 
-=======
->>>>>>> abd26bf1
     $vnetConfig = @{}
     $vnetConfig.vnetID = $vnetID
     $vnetConfig.CSsubnetName = $CloudServiceSubnetName
