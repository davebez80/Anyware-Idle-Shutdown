--- conflicted
+++ resolved
@@ -1267,11 +1267,7 @@
 			-TenantId $spInfo.tenantId `
 			-ErrorAction Stop 
 
-<<<<<<< HEAD
 		$kvInfo = New-PopulatedKeyvault `
-=======
-		$kvInfo = createAndPopulateKeyvault `
->>>>>>> 875eeff9
 			-RGName $RGName `
 			-registrationCode $registrationCode `
 			-DomainJoinPassword $domainAdminCredential.Password `
@@ -1540,85 +1536,88 @@
     Write-Host ($subscriptionsToDisplay[$chosenSubscriptionIndex] | Select-Object -Property Current, Number, Name, SubscriptionId, TenantId | Format-Table | Out-String)
     $rmContext = Set-AzureRmContext -SubscriptionId $subscriptionsToDisplay[$chosenSubscriptionIndex].SubscriptionId -TenantId $subscriptionsToDisplay[$chosenSubscriptionIndex].TenantId
 
-		# The Context doesn't always seem to take the tenant depending on who is logged in - so making a copy from the selected subscription
-		$selectedTenantId = $subscriptionsToDisplay[$chosenSubscriptionIndex].TenantId
-		$selectedSubcriptionId = $subscriptionsToDisplay[$chosenSubscriptionIndex].SubscriptionId
-		
-		# Now we have the subscription set. Time to find the CAM root RG.
-		$resouceGroups = Get-AzureRmResourceGroup
-
-<<<<<<< HEAD
-    $selectedRGName = $false
-    $rgIsInt = $false
-    $rgMatch = $null
-    while(-not $selectedRGName) {
-		Write-Host ("`nPlease select the resource group of the Cloud Access Mananger deployment root by number`n" +
-			"or type in a new resource group name for a new Cloud Access Mananger deployment.")
-        $rgIdentifier = Read-Host "Resource group"
-=======
-		# if a user has provided ResourceGroupName as parameter:
-		# - Check if user group exists. If it does deploy there.
-		# - If it doesnt, create it in which case location parameter must be provided 
-		if ($ResourceGroupName) 
-		{
-			Write-Host "RGNAME PROVIDED: $ResourceGroupName"
-			if (-not (Get-AzureRMResourceGroup -name $ResourceGroupName)) {
-				Write-Host "Resource group $ResourceGroupName does not exist! Creating in location: $location"
-				New-AzureRmResourceGroup -Name $ResourceGroupName -Location $location
-			} 
-			$rgMatch = Get-AzureRmResourceGroup -Name $ResourceGroupName
-		}
-		else 
-		{
-			$rgIndex = 0
-			ForEach($r in $resouceGroups) {
-					if(-not (Get-Member -inputobject $r -name "Number")) {
-							Add-Member -InputObject $r -Name "Number" -Value "" -MemberType NoteProperty
+	# The Context doesn't always seem to take the tenant depending on who is logged in - so making a copy from the selected subscription
+	$selectedTenantId = $subscriptionsToDisplay[$chosenSubscriptionIndex].TenantId
+	$selectedSubcriptionId = $subscriptionsToDisplay[$chosenSubscriptionIndex].SubscriptionId
+	
+	# Now we have the subscription set. Time to find the CAM root RG.
+    $resouceGroups = Get-AzureRmResourceGroup
+
+	# if a user has provided ResourceGroupName as parameter:
+	# - Check if user group exists. If it does deploy there.
+	# - If it doesnt, create it in which case location parameter must be provided 
+	if ($ResourceGroupName) 
+	{
+		Write-Host "RGNAME PROVIDED: $ResourceGroupName"
+		if (-not (Get-AzureRMResourceGroup -name $ResourceGroupName)) {
+			Write-Host "Resource group $ResourceGroupName does not exist! Creating in location: $location"
+			New-AzureRmResourceGroup -Name $ResourceGroupName -Location $location
+		} 
+		$rgMatch = Get-AzureRmResourceGroup -Name $ResourceGroupName
+	}
+	else 
+	{
+		$rgIndex = 0
+		ForEach($r in $resouceGroups) {
+			if(-not (Get-Member -inputobject $r -name "Number")) {
+				Add-Member -InputObject $r -Name "Number" -Value "" -MemberType NoteProperty
+			}
+
+			$r.Number = ($rgIndex++) + 1
+		}
+
+		Write-Host "`nAvailable Resource Groups"
+		Write-Host ($resouceGroups | Select-Object -Property Number, ResourceGroupName, Location | Format-Table | Out-String)
+
+		$selectedRGName = $false
+		$rgIsInt = $false
+		$rgMatch = $null
+		while(-not $selectedRGName) {
+			Write-Host ("`nPlease select the resource group of the Cloud Access Mananger deployment root by number`n" +
+				"or type in a new resource group name for a new Cloud Access Mananger deployment.")
+			$rgIdentifier = Read-Host "Resource group"
+
+			$rgIsInt = [int]::TryParse($rgIdentifier,[ref]$rgIndex) #rgIndex will be 0 on parse failure
+
+			if($rgIsInt) {
+				# entered an integer - we are not supporting integer names here for new resource groups
+				$rgArrayLength = $resouceGroups.Length
+				if( -not (( $rgIndex -ge 1) -and ( $rgIndex -le $rgArrayLength))) {
+					#invalid range 
+					Write-Host "Please enter a range between 1 and $rgArrayLength or the name of a new resource group."
+				}
+				else {
+					$rgMatch = $resouceGroups[$rgIndex - 1]
+					$selectedRGName = $true
+				}
+				continue
+			}
+			else {
+				# entered a name. Let's see if it matches any resource groups first
+				$rgMatch = $resouceGroups | Where-Object {$_.ResourceGroupName -eq $rgIdentifier}
+				if ($rgMatch) {
+					$rgName = $rgMatch.ResourceGroupName
+					Write-Host ("Resource group `"$rgName`" already exists. The current one will be used.")
+					$selectedRGName = $true
+				}
+				else {
+					# make a new resource group and on failure go back to RG selection.
+					$rgName = $rgIdentifier
+					$newRgResult = $null
+
+					Write-Host("Available Azure Locations")
+					Write-Host (Get-AzureRMLocation | Select-Object -Property Location, DisplayName | Format-Table | Out-String )
+
+					$newRGLocation = Read-Host "`nPlease enter resource group location"
+					$newRgResult = New-AzureRmResourceGroup -Name $rgName -Location $newRGLocation
+					if($newRgResult) {
+						# Success!
+						$selectedRGName = $true
+						$rgMatch = Get-AzureRmResourceGroup -Name $rgName
 					}
->>>>>>> 875eeff9
-
-					$r.Number = ($rgIndex++) + 1
-			}
-
-<<<<<<< HEAD
-        if($rgIsInt) {
-            # entered an integer - we are not supporting integer names here for new resource groups
-            $rgArrayLength = $resouceGroups.Length
-            if( -not (( $rgIndex -ge 1) -and ( $rgIndex -le $rgArrayLength))) {
-                #invalid range 
-                Write-Host "Please enter a range between 1 and $rgArrayLength or the name of a new resource group."
-            }
-            else {
-                $rgMatch = $resouceGroups[$rgIndex - 1]
-                $selectedRGName = $true
-            }
-            continue
-        }
-        else {
-            # entered a name. Let's see if it matches any resource groups first
-            $rgMatch = $resouceGroups | Where-Object {$_.ResourceGroupName -eq $rgIdentifier}
-            if ($rgMatch) {
-                $rgName = $rgMatch.ResourceGroupName
-                Write-Host ("Resource group `"$rgName`" already exists. The current one will be used.")
-                $selectedRGName = $true
-            }
-            else {
-                # make a new resource group and on failure go back to RG selection.
-                $rgName = $rgIdentifier
-                $newRgResult = $null
-
-				Write-Host("Available Azure Locations")
-				Write-Host (Get-AzureRMLocation | Select-Object -Property Location, DisplayName | Format-Table | Out-String )
-
-                $newRGLocation = Read-Host "`nPlease enter resource group location"
-                $newRgResult = New-AzureRmResourceGroup -Name $rgName -Location $newRGLocation
-                if($newRgResult) {
-                    # Success!
-                    $selectedRGName = $true
-                    $rgMatch = Get-AzureRmResourceGroup -Name $rgName
-                }
-            }
-        }
+				}
+			}
+		}
 	}
 	
 	# allow interactive input of a bunch of parameters. spCredential is handled in the SP functions elsewhere in this file
@@ -1626,60 +1625,6 @@
 		if( -not $domainAdminCredential ) {
 			$domainAdminCredential = Get-Credential -Message "Please enter admin credential for new domain"
 			$confirmedPassword = Read-Host -AsSecureString "Please re-enter the password"
-=======
-			Write-Host "`nAvailable Resource Groups"
-			Write-Host ($resouceGroups | Select-Object -Property Number, ResourceGroupName, Location | Format-Table | Out-String)
-
-			$selectedRGName = $false
-			$rgIsInt = $false
-			$rgMatch = $null
-			while(-not $selectedRGName) {
-					Write-Host "Please select the resource group of the CAM deployment root by number or type in a new resource group name for a new CAM deployment."
-					$rgIdentifier = Read-Host "Resource group"
-
-					$rgIsInt = [int]::TryParse($rgIdentifier,[ref]$rgIndex) #rgIndex will be 0 on parse failure
-
-					if($rgIsInt) {
-							# entered an integer - we are not supporting integer names here for new resource groups
-							$rgArrayLength = $resouceGroups.Length
-							if( -not (( $rgIndex -ge 1) -and ( $rgIndex -le $rgArrayLength))) {
-									#invalid range 
-									Write-Host "Please enter a range between 1 and $rgArrayLength or the name of a new resource group."
-							}
-							else {
-									$rgMatch = $resouceGroups[$rgIndex - 1]
-									$selectedRGName = $true
-							}
-							continue
-					}
-					else {
-							# entered a name. Let's see if it matches any resource groups first
-							$rgMatch = $resouceGroups | Where-Object {$_.ResourceGroupName -eq $rgIdentifier}
-							if ($rgMatch) {
-									$rgName = $rgMatch.ResourceGroupName
-									Write-Host ("Resource group `"$rgName`" already exists. The current one will be used.")
-									$selectedRGName = $true
-							}
-							else {
-									# make a new resource group and on failure go back to RG selection.
-									$rgName = $rgIdentifier
-									$newRgResult = $null
-
-									Write-Host("Available Azure Locations")
-									Write-Host (Get-AzureRMLocation | Select-Object -Property Location, DisplayName | Format-Table | Out-String )
-
-									$newRGLocation = Read-Host "`nPlease enter resource group location"
-									$newRgResult = New-AzureRmResourceGroup -Name $rgName -Location $newRGLocation
-									if($newRgResult) {
-											# Success!
-											$selectedRGName = $true
-											$rgMatch = Get-AzureRmResourceGroup -Name $rgName
-									}
-							}
-					}
-				}
-		}
->>>>>>> 875eeff9
 
 			# Need plaintext password to check if same
 			$userName = "Domain\DummyUser"
