# Deploy-CAM.ps1
#
#


param(
    $subscriptionId,
    $ResourceGroupName,
    $tenantId,

    [System.Management.Automation.PSCredential]
    $domainAdminCredential,

    [System.Management.Automation.PSCredential]
    $spCredential,

    $domainName,

    [SecureString]
    $registrationCode,

    [bool]
    $verifyCAMSaaSCertificate = $true,

    [parameter(Mandatory = $false)]
    [bool]
    $testDeployment = $false,

    [parameter(Mandatory = $false)]
    [String]
    $certificateFile = $null,
	
    [parameter(Mandatory = $false)]
    [SecureString]
    $certificateFilePassword = $null,

	[parameter(Mandatory=$false)]
	[ValidateSet("stable","beta","dev")] 
	[String]
	$AgentChannel = "stable",

    $camSaasUri = "https://cam-antar.teradici.com",
    $CAMDeploymentTemplateURI = "https://raw.githubusercontent.com/teradici/deploy/bddc2b/azuredeploy.json",
    $CAMDeploymentBlobSource = "https://teradeploy.blob.core.windows.net/bdstable",
    $outputParametersFileName = "cam-output.parameters.json",
    $location
)


# Converts a secure string parameter to a plain string
function ConvertTo-Plaintext {
    param(
        [Parameter(ValueFromPipeline)]
        [SecureString]
        $secureString
    )
    return (New-Object PSCredential "user", $secureString).GetNetworkCredential().Password
}

# from: https://stackoverflow.com/questions/22002748/hashtables-from-convertfrom-json-have-different-type-from-powershells-built-in-h
function ConvertPSObjectToHashtable {
    param (
        [Parameter(ValueFromPipeline)]
        $InputObject
    )

    process {
        if ($null -eq $InputObject) { return $null }

        if ($InputObject -is [System.Collections.IEnumerable] -and $InputObject -isnot [string]) {
            $collection = @(
                foreach ($object in $InputObject) { ConvertPSObjectToHashtable $object }
            )

            Write-Output -NoEnumerate $collection
        }
        elseif ($InputObject -is [psobject]) {
            $hash = @{}

            foreach ($property in $InputObject.PSObject.Properties) {
                $hash[$property.Name] = ConvertPSObjectToHashtable $property.Value
            }

            $hash
        }
        else {
            $InputObject
        }
    }
}


function Login-AzureRmAccountWithBetterReporting($Credential) {
    try {
        $userName = $Credential.userName
        Login-AzureRmAccount -Credential $Credential @args -ErrorAction stop

        Write-Host "Successfully Logged in $userName"
    }
    catch {
        $es = "Error authenticating AzureAdminUsername $userName for Azure subscription access.`n"
        $exceptionMessage = $_.Exception.Message
        $exceptionMessageErrorCode = $exceptionMessage.split(':')[0]

        switch ($exceptionMessageErrorCode) {
            "AADSTS50076" {$es += "Please ensure your account does not require Multi-Factor Authentication`n"; break}
            "Federated service at https" {$es += "Unable to perform federated login - Unknown username or password?`n"; break}
            "unknown_user_type" {$es += "Please ensure your username is in UPN format. e.g., user@example.com`n"; break}
            "AADSTS50126" {$es += "User not found in directory`n"; break}
            "AADSTS70002" {$es += "Please check your password`n"; break}
        }


        throw "$es$exceptionMessage"

    }
}

# registers CAM and returns the deployment ID
function Register-CAM() {
    Param(
        [bool]
        $verifyCAMSaaSCertificate = $true,
		
        # Retry for CAM Registration
        $retryCount = 3,
        $retryDelay = 10,

        [parameter(Mandatory = $true)] 
        $subscriptionId,
		
        [parameter(Mandatory = $true)]
        $client,
		
        [parameter(Mandatory = $true)]
        $key,
		
        [parameter(Mandatory = $true)]
        $tenant,

        [parameter(Mandatory = $true)]
        $RGName,

        [parameter(Mandatory = $true)]
        [SecureString]$registrationCode,

        [parameter(Mandatory = $true)]
        $camSaasBaseUri
    )

    $deploymentId = $null

    #define variable to keep trace of the error during retry process
    $camRegistrationError = ""
    for ($idx = 0; $idx -lt $retryCount; $idx++) {
        # reset the variable at each iteration, so we can always keep the current loop error message
        $camRegistrationError = ""
        try {
            $certificatePolicy = [System.Net.ServicePointManager]::CertificatePolicy

            if (!$verifyCAMSaaSCertificate) {
                # Do this so SSL Errors are ignored
                add-type @"
using System.Net;
using System.Security.Cryptography.X509Certificates;
public class TrustAllCertsPolicy : ICertificatePolicy {
	public bool CheckValidationResult(
		ServicePoint srvPoint, X509Certificate certificate,
		WebRequest request, int certificateProblem) {
		return true;
	}
}
"@

                [System.Net.ServicePointManager]::CertificatePolicy = New-Object TrustAllCertsPolicy
            }

            [Net.ServicePointManager]::SecurityProtocol = [Net.SecurityProtocolType]::Tls12
            ##


            $userRequest = @{
                username = $client
                password = $key
                tenantId = $tenant
            }
            $registerUserResult = ""
            try {
                $registerUserResult = Invoke-RestMethod -Method Post -Uri ($camSaasBaseUri + "/api/v1/auth/users") -Body $userRequest
            }
            catch {
                if ($_.ErrorDetails.Message) {
                    $registerUserResult = ConvertFrom-Json $_.ErrorDetails.Message
                }
                else {
                    throw $_
                }	
            }
            Write-Verbose (ConvertTo-Json $registerUserResult)
            # Check if registration succeeded or if it has been registered previously
            if ( !(($registerUserResult.code -eq 201) -or ($registerUserResult.data.reason.ToLower().Contains("already exist"))) ) {
                throw ("Failed to register with Cloud Access Manager service. Result was: " + (ConvertTo-Json $registerUserResult))
            }

            Write-Host "Cloud Access Manager Connection Service has been registered successfully"

            # Get a Sign-in token
            $signInResult = ""
            try {
                $signInResult = Invoke-RestMethod -Method Post -Uri ($camSaasBaseUri + "/api/v1/auth/signin") -Body $userRequest
            }
            catch {
                if ($_.ErrorDetails.Message) {
                    $signInResult = ConvertFrom-Json $_.ErrorDetails.Message
                }
                else {
                    throw $_
                }							
            }
            Write-Verbose ((ConvertTo-Json $signInResult) -replace "\.*token.*", 'Token": "Sanitized"')
            # Check if signIn succeded
            if ($signInResult.code -ne 200) {
                throw ("Signing in failed. Result was: " + (ConvertTo-Json $signInResult))
            }
            $tokenHeader = @{
                authorization = $signInResult.data.token
            }
            Write-Host "Cloud Access Manager sign in succeeded"

            # Need plaintext registration code
            $clearRegCode = ConvertTo-Plaintext $registrationCode


            # Register Deployment
            $deploymentRequest = @{
                resourceGroup    = $RGName
                subscriptionId   = $subscriptionId
                registrationCode = $clearRegCode
            }
            $registerDeploymentResult = ""
            try {
                $registerDeploymentResult = Invoke-RestMethod -Method Post -Uri ($camSaasBaseUri + "/api/v1/deployments") -Body $deploymentRequest -Headers $tokenHeader
            }
            catch {
                if ($_.ErrorDetails.Message) {
                    $registerDeploymentResult = ConvertFrom-Json $_.ErrorDetails.Message
                }
                else {
                    throw $_
                }
            }
            Write-Verbose ((ConvertTo-Json $registerDeploymentResult) -replace "\.*registrationCode.*", 'registrationCode":"Sanitized"')
            # Check if registration succeeded
            if ( !( ($registerDeploymentResult.code -eq 201) -or ($registerDeploymentResult.data.reason.ToLower().Contains("already exist")) ) ) {
                throw ("Registering Deployment failed. Result was: " + (ConvertTo-Json $registerDeploymentResult))
            }
            $deploymentId = ""
            # Get the deploymentId
            if ( ($registerDeploymentResult.code -eq 409) -and ($registerDeploymentResult.data.reason.ToLower().Contains("already exist")) ) {
                # Deployment is already registered so the deplymentId needs to be retrieved
                $registeredDeployment = ""
                try {
                    $registeredDeployment = Invoke-RestMethod -Method Get -Uri ($camSaasBaseUri + "/api/v1/deployments") -Body $deploymentRequest -Headers $tokenHeader
                    $deploymentId = $registeredDeployment.data.deploymentId
                }
                catch {
                    if ($_.ErrorDetails.Message) {
                        $registeredDeployment = ConvertFrom-Json $_.ErrorDetails.Message
                        throw ("Getting Deployment ID failed. Result was: " + (ConvertTo-Json $registeredDeployment))
                    }
                    else {
                        throw $_
                    }								
                }
            }
            else {
                $deploymentId = $registerDeploymentResult.data.deploymentId
            }

            if ( !$deploymentId ) {
                throw ("Failed to get a Deployment ID")
            }

			
            Write-Host "Deployment has been registered successfully with Cloud Access Manager service"

            break;
        }
        catch {
            $camRegistrationError = $_
            Write-Verbose ( "Attempt {0} of $retryCount failed due to Error: {1}" -f ($idx + 1), $camRegistrationError )
            Start-Sleep -s $retryDelay
        }
        finally {
            # restore CertificatePolicy 
            [System.Net.ServicePointManager]::CertificatePolicy = $certificatePolicy
        }
    }
    if ($camRegistrationError) {
        throw $camRegistrationError
    }
    return $deploymentId
}



function New-UserStorageAccount {
    Param(
        $RGName,
        $location
    )

    $saName = -join ((97..122) | Get-Random -Count 18 | % {[char]$_})

    Write-Host "Creating user data storage account $saName in resource group $RGName and location $location."

    $acct = New-AzureRmStorageAccount `
        -ResourceGroupName $RGName `
        -AccountName $saName `
        -Location $location `
        -SkuName "Standard_LRS"

    return $acct
}


function New-RemoteWorstationTemplates {
    param (
        $CAMConfig,
        $binaryLocation,
        $blobUri,
        $kvId,
        $storageAccountContext,
        $storageAccountContainerName,
        $storageAccountSecretName,
        $storageAccountKeyName,
        $tempDir
    )

    Write-Host "Creating default remote workstation template parameters file data"

    # Setup internal variables from config structure
    $standardVMSize = $CAMConfig.internal.standardVMSize
    $graphicsVMSize = $CAMConfig.internal.graphicsVMSize
    $agentARM = $CAMConfig.internal.agentARM
    $gaAgentARM = $CAMConfig.internal.gaAgentARM
    $linuxAgentARM = $CAMConfig.internal.linuxAgentARM

    $DomainAdminUsername = $CAMConfig.parameters.domainAdminUsername.clearValue
    $domainFQDN = $CAMConfig.parameters.domainName.clearValue

    #Put the VHD's in the user storage account until we move to managed storage...
    $VHDStorageAccountName = $storageAccountContext.StorageAccountName
	
	$agentChannel = $CAMConfig.internal.agentChannel

    $armParamContent = @"
{
	"`$schema": "http://schema.management.azure.com/schemas/2015-01-01/deploymentParameters.json#",
	"contentVersion": "1.0.0.0",
	"parameters": {
		"agentType": { "value": "%agentType%" },
		"vmSize": { "value": "%vmSize%" },
		"AgentChannel": { "value": "$agentChannel"},
		"CAMDeploymentBlobSource": { "value": "$blobUri" },
		"binaryLocation": { "value": "$binaryLocation" },
		"subnetID": { "value": "$($CAMConfig.parameters.remoteWorkstationSubnet.clearValue)" },
		"domainUsername": { "value": "$DomainAdminUsername" },
		"userStorageAccountName": {
			"reference": {
				"keyVault": {
				"id": "$kvId"
				},
				"secretName": "userStorageName"
			}
		},
		"userStorageAccountKey": {
			"reference": {
				"keyVault": {
				"id": "$kvId"
				},
				"secretName": "userStorageAccountKey"
			}		
		},
		"domainPassword": {
			"reference": {
				"keyVault": {
				"id": "$kvId"
				},
				"secretName": "domainJoinPassword"
			}		
		},
		"registrationCode": {
			"reference": {
				"keyVault": {
				"id": "$kvId"
				},
				"secretName": "cloudAccessRegistrationCode"
			}
		},
		"dnsLabelPrefix": { "value": "tbd-vmname" },
		"vmAdminUsername": {
			"reference": {
				"keyVault": {
				"id": "$kvId"
				},
				"secretName": "remoteWorkstationLocalAdminUsername"
			}
		},
		"vmAdminPassword": {
			"reference": {
				"keyVault": {
				"id": "$kvId"
				},
				"secretName": "remoteWorkstationLocalAdminPassword"
			}
		},
		"domainGroupToJoin": {
			"reference": {
				"keyVault": {
				"id": "$kvId"
				},
				"secretName": "remoteWorkstationDomainGroup"
			}
		},
		"domainToJoin": { "value": "$domainFQDN" },
		"storageAccountName": { "value": "$VHDStorageAccountName" },
		"_artifactsLocation": { "value": "$blobUri" },
		"_artifactsLocationSasToken": {
			"reference": {
				"keyVault": {
					"id": "$kvId"
				},
				"secretName": "userStorageAccountSaasToken"
			}
		}
	}
}

"@

    $standardArmParamContent = $armParamContent -replace "%vmSize%", $standardVMSize
    $graphicsArmParamContent = $armParamContent -replace "%vmSize%", $graphicsVMSize
    $linuxArmParamContent = $armParamContent -replace "%vmSize%", $standardVMSize

    $standardArmParamContent = $standardArmParamContent -replace "%agentType%", "Standard"
    $graphicsArmParamContent = $graphicsArmParamContent -replace "%agentType%", "Graphics"
    $linuxArmParamContent = $linuxArmParamContent -replace "%agentType%", "Standard"

    Write-Host "Creating default template parameters files"

    #now make the default parameters filenames - same root name but different suffix as the templates
    $agentARMparam = ($agentARM.split('.')[0]) + ".customparameters.json"
    $gaAgentARMparam = ($gaAgentARM.split('.')[0]) + ".customparameters.json"
    $linuxAgentARMparam = ($linuxAgentARM.split('.')[0]) + ".customparameters.json"

    #these will be put in the random temp directory to avoid filename conflicts
    $ParamTargetFilePath = "$tempDir\$agentARMparam"
    $GaParamTargetFilePath = "$tempDir\$gaAgentARMparam"
    $LinuxParamTargetFilePath = "$tempDir\$linuxAgentARMparam"

    # upload the param files to the blob
    $paramFiles = @(
        @($ParamTargetFilePath, $standardArmParamContent),
        @($GaParamTargetFilePath, $graphicsArmParamContent),
        @($LinuxParamTargetFilePath, $linuxArmParamContent)
    )
    ForEach ($item in $paramFiles) {
        $filepath = $item[0]
        $content = $item[1]
        if (-not (Test-Path $filepath)) {
            New-Item $filepath -type file
        }
        Set-Content $filepath $content -Force

        $file = Split-Path $filepath -leaf
        try {
            Get-AzureStorageBlob `
                -Context $storageAccountContext `
                -Container $storageAccountContainerName `
                -Blob "remote-workstation-template/$file" `
                -ErrorAction Stop
            # file already exists do nothing
        }
        Catch {
            Write-Host "Uploading $filepath to blob.."
            Set-AzureStorageBlobContent `
                -File $filepath `
                -Container $storageAccountContainerName `
                -Blob "remote-workstation-template/$file" `
                -Context $storageAccountContext
        }
    }

    Write-Host "Finished Creating default template parameters file data."
}



function Populate-UserBlob {
    Param(
        $CAMConfig,
        $artifactsLocation,
        $userDataStorageAccount,
        $CAMDeploymentBlobSource,
        $sumoAgentApplicationVM,
        $sumoConf,
        $idleShutdownLinux,
        $RGName,
        $kvInfo,
        $tempDir
    )

    $kvId = $kvInfo.ResourceId
	
    ################################
    Write-Host "Populating user blob"
    ################################
    $container_name = "cloudaccessmanager"
    $acct_name = $userDataStorageAccount.StorageAccountName

    #source, targetdir pairs
    $new_agent_vm_files = @(
        @("$artifactsLocation/remote-workstations/new-agent-vm/Install-PCoIPAgent.ps1", "remote-workstation"),
        @("$artifactsLocation/remote-workstations/new-agent-vm/Install-PCoIPAgent.sh", "remote-workstation"),
        @("$CAMDeploymentBlobSource/Install-PCoIPAgent.ps1.zip", "remote-workstation"),
        @("$artifactsLocation/remote-workstations/new-agent-vm/sumo-agent-vm.json", "remote-workstation"),
        @("$artifactsLocation/remote-workstations/new-agent-vm/sumo.conf", "remote-workstation"),
        @("$artifactsLocation/remote-workstations/new-agent-vm/Install-Idle-Shutdown.sh", "remote-workstation"),
        @("$artifactsLocation/remote-workstations/new-agent-vm/$($CAMConfig.internal.linuxAgentARM)", "remote-workstation-template"),
        @("$artifactsLocation/remote-workstations/new-agent-vm/$($CAMConfig.internal.gaAgentARM)", "remote-workstation-template"),
        @("$artifactsLocation/remote-workstations/new-agent-vm/$($CAMConfig.internal.agentARM)", "remote-workstation-template")
    )



    # Suppress output to pipeline so the return value of the function is the one
    # hash table we want.
    $null = @(
        $acctKey = (Get-AzureRmStorageAccountKey -ResourceGroupName $RGName -AccountName $acct_name).Value[0]
        $ctx = New-AzureStorageContext -StorageAccountName $acct_name -StorageAccountKey $acctKey
        try {
            Get-AzureStorageContainer -Name $container_name -Context $ctx -ErrorAction Stop
        }
        Catch {
            # No container - make one.
            # -Permission needs to be off to allow only owner read and to require access key!
            New-AzureStorageContainer -Name $container_name -Context $ctx -Permission "Off" -ErrorAction Stop
        }
	
        Write-Host "Uploading files to private blob"
        ForEach ($fileRecord in $new_agent_vm_files) {
            $fileURI = $fileRecord[0]
            $targetDir = $fileRecord[1]
            $fileName = $fileURI.Substring($fileURI.lastIndexOf('/') + 1)
            try {
                Get-AzureStorageBlob `
                    -Context $ctx `
                    -Container $container_name `
                    -Blob "$targetDir/$fileName" `
                    -ErrorAction Stop
                # file already exists do nothing
            }
            Catch {
                Write-Host "Uploading $fileURI to blob.."
                Start-AzureStorageBlobCopy `
                    -AbsoluteUri $fileURI `
                    -DestContainer $container_name `
                    -DestBlob "$targetDir/$fileName" `
                    -DestContext $ctx
            }
        }
	
        #TODO: Check for errors...
        Write-Host "Waiting for blob copy completion"
        ForEach ($fileRecord in $new_agent_vm_files) {
            $fileURI = $fileRecord[0]
            $targetDir = $fileRecord[1]
            $fileName = $fileURI.Substring($fileURI.lastIndexOf('/') + 1)
            Write-Host "Waiting for $fileName"
            Get-AzureStorageBlobCopyState `
                -Blob "$targetDir/$fileName" `
                -Container $container_name `
                -Context $ctx `
                -WaitForComplete
        }
        Write-Host "Blob copy complete"
	
        $blobUri = $ctx.BlobEndPoint + $container_name + '/'
		
        # Setup deployment parameters/Keyvault secrets
        # this is the url to access the blob account
        $CAMConfig.parameters.userStorageAccountUri.value = (ConvertTo-SecureString $blobUri -AsPlainText -Force)
        $CAMConfig.parameters.userStorageName.value = (ConvertTo-SecureString $acct_name -AsPlainText -Force)
        $CAMConfig.parameters.userStorageAccountKey.value = (ConvertTo-SecureString $acctKey -AsPlainText -Force)

        $saSasToken = New-AzureStorageAccountSASToken -Service Blob -Resource Object -Context $ctx -ExpiryTime ((Get-Date).AddYears(2)) -Permission "racwdlup" 
        $CAMConfig.parameters.userStorageAccountSaasToken.value = (ConvertTo-SecureString $saSasToken -AsPlainText -Force)

        # Generate and upload the parameters files

        # binaryLocation is the original binaries source location hosted by Teradici
        # blobUri is the new per-deployment blob storage location of the binaries (so a sub-directory in the container)
        New-RemoteWorstationTemplates `
            -CAMConfig $CAMConfig `
            -binaryLocation $CAMDeploymentBlobSource `
            -blobUri ($blobUri + 'remote-workstation') `
            -kvId $kvId `
            -storageAccountContext $ctx `
            -storageAccountContainerName $container_name `
            -storageAccountSecretName $storageAccountSecretName `
            -storageAccountKeyName	$storageAccountKeyName `
            -tempDir $tempDir
    )
}




# Creates a key vault in the target resource group and gives the current SP access to the secrets.
function New-CAM-KeyVault() {
    Param(
        [parameter(Mandatory = $true)] 
        [String]
        $RGName,
		
        [parameter(Mandatory = $true)] 
        [String]
        $spName,

        [parameter(Mandatory = $true)]
        $adminAzureContext
    )


    $keyVault = $null
    try {

        #KeyVault names must be globally (or at least regionally) unique, so make a unique string
        $generatedKVID = -join ((65..90) + (97..122) | Get-Random -Count 16 | % {[char]$_})
        $kvName = "CAM-$generatedKVID"

        Write-Host "Creating Azure KeyVault $kvName"

        $rg = Get-AzureRmResourceGroup -ResourceGroupName $RGName
        $keyVault = New-AzureRmKeyVault `
            -VaultName $kvName `
            -ResourceGroupName $RGName `
            -Location $rg.Location `
            -EnabledForTemplateDeployment `
            -EnabledForDeployment `
            -WarningAction Ignore

        Write-Host "Setting Access Policy on Azure KeyVault $kvName"
		
        #keyvault populate retry is to catch the case where the DNS has not been updated
        #from the keyvault creation by the time we get here
        $keyVaultPopulateRetry = 60
        while ($keyVaultPopulateRetry -ne 0) {
            $keyVaultPopulateRetry--

            try {
                Write-Host "Set access policy for vault $kvName for user $spName"
                Set-AzureRmKeyVaultAccessPolicy `
                    -VaultName $kvName `
                    -ServicePrincipalName $spName `
                    -PermissionsToSecrets Get, Set `
                    -ErrorAction stop | Out-Null

                break
            }
            catch {
                Write-Host "Waiting for key vault: $keyVaultPopulateRetry"
                if ( $keyVaultPopulateRetry -eq 0) {
                    #TODO: be smarter - we should only retry if the vault doesn't exist yet not on rights issues...
                    #re-throw whatever the original exception was
                    throw
                }
                Start-sleep -Seconds 1 | Out-Null
            }
        }
    }
    catch {
        throw
    }

    # Try to set key vault access for the calling administrator (if they have rights...)

    # Get previous SP context and set back to admin
    $spContext = Get-AzureRMContext
    Set-AzureRMContext -Context $adminAzureContext | Out-Null
	
    Write-Host "Set access policy for vault $kvName for user $($adminAzureContext.Account.Id)"
    try {
        Set-AzureRmKeyVaultAccessPolicy `
            -VaultName $kvName `
            -UserPrincipalName $adminAzureContext.Account.Id `
            -PermissionsToSecrets Get, Set `
            -ErrorAction stop | Out-Null
    }
    catch {
        Write-Host "Failed to set access policy for vault $kvName for user $($adminAzureContext.Account.Id)."
        Write-Host "Please set key vault access policies in the Azure Portal or through Azure API's when needed."
    }

    # Set context back to SP
    Set-AzureRMContext -Context $spContext | Out-Null

    return $keyVault
}

# Populates the vault with generated passwords and the app gateway certificate
function Generate-Certificate-And-Passwords() {
    Param(
        [parameter(Mandatory = $true)]
        [String]
        $kvName,

        [parameter(Mandatory = $true)]
        $CAMConfig,

        [parameter(Mandatory = $false)]
        [String]
        $certificateFile = $null,
	
        [parameter(Mandatory = $false)]
        [SecureString]
        $certificateFilePassword = $null,

        [parameter(Mandatory = $true)]
        [String]
        $tempDir
    )

    Write-Host "Creating Local Admin Password for new remote workstations"

    $rwLocalAdminPasswordStr = "5!" + ( -join ((65..90) + (97..122) | Get-Random -Count 12 | % {[char]$_})) # "5!" is to ensure numbers and symbols

    $rwLocalAdminPassword = ConvertTo-SecureString $rwLocalAdminPasswordStr -AsPlainText -Force
    $CAMConfig.parameters.remoteWorkstationLocalAdminPassword.value = $rwLocalAdminPassword

    Write-Host "Creating Local Admin Password for Connection Service servers"
	
    $csLocalAdminPasswordStr = "5!" + ( -join ((65..90) + (97..122) | Get-Random -Count 12 | % {[char]$_})) # "5!" is to ensure numbers and symbols

    $csLocalAdminPassword = ConvertTo-SecureString $csLocalAdminPasswordStr -AsPlainText -Force
    $CAMConfig.parameters.connectionServiceLocalAdminPassword.value = $csLocalAdminPassword
	
    # App gateway certificate info
    $certInfo = Get-CertificateInfoForAppGateway -certificateFile $certificateFile -certificateFilePassword $certificateFilePassword -tempDir $tempDir

    $CAMConfig.parameters.CAMCSCertificate.value = $certInfo.cert
    $CAMConfig.parameters.CAMCSCertificatePassword.value = $certInfo.passwd
	
    Write-Host "Successfully imported certificate."
}



function Get-CertificateInfoForAppGateway() {
    Param(
        [parameter(Mandatory = $false)]
        [String]
        $certificateFile = $null,
	
        [parameter(Mandatory = $false)]
        [SecureString]
        $certificateFilePassword = $null,

        [parameter(Mandatory = $false)]
        [String]
        $tempDir
    )

    # default to create self-signed certificate
    $needToCreateSelfCert = $true
    # check if the certificateFile and certificatePassword is null or empty
    # A variable that is null or empty string evaluates to false.
    if ( $certificateFile -and $certificateFilePassword ) {
        Write-Host "using provided certificate $certificateFile for Application Gateway"
        try {
            $cert = New-Object System.Security.Cryptography.X509Certificates.X509Certificate2
            $cert.Import($certificateFile, $certificateFilePassword, [System.Security.Cryptography.X509Certificates.X509KeyStorageFlags]"DefaultKeySet")
            $needToCreateSelfCert = $false
        }
        catch {
            $errStr = "Could not read certificate from certificate file: " + $certificateFile
            throw $errStr
        }
    } 
	
    if ($needToCreateSelfCert) {
        # create self signed certificate for Application Gateway.
        # System Administrators can override the self signed certificate if desired in future.
        # In order to create the certificate you must be running as Administrator on a Windows 10/Server 2016 machine
        # (Potentially Windows 8/Server 2012R2, but not Windows 7 or Server 2008R2)

        Write-Host "Creating Self-signed certificate for Application Gateway"

        #TODO - this is broken??? No maybe fixed with new catch block below. Should re-test.
        $currentPrincipal = New-Object Security.Principal.WindowsPrincipal( [Security.Principal.WindowsIdentity]::GetCurrent())
        $isAdminSession = $currentPrincipal.IsInRole([Security.Principal.WindowsBuiltInRole]::Administrator)
        if (!$isAdminSession) {
            $errStr = "You must be running as administrator to create the self-signed certificate for the application gateway"
            Write-error $errStr
            throw $errStr
        }

        if (! (Get-Command New-SelfSignedCertificate -ErrorAction SilentlyContinue) ) {
            $errStr = "New-SelfSignedCertificate cmdlet must be available - please ensure you are running on a supported OS such as Windows 10 or Server 2016."
            Write-error $errStr
            throw $errStr
        }
		
        $certLoc = 'cert:Localmachine\My'
        $startDate = [DateTime]::Now.AddDays(-1)

        # add some randomization to the subject to get around the Firefox TLS issue referenced here:
        # https://www.thesslstore.com/blog/troubleshoot-firefoxs-tls-handshake-message/
        # (all lower case letters)
        # (However this is causing issues with the software PCoIP Client so we need some more
        # investigation on what is changable in the certificate.
        #$subjectOU = -join ((97..122) | Get-Random -Count 18 | ForEach-Object {[char]$_})

        $subject = "CN=localhost,O=Teradici Corporation,OU=SoftPCoIP,L=Burnaby,ST=BC,C=CA"

        $cert = New-SelfSignedCertificate `
            -certstorelocation $certLoc `
            -DnsName "*.cloudapp.net" `
            -Subject $subject `
            -KeyLength 3072 `
            -FriendlyName "PCoIP Application Gateway" `
            -NotBefore $startDate `
            -TextExtension @("2.5.29.19={critical}{text}ca=1") `
            -HashAlgorithm SHA384 `
            -KeyUsage DigitalSignature, CertSign, CRLSign, KeyEncipherment

        Write-Host "Certificate generated. Formatting as .pfx file."

        # Generate pfx file from certificate
        $certPath = $certLoc + '\' + $cert.Thumbprint

        if (-not $tempDir) {
            $tempDir = $env:TEMP
        }

        $certificateFile = Join-Path $tempDir "self-signed-cert.pfx"
        if (Test-Path $certificateFile) {
            Remove-Item $certificateFile
        }

        # Generate password for pfx file
        # https://docs.microsoft.com/en-us/azure/application-gateway/application-gateway-ssl
        # The certificate password must be between 4 to 12 characters made up of letters or numbers.
        # Special characters are not accepted.
        $certPswd = -join ((48..57) + (65..90) + (97..122) | Get-Random -Count 10 | % {[char]$_})

        $certificateFilePassword = ConvertTo-SecureString -String $certPswd -AsPlainText -Force

        # Export pfx file
        Export-PfxCertificate -Cert $certPath -FilePath $certificateFile -Password $certificateFilePassword

        # Delete self-signed certificate
        if (Test-Path $certPath) { 
            Remove-Item $certPath -ErrorAction SilentlyContinue
        }
    } 

    # Read from pfx file and convert to base64 string
    $fileContentEncoded = [System.Convert]::ToBase64String([System.IO.File]::ReadAllBytes($certificateFile))

    $CSCertificate = ConvertTo-SecureString $fileContentEncoded -AsPlainText -Force

    $certInfo = @{
        "cert"   = $CSCertificate;
        "passwd" = $certificateFilePassword
    }

    # Delete certificate file if it is generated
    if ($needToCreateSelfCert -and	(Test-Path  $certificateFile) ) { 
        Remove-Item $certificateFile -ErrorAction SilentlyContinue 
    }

    return $certInfo
}



# Adds all the parameters in the CAMConfig.parameters sub-tree as keyvault secrets
function Add-SecretsToKeyVault() {
    Param(
        [parameter(Mandatory = $true)]
        [String]
        $kvName,

        [parameter(Mandatory = $true)]
        $CAMConfig
    )
    Write-Host "Populating keyvault."
	
    foreach ($key in $CAMConfig.parameters.keys) {
        Write-Host "Writing secret to keyvault: $key"
        Set-AzureKeyVaultSecret `
            -VaultName $kvName `
            -Name $key `
            -SecretValue $CAMConfig.parameters[$key].value `
            -ErrorAction stop | Out-Null
    }
    Write-Host "Completed writing secrets to keyvault."
}



function New-CAMAppSP() {
    param(
        $RGName
    )

    # Application name
    $appName = "CAM-$RGName"
    Write-Host "Calling Azure Active Directory to make app $appName and a service principal."

    # 16 letter password
    $generatedPassword = ConvertTo-SecureString -String ( -join ((65..90) + (97..122) | Get-Random -Count 16 | % {[char]$_})) -AsPlainText -Force
    $generatedID = -join ((65..90) + (97..122) | Get-Random -Count 12 | % {[char]$_})
    $appURI = "https://www.$generatedID.com"

    Write-Host "Purge any registered app's with the same name."

    # first make sure if there is an app there (or more than one if that's possible?)
    # that they're deleted.
    $appArray = Get-AzureRmADApplication -DisplayName $appName
    foreach ($app in $appArray) {
        $aoID = $app.ObjectId
        try {
            Write-Host "Removing previous SP application $appName ObjectId: $aoID"
            Remove-AzureRmADApplication -ObjectId $aoID -Force -ErrorAction Stop
        }
        catch {
            $exceptionContext = Get-AzureRmContext
            $exceptionTenantId = $exceptionContext.Tenant.Id
            Write-Error "Failure to remove application $appName from tenant $exceptionTenantId. Please check your AAD tenant permissions."

            # Re-throw whatever the original exception was
            throw
        }
    }

    Write-Host "Purge complete. Creating new app $appName."

    # Retry required on app registration (it seems) if there is a race condition with the deleted application.
    $newAppCreateRetry = 60
    while ($newAppCreateRetry -ne 0) {
        $newAppCreateRetry--

        try {
            $app = New-AzureRmADApplication `
                -DisplayName $appName `
                -HomePage $appURI `
                -IdentifierUris $appURI `
                -Password $generatedPassword `
                -ErrorAction Stop
            break
        }
        catch {
            Write-Host "Retrying to create app countdown: $newAppCreateRetry appName: $appName"
            Start-sleep -Seconds 1
            if ($newAppCreateRetry -eq 0) {
                #re-throw whatever the original exception was
                $exceptionContext = Get-AzureRmContext
                $exceptionTenantId = $exceptionContext.Tenant.Id
                Write-Error "Failure to add application $appName to tenant $exceptionTenantId. Please check your AAD tenant permissions."
                throw
            }
        }
    }


    Write-Host "New app creation complete. Creating SP."

    # Retry required since it can take a few seconds for the app registration to percolate through Azure.
    # (Online recommendation was sleep 15 seconds - this is both faster and more conservative)
    $SPCreateRetry = 60
    while ($SPCreateRetry -ne 0) {
        $SPCreateRetry--

        try {
            $sp = New-AzureRmADServicePrincipal -ApplicationId $app.ApplicationId -ErrorAction Stop
            break
        }
        catch {
            $appIDForPrint = $app.ObjectId

            Write-Host "Waiting for app $SPCreateRetry : $appIDForPrint"
            Start-sleep -Seconds 1
            if ($SPCreateRetry -eq 0) {
                #re-throw whatever the original exception was
                Write-Error "Failure to create SP for $appName."
                throw
            }
        }
    }

    # Get SP credentials
    $spPass = $generatedPassword
    $spCreds = New-Object -TypeName pscredential -ArgumentList  $sp.ApplicationId, $spPass

    # Get tenant ID for this subscription
    $subForTenantID = Get-AzureRmContext
    $tenantID = $subForTenantID.Tenant.Id

    $spInfo = @{}
    $spInfo.Add("spCreds", $spCreds);
    $spInfo.Add("tenantId", $tenantID);

    return $spInfo
}

# Creates cam deployment info structures and pushes to Key Vault
function New-CAMDeploymentInfo() {
    param(
        [parameter(Mandatory = $true)] 
        $kvName # Key Vault info
    )

    Write-Host "Populating CAMDeploymentInfo structure for the Connection Service"


    # Mapping CAM deployment info environment variable parameters
    # to Key Vault Secrets 
    $camDeploymenRegInfoParameters = @{
        "CAM_USERNAME"       = "AzureSPClientID"
        "CAM_PASSWORD"       = "AzureSPKey"
        "CAM_TENANTID"       = "AzureSPTenantID"
        "CAM_URI"            = "CAMServiceURI"
        "CAM_DEPLOYMENTID"   = "CAMDeploymentID"
        "CAM_SUBSCRIPTIONID" = "AzureSubscriptionID"
        "CAM_RESOURCEGROUP"  = "AzureResourceGroupName"
        "CAM_KEY_VAULT_NAME" = "AzureKeyVaultName"
    }


    $camDeploymenRegInfo = @{}
    foreach ($key in $camDeploymenRegInfoParameters.keys) {
        $secretName = $camDeploymenRegInfoParameters.$key
        Write-Host "Setting $key to value of secret $secretName"
        $secret = Get-AzureKeyVaultSecret `
            -VaultName $kvName `
            -Name $secretName `
            -ErrorAction stop
        $camDeploymenRegInfo.$key = $secret.SecretValueText
    }
    $camDeploymenRegInfo.Add("CAM_USER_BLOB_URI", "userStorageAccountUri")
    $camDeploymenRegInfo.Add("CAM_USER_STORAGE_ACCOUNT_NAME", "userStorageName")
    $camDeploymenRegInfo.Add("CAM_USER_STORAGE_ACCOUNT_KEY", "userStorageAccountKey")
    $camDeploymenRegInfo.Add("CAM_USER_BLOB_TOKEN", "userStorageAccountSaasToken")


    $authFileContent = @"
subscription=$($camDeploymenRegInfo.CAM_SUBSCRIPTIONID)
client=$($camDeploymenRegInfo.CAM_USERNAME)
key=$($camDeploymenRegInfo.CAM_PASSWORD)
tenant=$($camDeploymenRegInfo.CAM_TENANTID)
managementURI=https\://management.core.windows.net/
baseURL=https\://management.azure.com/
authURL=https\://login.windows.net/
graphURL=https\://graph.windows.net/
"@

    $authFileContentURL = [System.Web.HttpUtility]::UrlEncode($authFileContent) 

    $camDeploymenInfo = @{};
    $camDeploymenInfo.Add("registrationInfo", $camDeploymenRegInfo)
    $camDeploymenInfo.Add("AzureAuthFile", $authFileContentURL)

    $camDeploymenInfoJSON = ConvertTo-JSON $camDeploymenInfo -Depth 99 -Compress
    $camDeploymenInfoURL = [System.Web.HttpUtility]::UrlEncode($camDeploymenInfoJSON)

    $camDeploymenInfoURLSecure = ConvertTo-SecureString $camDeploymenInfoURL -AsPlainText -Force

    # Put URL encoded blob into Key Vault 
    Write-Host "Writing secret to keyvault: CAMDeploymentInfo"
    Set-AzureKeyVaultSecret `
        -VaultName $kvName `
        -Name "CAMDeploymentInfo" `
        -SecretValue $camDeploymenInfoURLSecure `
        -ErrorAction stop | Out-Null

    <# Test code for encoding/decoding
	$camDeploymenInfoURL
	$camDeploymenInfoJSONDecoded = [System.Web.HttpUtility]::UrlDecode($camDeploymenInfoURL)
	$camDeploymenInfoDecoded = ConvertFrom-Json $camDeploymenInfoJSONDecoded


	[System.Web.HttpUtility]::UrlDecode($camDeploymenInfoDecoded.AzureAuthFile)

	$regInfo = $camDeploymenInfoDecoded.RegistrationInfo

	$regInfo.psobject.properties | Foreach-Object {
		Write-Host "Name: " $_.Name " Value: " $_.Value

	#>

}



function Generate-CamDeploymentInfoParameters {
    param(
        $spInfo,
        $camSaasUri,
        $deploymentId,
        $subscriptionID,
        $RGName,
        $kvName
    )
    $CAMConfig.parameters.AzureSPClientID.value = (ConvertTo-SecureString $spInfo.spCreds.UserName -AsPlainText -Force)
    $CAMConfig.parameters.AzureSPKey.value = $spInfo.spCreds.Password
    $CAMConfig.parameters.AzureSPTenantID.value = (ConvertTo-SecureString $spInfo.tenantId -AsPlainText -Force)
    $CAMConfig.parameters.CAMServiceURI.value = (ConvertTo-SecureString $camSaasUri -AsPlainText -Force)
    $CAMConfig.parameters.CAMDeploymentID.value = (ConvertTo-SecureString $deploymentId -AsPlainText -Force)
    $CAMConfig.parameters.AzureSubscriptionID.value = (ConvertTo-SecureString $subscriptionID -AsPlainText -Force)
    $CAMConfig.parameters.AzureResourceGroupName.value = (ConvertTo-SecureString $RGName -AsPlainText -Force)
    $CAMConfig.parameters.AzureKeyVaultName.value = (ConvertTo-SecureString $kvName -AsPlainText -Force)
}


# Deploy a connection service over a current deployment
function New-ConnectionServiceDeployment() {
    param(
        $RGName,
        $subscriptionId,
        $keyVault,
        $testDeployment
    )

    $kvID = $keyVault.ResourceId
    $kvName = $keyVault.Name
    # TODO - make sure user account has keyvault secret access here. Try to add self if not
    # and if doesn't work, probably fail.

    # Find a connection service resource group name that can be used.
    # An incrementing count is used to find a free resource group. This count is
    # stored in the key vault to ensure every connection service in the deployment has a unique
    # identifier, even if old connection services have been deleted.
    $csRGName = $null
    while(-not $csRGName)
    {
        $secret = Get-AzureKeyVaultSecret `
            -VaultName $kvName `
            -Name "connectionServiceNumber" `
            -ErrorAction stop

        if ($secret -eq $null) {
            $connectionServiceNumber = 1
        }
        else {
            # increment connectionServiceNumber
            $connectionServiceNumber = ([int]$secret.SecretValueText) + 1
        }

        Set-AzureKeyVaultSecret `
            -VaultName $kvName `
            -Name "connectionServiceNumber" `
            -SecretValue (ConvertTo-SecureString $connectionServiceNumber -AsPlainText -Force) `
            -ErrorAction stop | Out-Null
        
        Write-Host "Checking available resource group for connection service number $connectionServiceNumber"

        $csRGName = $RGName + "-CS" + $connectionServiceNumber
        $rg = Get-AzureRmResourceGroup -ResourceGroupName $csRGName -ErrorAction SilentlyContinue
        if($rg)
        {
            # found the resource group - do the loop with an incremented number try to find a free name
            $csRGName = $null
        }
    }

    $rg = Get-AzureRmResourceGroup -ResourceGroupName $RGName -ErrorAction stop
    $location = $rg.Location

    Write-Host "Creating resource group $csRGName"
    New-AzureRmResourceGroup -Name $csRGName -Location $location -ErrorAction stop | Out-Null
    

    # deploy as the SP to ensure that the SP has appropriate rights for where it's
    # being deployed
    $secret = Get-AzureKeyVaultSecret `
        -VaultName $kvName `
        -Name "AzureSPClientID" `
        -ErrorAction stop
    $client = $secret.SecretValueText

    $secret = Get-AzureKeyVaultSecret `
        -VaultName $kvName `
        -Name "AzureSPKey" `
        -ErrorAction stop
    $key = $secret.SecretValueText

    $secret = Get-AzureKeyVaultSecret `
        -VaultName $kvName `
        -Name "AzureSPTenantID" `
        -ErrorAction stop
    $tenant = $secret.SecretValueText

    $secret = Get-AzureKeyVaultSecret `
        -VaultName $kvName `
        -Name "artifactsLocation" `
        -ErrorAction stop
    $artifactsLocation = $secret.SecretValueText

    Write-Host "Using SP $client in tenant $tenant and subscription $subscriptionId"
    New-AzureRmRoleAssignment `
        -RoleDefinitionName Contributor `
        -ResourceGroupName $csRGName `
        -ServicePrincipalName $client `
        -ErrorAction Stop | Out-Null
    
    $spCreds = New-Object PSCredential $client, (ConvertTo-SecureString $key -AsPlainText -Force)

    $azureContext = Get-AzureRMContext


    $generatedDeploymentParameters = @"
{
    "`$schema": "http://schema.management.azure.com/schemas/2015-01-01/deploymentParameters.json#",
    "contentVersion": "1.0.0.0",
    "parameters": {
        "CSUniqueSuffix": {
            "reference": {
                "keyVault": {
                    "id": "$kvID"
                },
                "secretName": "connectionServiceNumber"
            }
        },
        "domainAdminUsername": {
            "reference": {
                "keyVault": {
                    "id": "$kvID"
                },
                "secretName": "domainAdminUsername"
            }
        },
        "domainAdminPassword": {
            "reference": {
                "keyVault": {
                    "id": "$kvID"
                },
                "secretName": "domainJoinPassword"
            }
        },
        "domainName": {
            "reference": {
                "keyVault": {
                    "id": "$kvID"
                },
                "secretName": "domainName"
            }
        },
        "LocalAdminUsername": {
            "reference": {
                "keyVault": {
                    "id": "$kvID"
                },
                "secretName": "connectionServiceLocalAdminUsername"
            }
        },
        "LocalAdminPassword": {
            "reference": {
                "keyVault": {
                    "id": "$kvID"
                },
                "secretName": "connectionServiceLocalAdminPassword"
            }
        },
        "CSsubnetId": {
            "reference": {
                "keyVault": {
                    "id": "$kvID"
                },
                "secretName": "connectionServiceSubnet"
            }
        },
        "GWsubnetId": {
            "reference": {
                "keyVault": {
                    "id": "$kvID"
                },
                "secretName": "gatewaySubnet"
            }
        },
        "CAMDeploymentBlobSource": {
            "reference": {
                "keyVault": {
                    "id": "$kvID"
                },
                "secretName": "CAMDeploymentBlobSource"
            }
        },
        "certData": {
            "reference": {
                "keyVault": {
                    "id": "$kvID"
                },
                "secretName": "CAMCSCertificate"
            }
        },
        "certPassword": {
            "reference": {
                "keyVault": {
                    "id": "$kvID"
                },
                "secretName": "CAMCSCertificatePassword"
            }
        },
        "remoteWorkstationDomainGroup": {
            "reference": {
                "keyVault": {
                    "id": "$kvID"
                },
                "secretName": "remoteWorkstationDomainGroup"
            }
        },
        "CAMDeploymentInfo": {
            "reference": {
                "keyVault": {
                    "id": "$kvID"
                },
                "secretName": "CAMDeploymentInfo"
            }
        },
        "_baseArtifactsLocation": {
            "reference": {
                "keyVault": {
                    "id": "$kvID"
                },
                "secretName": "artifactsLocation"
            }
        }
    }
}
"@

    # make temporary directory for intermediate files
    $folderName = -join ((97..122) | Get-Random -Count 18 | ForEach-Object {[char]$_})
    $tempDir = Join-Path $env:TEMP $folderName
    Write-Host "Using temporary directory $tempDir for intermediate files"
    if (-not (Test-Path $tempDir)) {
        New-Item $tempDir -type directory | Out-Null
    }

    $outputParametersFileName = "csdeploymentparameters.json"
    $CSDeploymentTemplateURI = $artifactsLocation + "/connection-service/azuredeploy.json"
    try {
        Add-AzureRmAccount `
            -Credential $spCreds `
            -ServicePrincipal `
            -TenantId $tenant `
            -ErrorAction Stop | Out-Null

        $outputParametersFilePath = Join-Path $tempDir $outputParametersFileName
        Set-Content $outputParametersFilePath  $generatedDeploymentParameters

        Write-Host "`nDeploying Cloud Access Manager Connection Service. This process can take up to 60 minutes."
        Write-Host "Please feel free to watch here for early errors for a few minutes and then go do something else. Or go for coffee!"
        Write-Host "If this script is running in Azure Cloud Shell then you may let the shell timeout and the deployment will continue."
        Write-Host "Please watch the resource group $csRGName in the Azure Portal for current status."

        if ($testDeployment) {
            # just do a test if $true
            Test-AzureRmResourceGroupDeployment `
                -ResourceGroupName $csRGName `
                -TemplateFile $CSDeploymentTemplateURI `
                -TemplateParameterFile $outputParametersFilePath `
                -Verbose
        }
        else {
            for($idx = 3;$idx -gt 0;$idx--)
            {
                try {
                    New-AzureRmResourceGroupDeployment `
                        -DeploymentName "CS" `
                        -ResourceGroupName $csRGName `
                        -TemplateFile $CSDeploymentTemplateURI `
                        -TemplateParameterFile $outputParametersFilePath
                    # success!
                    break
                }
                catch {
                    # Seems there can be a race condition on the role assignment of the SP with
                    # the resource group before getting here - setting a retry loop
                    if ($_.Exception.Message -like "*does not have authorization*")
                    {
                        Write-host "Authorization error. Retrying. Remaining: $idx"
                        Start-sleep -Seconds 10
                    }
                    else {
                        throw $_
                    }
                }
            }
        }
    }
    catch {
        throw
    }
    finally {
        if ($azureContext) {
            Set-AzureRMContext -Context $azureContext | Out-Null
        }
    }
}

# Creates a CAM Deployment Root including keyvault, user data storage account
# and populates parameters.
# Returns key vault info.
function New-CAMDeploymentRoot()
{
    param(
        $RGName,
        $rwRGName,
        $spInfo,
        $azureContext,
        $CAMConfig,
        $tempDir,
        $certificateFile,
        $certificateFilePassword,
        $camSaasUri,
        $verifyCAMSaaSCertificate,
        $subscriptionID
    )

    $rg = Get-AzureRmResourceGroup -ResourceGroupName $RGName
    $client = $spInfo.spCreds.UserName
    $key = $spInfo.spCreds.GetNetworkCredential().Password
    $tenant = $spInfo.tenantId
    $registrationCode = $CAMConfig.parameters.cloudAccessRegistrationCode.value
    $artifactsLocation = $CAMConfig.parameters.artifactsLocation.clearValue
    $CAMDeploymentBlobSource = $CAMConfig.parameters.CAMDeploymentBlobSource.clearValue
    
    $kvInfo = New-CAM-KeyVault `
        -RGName $RGName `
        -spName $spInfo.spCreds.UserName `
        -adminAzureContext $azureContext

    Generate-Certificate-And-Passwords `
        -kvName $kvInfo.VaultName `
        -CAMConfig $CAMConfig `
        -tempDir $tempDir `
        -certificateFile $certificateFile `
        -certificateFilePassword $certificateFilePassword | Out-Null

    $userDataStorageAccount = New-UserStorageAccount `
        -RGName $RGName `
        -Location $rg.Location

    Populate-UserBlob `
        -CAMConfig $CAMConfig `
        -artifactsLocation $artifactsLocation `
        -userDataStorageAccount	$userDataStorageAccount `
        -CAMDeploymentBlobSource $CAMDeploymentBlobSource `
        -RGName $RGName `
        -kvInfo $kvInfo `
        -tempDir $tempDir | Out-Null

    Write-Host "Registering Cloud Access Manager Deployment to Cloud Access Manager Service"
    $deploymentId = Register-CAM `
        -SubscriptionId $subscriptionID `
        -client $client `
        -key $key `
        -tenant $tenant `
        -RGName $rwRGName `
        -registrationCode $registrationCode `
        -camSaasBaseUri $camSaasUri `
        -verifyCAMSaaSCertificate $verifyCAMSaaSCertificate

    Generate-CamDeploymentInfoParameters `
        -spInfo $spInfo `
        -camSaasUri $camSaasUri `
        -deploymentId $deploymentId `
        -subscriptionID $subscriptionID `
        -RGName $rwRGName `
        -kvName $kvInfo.VaultName | Out-Null

    Add-SecretsToKeyVault `
        -kvName $kvInfo.VaultName `
        -CAMConfig $CAMConfig | Out-Null

    return $kvInfo
}

# Deploy a full CAM deployment with root networking and DC, a connection service
# and a convenience 'first' Windows standard agent machine 
function Deploy-CAM() {
    param(
        [parameter(Mandatory = $false)] 
        [bool]
        $verifyCAMSaaSCertificate = $true,

        [parameter(Mandatory = $true)] 
        $CAMDeploymentTemplateURI,

        [parameter(Mandatory = $true)] 
        [System.Management.Automation.PSCredential]
        $domainAdminCredential,
		
        [parameter(Mandatory = $true)] 
        $domainName,

        [parameter(Mandatory = $true)] 
        [SecureString]
        $registrationCode,

        [parameter(Mandatory = $true)] 
        $camSaasUri,

        [parameter(Mandatory = $true)] 
        $CAMDeploymentBlobSource,

        [parameter(Mandatory = $true)] 
        $outputParametersFileName,
		
        [parameter(Mandatory = $true)] 
        $subscriptionId,
		
        [parameter(Mandatory = $true)]
        $RGName,
		
        [parameter(Mandatory = $true)]
        $csRGName,
		
        [parameter(Mandatory = $true)]
        $rwRGName,
		
        [parameter(Mandatory = $false)]
        [System.Management.Automation.PSCredential]
        $spCredential,

        [parameter(Mandatory = $false)] # required if $spCredential is provided
        [string]
        $tenantId,

        [parameter(Mandatory = $false)]
        [String]
        $certificateFile = $null,
	
        [parameter(Mandatory = $false)]
        [SecureString]
        $certificateFilePassword = $null,

		[parameter(Mandatory=$false)]
		[ValidateSet("stable","beta","dev")] 
		[String]
		$AgentChannel = "stable",

        [parameter(Mandatory = $false)]
        [bool]
        $testDeployment = $false

    )

    # Artifacts location 'folder' is where the template is stored
    $artifactsLocation = $CAMDeploymentTemplateURI.Substring(0, $CAMDeploymentTemplateURI.lastIndexOf('/'))

    $domainAdminUsername = $domainAdminCredential.UserName

    # Setup CAMConfig as a hash table of ARM parameters for Azure (KeyVault)
    # Most parameters are secrets so the KeyVault can be a single configuration source
    # the parameter name is the KeyVault secret name
    # and internal parameters for this script which are not pushed to the key vault
    $CAMConfig = @{} 
    $CAMConfig.parameters = @{}
    $CAMConfig.parameters.domainAdminUsername = @{
        value      = (ConvertTo-SecureString $domainAdminUsername -AsPlainText -Force)
        clearValue = $domainAdminUsername
    }
    $CAMConfig.parameters.domainName = @{
        value      = (ConvertTo-SecureString $domainName -AsPlainText -Force)
        clearValue = $domainName
    }
    $CAMConfig.parameters.CAMDeploymentBlobSource = @{
        value      = (ConvertTo-SecureString $CAMDeploymentBlobSource -AsPlainText -Force)
        clearValue = $CAMDeploymentBlobSource
    }
    $CAMConfig.parameters.artifactsLocation = @{
        value      = (ConvertTo-SecureString $artifactsLocation -AsPlainText -Force)
        clearValue = $artifactsLocation
    }

    $CAMConfig.parameters.cloudAccessRegistrationCode = @{value = $registrationCode}

    $CAMConfig.parameters.domainJoinPassword = @{value = $domainAdminCredential.Password}

    # Set in Generate-Certificate-And-Passwords
    $CAMConfig.parameters.CAMCSCertificate = @{}
    $CAMConfig.parameters.CAMCSCertificatePassword = @{}
    $CAMConfig.parameters.remoteWorkstationLocalAdminPassword = @{}
    $CAMConfig.parameters.remoteWorkstationLocalAdminUsername = @{
        value      = (ConvertTo-SecureString "localadmin" -AsPlainText -Force)
        clearValue = "localadmin"
    }
    $CAMConfig.parameters.connectionServiceLocalAdminPassword = @{}
    $CAMConfig.parameters.connectionServiceLocalAdminUsername = @{
        value      = (ConvertTo-SecureString "localadmin" -AsPlainText -Force)
        clearValue = "localadmin"
    }

    $CAMConfig.parameters.remoteWorkstationDomainGroup = @{
        value      = (ConvertTo-SecureString "Remote Workstations" -AsPlainText -Force)
        clearValue = "Remote Workstations"
    }

    # Set in Populate-UserBlob
    $CAMConfig.parameters.userStorageAccountSaasToken = @{}
    $CAMConfig.parameters.userStorageAccountUri = @{}
    $CAMConfig.parameters.userStorageName = @{}
    $CAMConfig.parameters.userStorageAccountKey = @{}

    # Populated in Generate-CamDeploymentInfoParameters
    $CAMConfig.parameters.AzureSPClientID = @{}
    $CAMConfig.parameters.AzureSPKey = @{}
    $CAMConfig.parameters.AzureSPTenantID = @{}
    $CAMConfig.parameters.CAMServiceURI = @{}
    $CAMConfig.parameters.CAMDeploymentID = @{}
    $CAMConfig.parameters.AzureSubscriptionID = @{}
    $CAMConfig.parameters.AzureResourceGroupName = @{}
    $CAMConfig.parameters.AzureKeyVaultName = @{}
	
    $CAMConfig.internal = @{}
    $CAMConfig.internal.vnetName = "vnet-CloudAccessManager"
    $CAMConfig.internal.rootSubnetName = "subnet-CAMRoot"
    $CAMConfig.internal.RWSubnetName = "subnet-RemoteWorkstation"
    $CAMConfig.internal.CSSubnetName = "subnet-ConnectionService"
    $CAMConfig.internal.GWSubnetName = "subnet-Gateway"
    $CAMConfig.internal.vnetID = `
        "/subscriptions/$subscriptionId/resourceGroups/$RGName/providers/Microsoft.Network/virtualNetworks/$($CAMConfig.internal.vnetName)"

    $CAMConfig.internal.RWSubnetID = $CAMConfig.internal.vnetID + "/subnets/$($CAMConfig.internal.RWSubnetName)"
    $CAMConfig.internal.CSSubnetID = $CAMConfig.internal.vnetID + "/subnets/$($CAMConfig.internal.CSSubnetName)"
    $CAMConfig.internal.GWSubnetID = $CAMConfig.internal.vnetID + "/subnets/$($CAMConfig.internal.GWSubnetName)"

    $CAMConfig.parameters.remoteWorkstationSubnet = @{
        value      = (ConvertTo-SecureString $CAMConfig.internal.RWSubnetID -AsPlainText -Force)
        clearValue = $CAMConfig.internal.RWSubnetID
    }

    $CAMConfig.parameters.connectionServiceSubnet = @{
        value      = (ConvertTo-SecureString $CAMConfig.internal.CSSubnetID -AsPlainText -Force)
        clearValue = $CAMConfig.internal.CSSubnetID
    }

    $CAMConfig.parameters.gatewaySubnet = @{
        value      = (ConvertTo-SecureString $CAMConfig.internal.GWSubnetID -AsPlainText -Force)
        clearValue = $CAMConfig.internal.GWSubnetID
    }
<<<<<<< HEAD


=======
	
	$CAMConfig.internal.agentChannel = $AgentChannel
	
>>>>>>> 6a9ad3ed
    $CAMConfig.internal.standardVMSize = "Standard_D2_v2"
    $CAMConfig.internal.graphicsVMSize = "Standard_NV6"
    $CAMConfig.internal.agentARM = "server2016-standard-agent.json"
    $CAMConfig.internal.gaAgentARM = "server2016-graphics-agent.json"
    $CAMConfig.internal.linuxAgentARM = "rhel-standard-agent.json"

    # make temporary directory for intermediate files
    $folderName = -join ((97..122) | Get-Random -Count 18 | ForEach-Object {[char]$_})
    $tempDir = Join-Path $env:TEMP $folderName
    Write-Host "Using temporary directory $tempDir for intermediate files"
    if (-not (Test-Path $tempDir)) {
        New-Item $tempDir -type directory | Out-Null
    }

    $spInfo = $null
    if (-not $spCredential)	{

        # if there's no SP provided then we either need to make one or ask for one

        # if the current context tenantId does not match the desired tenantId then we can't make SP's
        $currentContext = Get-AzureRmContext
        $currentContextTenant = $currentContext.Tenant.Id 
        $tenantIDsMatch = ($currentContextTenant -eq $tenantId)

        if (-not $tenantIDsMatch) {
            Write-Host "The Current Azure context is for a different tenant ($currentContextTenant) that"
            Write-Host "does not match the tenant of the deploment ($tenantId)."
            Write-Host "This can happen in Azure Cloud Powershell when an account has access to multiple tenants."
            Write-Host "Please make a service principal through the Azure Portal or other means and provide here."
        }
        else {
            Write-Host "The Cloud Access Manager deployment script was not passed service principal credentials. It will attempt to create a service principal."
            $requestSPGeneration = Read-Host `
                "Please hit enter to continue or 'no' to manually enter service principal credentials from a pre-made service principal"
        }

        if ((-not $tenantIDsMatch) -or ($requestSPGeneration -like "*n*")) {
            # manually get credential
            $spCredential = Get-Credential -Message "Please enter SP credential"

            $spInfo = @{}
            $spinfo.spCreds = $spCredential
            $spInfo.tenantId = $tenantId
        }
        else {
            # generate SP
            $spInfo = New-CAMAppSP `
                -RGName $RGName
        }
    }
    else {
        # SP credential provided in parameter list
        if ($tenantId -eq $null) {throw "SP provided but no tenantId"}
        $spInfo = @{}
        $spinfo.spCreds = $spCredential
        $spInfo.tenantId = $tenantId
    }

    $client = $spInfo.spCreds.UserName
    $key = $spInfo.spCreds.GetNetworkCredential().Password
    $tenant = $spInfo.tenantId

    Write-Host "Using SP $client in tenant $tenant and subscription $subscriptionId"

    # SP info exists but needs to get rights to the required resource groups
    Write-Host "Adding role assignments for the Service Principal account."
    
    # Retry required since it can take a few seconds for app registration to percolate through Azure.
    # (Online recommendation was sleep 15 seconds - this is both faster and more conservative)
    $rollAssignmentRetry = 120
    while ($rollAssignmentRetry -ne 0) {
        $rollAssignmentRetry--

        try {
            New-AzureRmRoleAssignment -RoleDefinitionName Contributor -ResourceGroupName $RGName -ServicePrincipalName $client -ErrorAction Stop | Out-Null
            New-AzureRmRoleAssignment -RoleDefinitionName Contributor -ResourceGroupName $csRGName -ServicePrincipalName $client -ErrorAction Stop | Out-Null
            New-AzureRmRoleAssignment -RoleDefinitionName Contributor -ResourceGroupName $rwRGName -ServicePrincipalName $client -ErrorAction Stop | Out-Null
            break
        }
        catch {
            #TODO: we should only be catching the 'SP or app not found' error
            Write-Host "Waiting for service principal. Remaining: $rollAssignmentRetry"
            Start-sleep -Seconds 1
            if ($rollAssignmentRetry -eq 0) {
                #re-throw whatever the original exception was
                $exceptionContext = Get-AzureRmContext
                $exceptionSubscriptionId = $exceptionContext.Subscription.Id
                Write-Error "Failure to create Contributor role for $client in ResourceGroup: $RGName Subscription: $exceptionSubscriptionId. Please check your subscription premissions."
                throw
            }
        }
    }



    # Login with SP since some Powershell contexts (with token auth - like Azure Cloud PowerShell or Visual Studio)
    # can't do operations on keyvaults

    
    # cache the current context and sign in as SP
    $azureContext = Get-AzureRMContext
    $retryCount = 60
    for ($idx = ($retryCount - 1); $idx -ge 0; $idx--) {
        try {
            Add-AzureRmAccount `
                -Credential $spInfo.spCreds `
                -ServicePrincipal `
                -TenantId $spInfo.tenantId `
                -ErrorAction Stop | Out-Null
            break
        }
        catch {
            if ($azureContext) {
                Write-Host "Reverting to initial Azure context for $($azureContext.Account.Id)"
                Set-AzureRMContext -Context $azureContext | Out-Null
            }
            # if it's the unknown user (so potentially a timing issue where the account hasn't percolated
            # through the system yet) retry. Otherwise abort and re-throw
            $caughtError = $_
            if (     ($caughtError.Exception -is [Microsoft.IdentityModel.Clients.ActiveDirectory.AdalException]) `
                -and ($caughtError.Exception.ServiceErrorCodes[0] -eq 70001) `
                -and ($idx -gt 0))
            {
                Write-Host "Could not find application ID for tenant. Retries remaining: $idx"
                continue
            }
            else {
                throw $caughtError
            }
        }
    }

    try {

        $kvInfo = New-CAMDeploymentRoot `
            -RGName $RGName `
            -rwRGName $rwRGName `
            -spInfo $spInfo `
            -azureContext $azureContext `
            -CAMConfig $CAMConfig `
            -tempDir $tempDir `
            -certificateFile $certificateFile `
            -certificateFilePassword $certificateFilePassword `
            -camSaasUri $camSaasUri `
            -verifyCAMSaaSCertificate $verifyCAMSaaSCertificate `
            -subscriptionID $subscriptionID

        # Populate/re-populate CAMDeploymentInfo before deploying any connection service
        New-CAMDeploymentInfo `
            -kvName $kvInfo.VaultName

        # keyvault ID of the form: /subscriptions/$subscriptionID/resourceGroups/$azureRGName/providers/Microsoft.KeyVault/vaults/$kvName
        $kvId = $kvInfo.ResourceId

        $generatedDeploymentParameters = @"
{
	"`$schema": "http://schema.management.azure.com/schemas/2015-01-01/deploymentParameters.json#",
	"contentVersion": "1.0.0.0",
	"parameters": {
		"domainAdminUsername": {
			"reference": {
				"keyVault": {
					"id": "$kvId"
				},
				"secretName": "domainAdminUsername"
			}
		},
		"domainName": {
			"reference": {
				"keyVault": {
					"id": "$kvId"
				},
				"secretName": "domainName"
			}
		},
		"remoteWorkstationDomainGroup": {
			"reference": {
				"keyVault": {
					"id": "$kvID"
				},
				"secretName": "remoteWorkstationDomainGroup"
			}
        },
        "connectionServiceResourceGroup": {
            "value": "$csRGName"
        },
        "remoteWorkstationResourceGroup": {
            "value": "$rwRGName"
        },
        "vnetName": {
            "value": "$($CAMConfig.internal.vnetName)"
        },
        "rootSubnetName": {
            "value": "$($CAMConfig.internal.rootSubnetName)"
        },
        "remoteWorkstationSubnetName": {
            "value": "$($CAMConfig.internal.RWSubnetName)"
        },
        "connectionServiceSubnetName": {
            "value": "$($CAMConfig.internal.CSSubnetName)"
        },
        "gatewaySubnetName": {
            "value": "$($CAMConfig.internal.GWSubnetName)"
        },
		"CAMDeploymentBlobSource": {
			"reference": {
				"keyVault": {
					"id": "$kvId"
				},
				"secretName": "CAMDeploymentBlobSource"
			}
		},
		"_artifactsLocation": {
			"reference": {
				"keyVault": {
					"id": "$kvId"
				},
				"secretName": "artifactsLocation"
			}
		},
		"LocalAdminUsername": {
			"reference": {
				"keyVault": {
					"id": "$kvId"
				},
				"secretName": "connectionServiceLocalAdminUsername"
			}
		},
		"LocalAdminPassword": {
			"reference": {
				"keyVault": {
					"id": "$kvId"
				},
				"secretName": "connectionServiceLocalAdminPassword"
			}
		},
		"rwsLocalAdminUsername": {
			"reference": {
				"keyVault": {
					"id": "$kvId"
				},
				"secretName": "remoteWorkstationLocalAdminUsername"
			}
		},
		"rwsLocalAdminPassword": {
			"reference": {
				"keyVault": {
					"id": "$kvId"
				},
				"secretName": "remoteWorkstationLocalAdminPassword"
			}
		},
		"DomainAdminPassword": {
			"reference": {
				"keyVault": {
					"id": "$kvId"
				},
				"secretName": "domainJoinPassword"
			}
		},
		"certData": {
			"reference": {
				"keyVault": {
					"id": "$kvId"
				},
				"secretName": "CAMCSCertificate"
			}		
		},
		"certPassword": {
			"reference": {
				"keyVault": {
					"id": "$kvId"
				},
				"secretName": "CAMCSCertificatePassword"
			}
		},
		"CAMDeploymentInfo": {
			"reference": {
				"keyVault": {
					"id": "$kvId"
				},
				"secretName": "CAMDeploymentInfo"
			}
		},
		"registrationCode": {
			"reference": {
				"keyVault": {
				"id": "$kvId"
				},
				"secretName": "cloudAccessRegistrationCode"
			}
		}
	}
}
"@

        $outputParametersFilePath = Join-Path $tempDir $outputParametersFileName
        Set-Content $outputParametersFilePath  $generatedDeploymentParameters

        Write-Host "`nDeploying Cloud Access Manager Connection Service. This process can take up to 90 minutes."
        Write-Host "Please feel free to watch here for early errors for a few minutes and then go do something else. Or go for coffee!"
        Write-Host "If this script is running in Azure Cloud Shell then you may let the shell timeout and the deployment will continue."
        Write-Host "Please watch the resource group $RGName in the Azure Portal for current status."

        if ($testDeployment) {
            # just do a test if $true
            Test-AzureRmResourceGroupDeployment `
                -ResourceGroupName $RGName `
                -TemplateFile $CAMDeploymentTemplateURI `
                -TemplateParameterFile $outputParametersFilePath `
                -Verbose
        }
        else {
            New-AzureRmResourceGroupDeployment `
                -DeploymentName "CAM" `
                -ResourceGroupName $RGName `
                -TemplateFile $CAMDeploymentTemplateURI `
                -TemplateParameterFile $outputParametersFilePath 
        }
    }
    catch {
        throw
    }
    finally {
        if ($azureContext) {
            Write-Host "Reverting to initial Azure context for $($azureContext.Account.Id)"
            Set-AzureRMContext -Context $azureContext | Out-Null
        }
    }
}

##############################################
############# Script starts here #############
##############################################

# Get the correct modules and assemblies
Add-Type -AssemblyName System.Web


$rmContext = Get-AzureRmContext
$subscriptions = Get-AzureRmSubscription -WarningAction Ignore
$subscriptionsToDisplay = $subscriptions | Where-Object { $_.State -eq 'Enabled' }

$chosenSubscriptionIndex = $null
if ($subscriptionsToDisplay.Length -lt 1) {
    Write-Host ("Account " + $rmContext.Account.Id + " has access to no enabled subscriptions. Exiting.")
    exit
}

# Match up subscriptions with the current context and let the user choose 
$subscriptionIndex = 0
$currentSubscriptionIndex = $null
ForEach ($s in $subscriptionsToDisplay) {
    if (-not (Get-Member -inputobject $s -name "Current")) {
        Add-Member -InputObject $s -Name "Current" -Value "" -MemberType NoteProperty
    }
    if (-not (Get-Member -inputobject $s -name "Number")) {
        Add-Member -InputObject $s -Name "Number" -Value "" -MemberType NoteProperty
    }

    if (($s.SubscriptionId -eq $rmContext.Subscription.Id) -and ($s.TenantId -eq $rmContext.Tenant.Id)) {
        $s.Current = "*"
        $currentSubscriptionIndex = $subscriptionIndex
    }
    else {
        $s.Current = ""
    }

    $s.Number = ($subscriptionIndex++) + 1

}

if ($subscriptionsToDisplay.Length -eq 1) {
    Write-Host ("Account " + $rmContext.Account.Id + " has access to a single enabled subscription.")
    $chosenSubscriptionNumber = 0
}
else {
    # Let user choose since it's sometimes not obvious...
    $subscriptionsToDisplay | Select-Object -Property Current, Number, Name, SubscriptionId, TenantId | Format-Table

    $currentSubscriptionNumber = $currentSubscriptionIndex + 1

    $chosenSubscriptionNumber = 0 #invalid
    while ( -not (( $chosenSubscriptionNumber -ge 1) -and ( $chosenSubscriptionNumber -le $subscriptionsToDisplay.Length))) {
        $chosenSubscriptionNumber = 
        if (($chosenSubscriptionNumber = Read-Host "Please enter the Number of the subscription you would like to use or press enter to accept the current one [$currentSubscriptionNumber]") -eq '') `
        {$currentSubscriptionNumber} else {$chosenSubscriptionNumber}
    }
    Write-Host "Chosen Subscription:"
}

$chosenSubscriptionIndex = $chosenSubscriptionNumber - 1

# Let user choose since it's sometimes not obvious...
Write-Host ($subscriptionsToDisplay[$chosenSubscriptionIndex] | Select-Object -Property Current, Number, Name, SubscriptionId, TenantId | Format-Table | Out-String)
$rmContext = Set-AzureRmContext -SubscriptionId $subscriptionsToDisplay[$chosenSubscriptionIndex].SubscriptionId -TenantId $subscriptionsToDisplay[$chosenSubscriptionIndex].TenantId

# The Context doesn't always seem to take the tenant depending on who is logged in - so making a copy from the selected subscription
$selectedTenantId = $subscriptionsToDisplay[$chosenSubscriptionIndex].TenantId
$selectedSubcriptionId = $subscriptionsToDisplay[$chosenSubscriptionIndex].SubscriptionId

# Now we have the subscription set. Time to find the CAM root RG.
$resouceGroups = Get-AzureRmResourceGroup

# if a user has provided ResourceGroupName as parameter:
# - Check if user group exists. If it does deploy there.
# - If it doesn't, create it in which case location parameter must be provided 
if ($ResourceGroupName) {
    Write-Host "RGNAME PROVIDED: $ResourceGroupName"
    if (-not (Get-AzureRMResourceGroup -name $ResourceGroupName)) {
        Write-Host "Resource group $ResourceGroupName does not exist! Creating in location: $location"
        New-AzureRmResourceGroup -Name $ResourceGroupName -Location $location
    } 
    $rgMatch = Get-AzureRmResourceGroup -Name $ResourceGroupName
}
else {
    $rgIndex = 0
    ForEach ($r in $resouceGroups) {
        if (-not (Get-Member -inputobject $r -name "Number")) {
            Add-Member -InputObject $r -Name "Number" -Value "" -MemberType NoteProperty
        }

        $r.Number = ($rgIndex++) + 1
    }

    Write-Host "`nAvailable Resource Groups"
    Write-Host ($resouceGroups | Select-Object -Property Number, ResourceGroupName, Location | Format-Table | Out-String)

    $selectedRGName = $false
    $rgIsInt = $false
    $rgMatch = $null
    while (-not $selectedRGName) {
        Write-Host ("`nPlease select the resource group of the Cloud Access Mananger deployment root by number`n" +
            "or type in a new resource group name for a new Cloud Access Mananger deployment.")
        $rgIdentifier = Read-Host "Resource group"

        $rgIsInt = [int]::TryParse($rgIdentifier, [ref]$rgIndex) # rgIndex will be 0 on parse failure

        if ($rgIsInt) {
            # entered an integer - we are not supporting integer names here for new resource groups
            $rgArrayLength = $resouceGroups.Length
            if ( -not (( $rgIndex -ge 1) -and ( $rgIndex -le $rgArrayLength))) {
                #invalid range 
                Write-Host "Please enter a range between 1 and $rgArrayLength or the name of a new resource group."
            }
            else {
                $rgMatch = $resouceGroups[$rgIndex - 1]
                $selectedRGName = $true
            }
            continue
        }
        else {
            # entered a name. Let's see if it matches any resource groups first
            $rgMatch = $resouceGroups | Where-Object {$_.ResourceGroupName -eq $rgIdentifier}
            if ($rgMatch) {
                $rgName = $rgMatch.ResourceGroupName
                Write-Host ("Resource group `"$rgName`" already exists. The current one will be used.")
                $selectedRGName = $true
            }
            else {
                # make a new resource group and on failure go back to RG selection.
                $rgName = $rgIdentifier
                $newRgResult = $null

                Write-Host("Available Azure Locations")
                Write-Host (Get-AzureRMLocation | Select-Object -Property Location, DisplayName | Format-Table | Out-String )

                $newRGLocation = Read-Host "`nPlease enter resource group location"
                $newRgResult = New-AzureRmResourceGroup -Name $rgName -Location $newRGLocation
                if ($newRgResult) {
                    # Success!
                    $selectedRGName = $true
                    $rgMatch = Get-AzureRmResourceGroup -Name $rgName
                }
            }
        }
    }
}

# At this point we have a subscription and a root resource group - check if there is already a deployment in it
$CAMRootKeyvault = Get-AzureRmResource `
    -ResourceGroupName $rgMatch.ResourceGroupName `
    -ResourceType "Microsoft.KeyVault/vaults" `
    | Where-object {$_.Name -like "CAM-*"}

if ($CAMRootKeyvault) {
    if ($CAMRootKeyvault -is [Array]) {
        Write-Host "More than one CAM Key Vault found in this resource group."
        Write-Host "Please move or remove all but one."
        return   # early return!
    }
    Write-Host "The resource group $($rgMatch.ResourceGroupName) has a CAM deployment already."
    Write-Host "Using key vault $($CAMRootKeyvault.Name)"

    $requestNewCS = Read-Host `
        "Please hit enter to create a new connection service for this Cloud Access Manager deployment or 'no' to cancel"

    if ($requestNewCS -like "*n*") {
        Write-Host "Not deploying a new connection service. Exiting."
        exit
    }

    Write-Host "Deploying a new CAM Connection Service with updated CAMDeploymentInfo"
	
    New-CAMDeploymentInfo `
        -kvName $CAMRootKeyvault.Name

    New-ConnectionServiceDeployment `
        -RGName $rgMatch.ResourceGroupName `
        -subscriptionId $selectedSubcriptionId `
        -keyVault $CAMRootKeyvault `
        -testDeployment $testDeployment `
        -tempDir $tempDir

}
else {
    # New deployment - either complete or a root + Remote Workstation deployment
    # Now let's create the other required resource groups

    $csRGName = $rgName + "-CS1"
    $rwRGName = $rgName + "-RW"

    $csrg = Get-AzureRmResourceGroup -ResourceGroupName $csRGName -ErrorAction SilentlyContinue
    if($csrg)
    {
        # assume it's there for a reason? Alternately we could fail but...
        Write-Host "Connection service resource group $csRGName exists. Using it."
    }
    else {
        Write-Host "Creating connection service resource group $csRGName"
        $csrg = New-AzureRmResourceGroup -Name $csRGName -Location $rgMatch.Location -ErrorAction Stop
    }

    $rwrg = Get-AzureRmResourceGroup -ResourceGroupName $rwRGName -ErrorAction SilentlyContinue
    if($rwrg)
    {
        # assume it's there for a reason? Alternately we could fail but...
        Write-Host "Remote workstation resource group $rwRGName exists. Using it."
    }
    else {
        Write-Host "Creating remote workstation resource group $rwRGName"
        $rwrg = New-AzureRmResourceGroup -Name $rwRGName -Location $rgMatch.Location -ErrorAction Stop
    }


    # allow interactive input of a bunch of parameters. spCredential is handled in the SP functions elsewhere in this file
    do {
        if ( -not $domainAdminCredential ) {
            $domainAdminCredential = Get-Credential -Message "Please enter admin credential for new domain"
            $confirmedPassword = Read-Host -AsSecureString "Please re-enter the password"

            # Need plaintext password to check if same
            $clearPassword = ConvertTo-Plaintext $confirmedPassword
            if (-not ($domainAdminCredential.GetNetworkCredential().Password -ceq $clearPassword)) {
                # don't match- try again.
                Write-Host "The entered passwords do not match."
                $domainAdminCredential = $null
                continue
            }
        }
		
        if ($domainAdminCredential.GetNetworkCredential().Password.Length -lt 12) {
            # too short- try again.
            Write-Host "The domain service account/admin password must be at least 12 characters long"
            $domainAdminCredential = $null
        }
    } while ( -not $domainAdminCredential )

    do {
        if ( -not $domainName ) {
            $domainName = Read-Host "Please enter new fully qualified domain name including a '.' such as example.com"
        }
        if ($domainName -notlike "*.*") {
            # too short- try again.
            Write-Host "The domain name must include two or more components separated by a '.'"
            $domainName = $null
        }
    } while (-not $domainName)

    do {
        if (-not $registrationCode ) {
            $registrationCode = Read-Host -AsSecureString "Please enter your Cloud Access registration code"
        }
		
        # Need plaintext registration code to check length
        $clearRegCode = ConvertTo-Plaintext $registrationCode
        if ($clearRegCode.Length -lt 21) {
            #too short- try again.
            Write-Host "The registration code is at least 21 characters long"
            $registrationCode = $null
        }
    } while (-not $registrationCode )

    Deploy-CAM `
        -domainAdminCredential $domainAdminCredential `
        -domainName $domainName `
        -registrationCode $registrationCode `
        -camSaasUri $camSaasUri.Trim().TrimEnd('/') `
        -verifyCAMSaaSCertificate $verifyCAMSaaSCertificate `
        -CAMDeploymentTemplateURI $CAMDeploymentTemplateURI `
        -CAMDeploymentBlobSource $CAMDeploymentBlobSource.Trim().TrimEnd('/') `
        -outputParametersFileName $outputParametersFileName `
        -subscriptionId $selectedSubcriptionId `
        -RGName $rgMatch.ResourceGroupName `
        -csRGName $csRGName `
        -rwRGName $rwRGName `
        -spCredential $spCredential `
        -tenantId $selectedTenantId `
        -testDeployment $testDeployment `
        -certificateFile $certificateFile `
        -certificateFilePassword $certificateFilePassword `
		-AgentChannel $AgentChannel
}<|MERGE_RESOLUTION|>--- conflicted
+++ resolved
@@ -1654,14 +1654,9 @@
         value      = (ConvertTo-SecureString $CAMConfig.internal.GWSubnetID -AsPlainText -Force)
         clearValue = $CAMConfig.internal.GWSubnetID
     }
-<<<<<<< HEAD
-
-
-=======
-	
+
 	$CAMConfig.internal.agentChannel = $AgentChannel
-	
->>>>>>> 6a9ad3ed
+
     $CAMConfig.internal.standardVMSize = "Standard_D2_v2"
     $CAMConfig.internal.graphicsVMSize = "Standard_NV6"
     $CAMConfig.internal.agentARM = "server2016-standard-agent.json"
