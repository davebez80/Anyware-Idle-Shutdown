--- conflicted
+++ resolved
@@ -60,13 +60,8 @@
     $RemoteWorkstationSubnetName,    
 
     $camSaasUri = "https://cam-antar.teradici.com",
-<<<<<<< HEAD
-	$CAMDeploymentTemplateURI = "https://raw.githubusercontent.com/teradici/deploy/bd/azuredeploy.json",
-	$CAMDeploymentBlobSource = "https://teradeploy.blob.core.windows.net/bdstable",
-=======
 	$CAMDeploymentTemplateURI = "https://raw.githubusercontent.com/teradici/deploy/master/azuredeploy.json",
 	$CAMDeploymentBlobSource = "https://teradeploy.blob.core.windows.net/binaries",
->>>>>>> 54a00167
     $outputParametersFileName = "cam-output.parameters.json",
     $location
 )
@@ -1167,9 +1162,6 @@
 
     # First, let's find the Service Principal 
     $adminAzureContext = Get-AzureRMContext
-    $kvName = "CAM-lyuYaDeEBLXMPrCF"
-    $spCredential = $null
-    
     
     $client = $null
     $key = $null
@@ -1217,17 +1209,7 @@
         # before prompting, check if anything was passeed in command line
         if (-not $spCredential)
         {
-<<<<<<< HEAD
-            # Check if Resource Group is empty
-            $Resources = Find-AzureRmResource -ResourceGroupNameEquals $csRGName
-            if( -not $Resources.Length -eq 0)
-            {
-                # found the resource group was not empty - do the loop with an incremented number try to find a free name
-                $csRGName = $null
-            }
-=======
             $spCredential = Get-Credential -Message "Please enter service principal credential for this Cloud Access Manager deployment"
->>>>>>> 54a00167
         }
     
         $client = $spCredential.UserName
@@ -1247,21 +1229,8 @@
             -TenantId $tenantId `
             -ErrorAction Stop | Out-Null
 
-<<<<<<< HEAD
-    # Create Connection Service Resource Group if it doesn't exist
-    if (-not (Find-AzureRmResourceGroup | ?{$_.name -eq $csRGName}) ) {
-        Write-Host "Creating resource group $csRGName"
-        New-AzureRmResourceGroup -Name $csRGName -Location $location -ErrorAction stop | Out-Null
-    }
-    
-=======
-        # do key vault operations as the SP since in Cloud Shell the current user cannot always do key vault operation.
-        # Do AzureRM operations as the admin user since the SP doesn't in general have access to the new resource group yet.
->>>>>>> 54a00167
-
         # Find a connection service resource group name that can be used.
         # An incrementing count is used to find a free resource group. This count is
-        # stored in the key vault to ensure every connection service in the deployment has a unique
         # identifier, even if old connection services have been deleted.
         $csRGName = $null
         while(-not $csRGName)
@@ -1298,55 +1267,59 @@
 
             if($rg)
             {
-                # found the resource group - do the loop with an incremented number try to find a free name
-                $csRGName = $null
-            }
-        }
-
-<<<<<<< HEAD
-    Write-Host "Using service principal $client in tenant $tenant and subscription $subscriptionId"
-    $csRG = Get-AzureRmResourceGroup -Name $csRGName
-
-    # Get-AzureRmRoleAssignment responds much more rationally if given a scope with an ID
-    # than a resource group name.
-    $spRoles = Get-AzureRmRoleAssignment -ServicePrincipalName $client -Scope $csRG.ResourceId
-
-    # filter on an exact resource group ID match as Get-AzureRmRoleAssignment seems to do a more loose pattern match
-    $spRoles = $spRoles | Where-Object `
-        {($_.Scope -eq $csRG.ResourceId) -or ($_.Scope -eq "/subscriptions/$subscriptionId")}
-                
-    # spRoles could be no object, a single object or an array. foreach works with all.
-    $hasAccess = $false
-    foreach($role in $spRoles) {
-        $roleName = $role.RoleDefinitionName
-        if (($roleName -eq "Contributor") -or ($roleName -eq "Owner")) {
-            Write-Host "$client already has $roleName for $csRGName."
-            $hasAccess = $true
-            break
-        }
-    }
-
-    if(-not $hasAccess) {
-        Write-Host "Giving $client Contributor access to $csRGName."
-=======
-        Set-AzureRMContext -Context $adminAzureContext | Out-Null
-        $rg = Get-AzureRmResourceGroup -ResourceGroupName $RGName -ErrorAction stop
-        $location = $rg.Location
-
-        Write-Host "Creating resource group $csRGName"
-        New-AzureRmResourceGroup -Name $csRGName -Location $location -ErrorAction stop | Out-Null
+                # Check if Resource Group is empty
+                $Resources = Find-AzureRmResource -ResourceGroupNameEquals $csRGName
+                if( -not $Resources.Length -eq 0)
+                {
+                    # found the resource group was not empty - do the loop with an incremented number try to find a free name
+                    $csRGName = $null
+                }
+            }
+        }
         
->>>>>>> 54a00167
-        New-AzureRmRoleAssignment `
-            -RoleDefinitionName Contributor `
-            -ResourceGroupName $csRGName `
-            -ServicePrincipalName $client `
-<<<<<<< HEAD
-            -ErrorAction Stop | Out-Null
-    }
-=======
-            -ErrorAction Stop | Out-Null
->>>>>>> 54a00167
+        Write-Host "Using service principal $client in tenant $tenant and subscription $subscriptionId"
+        # Create Connection Service Resource Group if it doesn't exist
+        if (-not (Find-AzureRmResourceGroup | ?{$_.name -eq $csRGName}) ) {
+            Write-Host "Creating resource group $csRGName"
+            New-AzureRmResourceGroup -Name $csRGName -Location $location -ErrorAction stop | Out-Null
+        }
+
+        $csRG = Get-AzureRmResourceGroup -Name $csRGName
+
+        # Get-AzureRmRoleAssignment responds much more rationally if given a scope with an ID
+        # than a resource group name.
+        $spRoles = Get-AzureRmRoleAssignment -ServicePrincipalName $client -Scope $csRG.ResourceId
+
+        # filter on an exact resource group ID match as Get-AzureRmRoleAssignment seems to do a more loose pattern match
+        $spRoles = $spRoles | Where-Object `
+            {($_.Scope -eq $csRG.ResourceId) -or ($_.Scope -eq "/subscriptions/$subscriptionId")}
+                    
+        # spRoles could be no object, a single object or an array. foreach works with all.
+        $hasAccess = $false
+        foreach($role in $spRoles) {
+            $roleName = $role.RoleDefinitionName
+            if (($roleName -eq "Contributor") -or ($roleName -eq "Owner")) {
+                Write-Host "$client already has $roleName for $csRGName."
+                $hasAccess = $true
+                break
+            }
+        }
+
+        if(-not $hasAccess) {
+            Write-Host "Giving $client Contributor access to $csRGName."
+            Set-AzureRMContext -Context $adminAzureContext | Out-Null
+            $rg = Get-AzureRmResourceGroup -ResourceGroupName $RGName -ErrorAction stop
+            $location = $rg.Location
+
+            Write-Host "Creating resource group $csRGName"
+            New-AzureRmResourceGroup -Name $csRGName -Location $location -ErrorAction stop | Out-Null
+            
+            New-AzureRmRoleAssignment `
+                -RoleDefinitionName Contributor `
+                -ResourceGroupName $csRGName `
+                -ServicePrincipalName $client `
+                -ErrorAction Stop | Out-Null
+        }
     
         # SP has proper rights - do deployment with SP
         Add-AzureRmAccount `
@@ -1916,65 +1889,48 @@
                             -ErrorAction Stop | Out-Null
                     }
                 }
-<<<<<<< HEAD
-            }
             
-            # Add Scope to vNet if vNet already exists and scope does not already exist
-            $vnetRG = $CAMConfig.internal.vnetID.Split("/")[4]
-            if( Find-AzureRmResource -ResourceNameEquals $CAMConfig.internal.vnetName -ResourceType "Microsoft.Network/virtualNetworks" -ResourceGroupNameEquals $vnetRG )
-            {
-                # Get-AzureRmRoleAssignment responds much more rationally if given a scope with an ID
-                # than a resource group name.
-                $spRoles = Get-AzureRmRoleAssignment -ServicePrincipalName $client -Scope $CAMConfig.internal.vnetID
-
-                # filter on an exact resource group ID match as Get-AzureRmRoleAssignment seems to do a more loose pattern match
-                $spRoles = $spRoles | Where-Object `
-                    {($_.Scope -eq $csRG.ResourceId) -or ($_.Scope -eq "/subscriptions/$subscriptionId")}
-                
-                # spRoles could be no object, a single object or an array. foreach works with all.
-                $hasAccess = $false
-                foreach($role in $spRoles) {
-                    $roleName = $role.RoleDefinitionName
-                    if (($roleName -eq "Contributor") -or ($roleName -eq "Owner")) {
-                        Write-Host "$client already has $roleName for $($CAMConfig.internal.vnetName)."
-                        $hasAccess = $true
-                        break
+                # Add Scope to vNet if vNet already exists and scope does not already exist
+                $vnetRG = $CAMConfig.internal.vnetID.Split("/")[4]
+                if( Find-AzureRmResource -ResourceNameEquals $CAMConfig.internal.vnetName -ResourceType "Microsoft.Network/virtualNetworks" -ResourceGroupNameEquals $vnetRG )
+                {
+                    # Get-AzureRmRoleAssignment responds much more rationally if given a scope with an ID
+                    # than a resource group name.
+                    $spRoles = Get-AzureRmRoleAssignment -ServicePrincipalName $client -Scope $CAMConfig.internal.vnetID
+
+                    # filter on an exact resource group ID match as Get-AzureRmRoleAssignment seems to do a more loose pattern match
+                    $spRoles = $spRoles | Where-Object `
+                        {($_.Scope -eq $csRG.ResourceId) -or ($_.Scope -eq "/subscriptions/$subscriptionId")}
+                    
+                    # spRoles could be no object, a single object or an array. foreach works with all.
+                    $hasAccess = $false
+                    foreach($role in $spRoles) {
+                        $roleName = $role.RoleDefinitionName
+                        if (($roleName -eq "Contributor") -or ($roleName -eq "Owner")) {
+                            Write-Host "$client already has $roleName for $($CAMConfig.internal.vnetName)."
+                            $hasAccess = $true
+                            break
+                        }
+                    }
+
+                    if(-not $hasAccess) {
+                        $prompt = Read-Host "The Service Principal credentials need to be given Contributor access to the vNet $($CAMConfig.internal.vnetName). Press enter to accept and continue or 'no' to cancel deployment"
+                        if ( -not $prompt )
+                        {
+                            Write-Host "Giving $client Contributor access to $($CAMConfig.internal.vnetName)"
+                            New-AzureRmRoleAssignment `
+                                -RoleDefinitionName Contributor `
+                                -Scope $CAMConfig.internal.vnetID `
+                                -ServicePrincipalName $client `
+                                -ErrorAction Stop | Out-Null
+                        } else {
+                            Write-Host "Cancelling Deployment"
+                            exit
+                        }
                     }
                 }
-
-                if(-not $hasAccess) {
-                    $prompt = Read-Host "The Service Principal credentials need to be given Contributor access to the vNet $($CAMConfig.internal.vnetName). Press enter to accept and continue or 'no' to cancel deployment"
-                    if ( -not $prompt )
-                    {
-                        Write-Host "Giving $client Contributor access to $($CAMConfig.internal.vnetName)"
-                        New-AzureRmRoleAssignment `
-                            -RoleDefinitionName Contributor `
-                            -Scope $CAMConfig.internal.vnetID `
-                            -ServicePrincipalName $client `
-                            -ErrorAction Stop | Out-Null
-                    } else {
-                        Write-Host "Cancelling Deployment"
-                        exit
-                    }
-                }
-            }
-            break
-        }
-        catch {
-            #TODO: we should only be catching the 'Service principal or app not found' error
-            Write-Host "Waiting for service principal. Remaining: $rollAssignmentRetry"
-            Start-sleep -Seconds 1
-            if ($rollAssignmentRetry -eq 0) {
-                #re-throw whatever the original exception was
-                $exceptionContext = Get-AzureRmContext
-                $exceptionSubscriptionId = $exceptionContext.Subscription.Id
-                Write-Error "Failure to create Contributor role for $client. Subscription: $exceptionSubscriptionId. Please check your subscription permissions."
-                throw
-=======
-
-                break # while
-            }
-            catch {
+                break # while loop
+            } catch {
                 #TODO: we should only be catching the 'Service principal or app not found' error
                 Write-Host "Waiting for service principal. Remaining: $rollAssignmentRetry"
                 Start-sleep -Seconds 1
@@ -1985,16 +1941,12 @@
                     Write-Error "Failure to create Contributor role for $client. Subscription: $exceptionSubscriptionId. Please check your subscription permissions."
                     throw
                 }
->>>>>>> 54a00167
-            }
-        }
-    }
-
-
+            }
+        }
+    }
 
     # Login with service principal since some Powershell contexts (with token auth - like Azure Cloud PowerShell or Visual Studio)
     # can't do operations on keyvaults
-
     
     # cache the current context and sign in as service principal
     $azureContext = Get-AzureRMContext
@@ -2070,8 +2022,6 @@
         }
         else
         {
-            
-
             # keyvault ID of the form: /subscriptions/$subscriptionID/resourceGroups/$azureRGName/providers/Microsoft.KeyVault/vaults/$kvName
             $kvId = $kvInfo.ResourceId
 
