# Copyright (c) 2018 Teradici Corporation
#
# Permission is hereby granted, free of charge, to any person obtaining a copy
# of this software and associated documentation files (the "Software"), to deal
# in the Software without restriction, including without limitation the rights
# to use, copy, modify, merge, publish, distribute, sublicense, and/or sell
# copies of the Software, and to permit persons to whom the Software is
# furnished to do so, subject to the following conditions:
#
# The above copyright notice and this permission notice shall be included in
# all copies or substantial portions of the Software.
#
# THE SOFTWARE IS PROVIDED "AS IS", WITHOUT WARRANTY OF ANY KIND, EXPRESS OR
# IMPLIED, INCLUDING BUT NOT LIMITED TO THE WARRANTIES OF MERCHANTABILITY,
# FITNESS FOR A PARTICULAR PURPOSE AND NONINFRINGEMENT. IN NO EVENT SHALL THE
# AUTHORS OR COPYRIGHT HOLDERS BE LIABLE FOR ANY CLAIM, DAMAGES OR OTHER
# LIABILITY, WHETHER IN AN ACTION OF CONTRACT, TORT OR OTHERWISE, ARISING FROM,
# OUT OF OR IN CONNECTION WITH THE SOFTWARE OR THE USE OR OTHER DEALINGS IN
# THE SOFTWARE.
#

Param(
    $ResourceGroupName,

    [System.Management.Automation.PSCredential]
    $domainAdminCredential,

    [System.Management.Automation.PSCredential]
    $spCredential,

    $domainName,

    [SecureString]
    $registrationCode,

    [parameter(Mandatory = $false)]
    [bool]
    $verifyCAMSaaSCertificate = $true,

    [parameter(Mandatory = $false)]
    $enableExternalAccess = $null,
    
    [parameter(Mandatory = $false)]
    [bool]
    $testDeployment = $false,

    [parameter(Mandatory = $false)]
    [String]
    $certificateFile = $null,
    
    [parameter(Mandatory = $false)]
    [SecureString]
    $certificateFilePassword = $null,

    [parameter(Mandatory=$false)]
    [ValidateSet("stable","beta","dev")] 
    [String]
    $AgentChannel = "stable",

    [parameter(Mandatory=$false)]
    [bool]
    $deployOverDC = $false,

    [parameter(Mandatory=$false)]
    [String]
    $vnetID,

    [parameter(Mandatory=$false)]
    [String]
    $GatewaySubnetName,

    [parameter(Mandatory=$false)]
    [String]
    $ConnectionServiceSubnetName,

    [parameter(Mandatory=$false)]
    [String]
    $RemoteWorkstationSubnetName,

    [switch]$ignorePrompts,

    [parameter(Mandatory = $false)]
    $enableRadiusMfa=$null,

    [parameter(Mandatory=$false)]
    [String]
    $radiusServerHost,

    [parameter(Mandatory=$false)]
    [int]
    $radiusServerPort,

    [parameter(Mandatory=$false)]
    [SecureString]
    $radiusSharedSecret,

    [parameter(Mandatory=$false)]
    [ValidateSet("Windows Server 2016","Windows Server 2012R2")] 
    [String]
    $domainControllerOsType = "Windows Server 2016",

    [parameter(Mandatory=$false)]
    [ValidateRange(10,10000)]
    [int]
    $defaultIdleShutdownTime = 240,

    $camSaasUri = "https://cam.teradici.com",
    $CAMDeploymentTemplateURI = "https://raw.githubusercontent.com/teradici/deploy/master/azuredeploy.json",
    $binaryLocation = "https://teradeploy.blob.core.windows.net/binaries",
    $outputParametersFileName = "cam-output.parameters.json",
    $location
)

function confirmDialog {
    param(
        [parameter(Mandatory=$true)]
        $prompt,

        [parameter(Mandatory=$false)]
        [validateSet("Y","N")] 
        $defaultSelected='N'
    )

    if ($defaultSelected -eq 'Y') {
        $promptMsg =  "`n$prompt [Y/n]" 
    } else {
        $promptMsg =  "`n$prompt [y/N]" 
    }

    do{
        $selected = Read-Host $promptMsg
        $selected = $selected.trim()
        if ($selected -eq '') {
            $selected = $defaultSelected
        }
    }while($selected -notmatch "^y(es)?$|^n(o)?$")

    return $selected.SubString(0,1).ToLower()
}

# Converts a secure string parameter to a plain string
function ConvertTo-Plaintext {
    param(
        [Parameter(ValueFromPipeline)]
        [SecureString]
        $secureString
    )
    return (New-Object PSCredential "user", $secureString).GetNetworkCredential().Password
}
# from: https://stackoverflow.com/questions/22002748/hashtables-from-convertfrom-json-have-different-type-from-powershells-built-in-h
function ConvertPSObjectToHashtable {
    param (
        [Parameter(ValueFromPipeline)]
        $InputObject
    )

    process {
        if ($null -eq $InputObject) { return $null }

        if ($InputObject -is [System.Collections.IEnumerable] -and $InputObject -isnot [string]) {
            $collection = @(
                foreach ($object in $InputObject) { ConvertPSObjectToHashtable $object }
            )

            Write-Output -NoEnumerate $collection
        }
        elseif ($InputObject -is [psobject]) {
            $hash = @{}

            foreach ($property in $InputObject.PSObject.Properties) {
                $hash[$property.Name] = ConvertPSObjectToHashtable $property.Value
            }

            $hash
        }
        else {
            $InputObject
        }
    }
}

function Convert-FromBase64StringWithNoPadding([string]$data) {
    $data = $data.Replace('-', '+').Replace('_', '/')
    switch ($data.Length % 4)
    {
        0 { break }
        2 { $data += '==' }
        3 { $data += '=' }
        default { throw New-Object ArgumentException('data') }
    }
    return [System.Convert]::FromBase64String($data)
}

function Decode-JWT([string]$rawToken) {
    $parts = $rawToken.Split('.');
    $headers = [System.Text.Encoding]::UTF8.GetString((Convert-FromBase64StringWithNoPadding $parts[0]))
    $claims = [System.Text.Encoding]::UTF8.GetString((Convert-FromBase64StringWithNoPadding $parts[1]))
    $signature = (Convert-FromBase64StringWithNoPadding $parts[2])

    $customObject = [PSCustomObject]@{
        headers = ($headers | ConvertFrom-Json)
        claims = ($claims | ConvertFrom-Json)
        signature = $signature
    }

    return $customObject
}

function Get-DecodedJWT {
    [CmdletBinding()]  
    Param (
        [Parameter(Mandatory=$true)]
        [string] $Token,
        [switch] $Recurse
    )
    
    if ($Recurse) {
        $decoded = [System.Text.Encoding]::UTF8.GetString([System.Convert]::FromBase64String($Token))
        $DecodedJwt = Decode-JWT -rawToken $decoded
    }
    else
    {
        $DecodedJwt = Decode-JWT -rawToken $Token
    }
    return $DecodedJwt
}

function Login-AzureRmAccountWithBetterReporting($Credential) {
    try {
        $userName = $Credential.userName
        Login-AzureRmAccount -Credential $Credential @args -ErrorAction stop

        Write-Host "Successfully Logged in $userName"
    }
    catch {
        $es = "Error authenticating AzureAdminUsername $userName for Azure subscription access.`n"
        $exceptionMessage = $_.Exception.Message
        $exceptionMessageErrorCode = $exceptionMessage.split(':')[0]

        switch ($exceptionMessageErrorCode) {
            "AADSTS50076" {$es += "Please ensure your account does not require Multi-Factor Authentication`n"; break}
            "Federated service at https" {$es += "Unable to perform federated login - Unknown username or password?`n"; break}
            "unknown_user_type" {$es += "Please ensure your username is in UPN format. e.g., user@example.com`n"; break}
            "AADSTS50126" {$es += "User not found in directory`n"; break}
            "AADSTS70002" {$es += "Please check your password`n"; break}
        }


        throw "$es$exceptionMessage"

    }
}

# uses session instance profile and TokenCache and returns an access token without having to authentication a second time
function Get-AzureRmCachedAccessToken() {
    $ErrorActionPreference = 'Stop'
    if(-not (Get-Module AzureRm.Profile)) {
        Import-Module AzureRm.Profile
    }
    $azureRmProfileModuleVersion = (Get-Module AzureRm.Profile).Version
    
    # refactoring performed in AzureRm.Profile v3.0 or later
    if($azureRmProfileModuleVersion.Major -ge 3) {
        $azureRmProfile = [Microsoft.Azure.Commands.Common.Authentication.Abstractions.AzureRmProfileProvider]::Instance.Profile
        if(-not $azureRmProfile.Accounts.Count) {
            Write-Error "Ensure you have logged in before calling this function."
        }
    } else {
        # AzureRm.Profile < v3.0
        $azureRmProfile = [Microsoft.WindowsAzure.Commands.Common.AzureRmProfileProvider]::Instance.Profile
        if(-not $azureRmProfile.Context.Account.Count) {
            Write-Error "Ensure you have logged in before calling this function."
        }
    }
    $currentAzureContext = Get-AzureRmContext
    $profileClient = New-Object Microsoft.Azure.Commands.ResourceManager.Common.RMProfileClient($azureRmProfile)
    Write-Debug ("Getting access token for tenant" + $currentAzureContext.Subscription.TenantId)
    $token = $profileClient.AcquireAccessToken($currentAzureContext.Subscription.TenantId)
    return $token.AccessToken
}

function Get-Claims() {
    try {
        $accessToken = Get-AzureRmCachedAccessToken
        $decodedToken = Get-DecodedJWT `
            -Token $accessToken

        return $decodedToken.claims
    }
    catch {
        $errorMessage = "An error occured while retrieving owner upn."
        throw "$errorMessage"
    }

}
# registers CAM and returns the deployment ID
function Register-CAM() {
    Param(
        [bool]
        $verifyCAMSaaSCertificate = $true,
        
        # Retry for CAM Registration
        $retryCount = 3,
        $retryDelay = 10,

        [parameter(Mandatory = $true)] 
        $subscriptionId,
        
        [parameter(Mandatory = $true)]
        $client,
        
        [parameter(Mandatory = $true)]
        $key,
        
        [parameter(Mandatory = $true)]
        $tenant,
        
        [parameter(Mandatory = $true)]
        $ownerTenant,

        [parameter(Mandatory = $true)]
        $ownerUpn,

        [parameter(Mandatory = $true)]
        $RGName,

        [parameter(Mandatory = $true)]
        [SecureString]$registrationCode,

        [parameter(Mandatory = $true)]
        $camSaasBaseUri
    )

    $deploymentId = $null

    #define variable to keep trace of the error during retry process
    $camRegistrationError = ""
    for ($idx = 0; $idx -lt $retryCount; $idx++) {
        # reset the variable at each iteration, so we can always keep the current loop error message
        $camRegistrationError = ""
        try {
            $certificatePolicy = [System.Net.ServicePointManager]::CertificatePolicy

            if (!$verifyCAMSaaSCertificate) {
                # Do this so SSL Errors are ignored
                add-type @"
using System.Net;
using System.Security.Cryptography.X509Certificates;
public class TrustAllCertsPolicy : ICertificatePolicy {
    public bool CheckValidationResult(
        ServicePoint srvPoint, X509Certificate certificate,
        WebRequest request, int certificateProblem) {
        return true;
    }
}
"@

                [System.Net.ServicePointManager]::CertificatePolicy = New-Object TrustAllCertsPolicy
            }

            [Net.ServicePointManager]::SecurityProtocol = [Net.SecurityProtocolType]::Tls12
            ##


            $userRequest = @{
                username = $client
                password = $key
                tenantId = $tenant
                ownerTenantId = $ownerTenant
                ownerUpn = $ownerUpn
            }
            $registerUserResult = ""
            try {
                $registerUserResult = Invoke-RestMethod -Method Post -Uri ($camSaasBaseUri + "/api/v1/auth/users") -Body $userRequest
            }
            catch {
                if ($_.ErrorDetails.Message) {
                    $registerUserResult = ConvertFrom-Json $_.ErrorDetails.Message
                }
                else {
                    throw $_
                }
            }
            Write-Verbose (ConvertTo-Json $registerUserResult)
            # Check if registration succeeded or if it has been registered previously
            if ( !(($registerUserResult.code -eq 201) -or ($registerUserResult.data.reason.ToLower().Contains("already exist"))) ) {
                throw ("Failed to register with Cloud Access Manager service. Result was: " + (ConvertTo-Json $registerUserResult))
            }

            Write-Host "Cloud Access Manager Connection Service has been registered successfully"

            # Get a Sign-in token
            $signInResult = ""
            try {
                $signInResult = Invoke-RestMethod -Method Post -Uri ($camSaasBaseUri + "/api/v1/auth/signin") -Body $userRequest
            }
            catch {
                if ($_.ErrorDetails.Message) {
                    $signInResult = ConvertFrom-Json $_.ErrorDetails.Message
                }
                else {
                    throw $_
                }
            }
            Write-Verbose ((ConvertTo-Json $signInResult) -replace "\.*token.*", 'Token": "Sanitized"')
            # Check if signIn succeded
            if ($signInResult.code -ne 200) {
                throw ("Signing in failed. Result was: " + (ConvertTo-Json $signInResult))
            }
            $tokenHeader = @{
                authorization = $signInResult.data.token
            }
            Write-Host "Cloud Access Manager sign in succeeded"

            # Need plaintext registration code
            $clearRegCode = ConvertTo-Plaintext $registrationCode


            # Register Deployment
            $deploymentRequest = @{
                resourceGroup    = $RGName
                subscriptionId   = $subscriptionId
                registrationCode = $clearRegCode
            }
            $registerDeploymentResult = ""
            try {
                $registerDeploymentResult = Invoke-RestMethod -Method Post -Uri ($camSaasBaseUri + "/api/v1/deployments") -Body $deploymentRequest -Headers $tokenHeader
            }
            catch {
                if ($_.ErrorDetails.Message) {
                    $registerDeploymentResult = ConvertFrom-Json $_.ErrorDetails.Message
                }
                else {
                    throw $_
                }
            }
            Write-Verbose ((ConvertTo-Json $registerDeploymentResult) -replace "\.*registrationCode.*", 'registrationCode":"Sanitized"')
            # Check if registration succeeded
            if ( !( ($registerDeploymentResult.code -eq 201) -or ($registerDeploymentResult.data.reason.ToLower().Contains("already exist")) ) ) {
                throw ("Registering Deployment failed. Result was: " + (ConvertTo-Json $registerDeploymentResult))
            }
            $deploymentId = ""
            # Get the deploymentId
            if ( ($registerDeploymentResult.code -eq 409) -and ($registerDeploymentResult.data.reason.ToLower().Contains("already exist")) ) {
                # Deployment is already registered so the deplymentId needs to be retrieved
                $registeredDeployment = ""
                try {
                    $registeredDeployment = Invoke-RestMethod -Method Get -Uri ($camSaasBaseUri + "/api/v1/deployments") -Body $deploymentRequest -Headers $tokenHeader
                    $deploymentId = $registeredDeployment.data.deploymentId
                }
                catch {
                    if ($_.ErrorDetails.Message) {
                        $registeredDeployment = ConvertFrom-Json $_.ErrorDetails.Message
                        throw ("Getting Deployment ID failed. Result was: " + (ConvertTo-Json $registeredDeployment))
                    }
                    else {
                        throw $_
                    }
                }
            }
            else {
                $deploymentId = $registerDeploymentResult.data.deploymentId
            }

            if ( !$deploymentId ) {
                throw ("Failed to get a Deployment ID")
            }

            Write-Host "Deployment has been registered successfully with Cloud Access Manager service"

            break;
        }
        catch {
            $camRegistrationError = $_
            Write-Verbose ( "Attempt {0} of $retryCount failed due to Error: {1}" -f ($idx + 1), $camRegistrationError )
            Start-Sleep -s $retryDelay
        }
        finally {
            # restore CertificatePolicy 
            [System.Net.ServicePointManager]::CertificatePolicy = $certificatePolicy
        }
    }
    if ($camRegistrationError) {
        throw $camRegistrationError
    }
    return $deploymentId
}



function New-UserStorageAccount {
    Param(
        $RGName,
        $location
    )

    $saName = -join ((97..122) | Get-Random -Count 16 | % {[char]$_})
    $saName = 'cam0' + $saName

    Write-Host "Creating user data storage account $saName in resource group $RGName and location $location."

    $acct = New-AzureRmStorageAccount `
        -ResourceGroupName $RGName `
        -AccountName $saName `
        -Location $location `
        -SkuName "Standard_LRS"

    return $acct
}

function New-RemoteWorkstationTemplates {
    param (
        $CAMConfig,
        $binaryLocation,
        $kvId,
        $storageAccountContext,
        $storageAccountContainerName,
        $storageAccountSecretName,
        $storageAccountKeyName,
        $tempDir
    )

    Write-Host "Creating default remote workstation template parameters file data"

    # Setup internal variables from config structure
    $standardVMSize = $CAMConfig.internal.standardVMSize
    $graphicsVMSize = $CAMConfig.internal.graphicsVMSize
    $agentARM = $CAMConfig.internal.agentARM
    $gaAgentARM = $CAMConfig.internal.gaAgentARM
    $linuxAgentARM = $CAMConfig.internal.linuxAgentARM

    $domainServiceAccountUsername = $CAMConfig.parameters.domainServiceAccountUsername.clearValue
    $domainFQDN = $CAMConfig.parameters.domainName.clearValue

    $agentChannel = $CAMConfig.internal.agentChannel

    $armParamContent = @"
{
    "`$schema": "http://schema.management.azure.com/schemas/2015-01-01/deploymentParameters.json#",
    "contentVersion": "1.0.0.0",
    "parameters": {
        "domainOrganizationUnitToJoin": { "value": "" },
        "agentType": { "value": "%agentType%" },
        "vmSize": { "value": "%vmSize%" },
        "autoShutdownIdleTime" : { "value": $defaultIdleShutdownTime },
        "AgentChannel": { "value": "$agentChannel"},
        "binaryLocation": { "value": "$binaryLocation" },
        "subnetID": { "value": "$($CAMConfig.parameters.remoteWorkstationSubnet.clearValue)" },
        "domainUsername": { "value": "$domainServiceAccountUsername" },
        "userStorageAccountName": {
            "reference": {
                "keyVault": {
                "id": "$kvId"
                },
                "secretName": "userStorageName"
            }
        },
        "userStorageAccountUri": {
            "reference": {
                "keyVault": {
                "id": "$kvId"
                },
                "secretName": "userStorageAccountUri"
            }
        },
        "userStorageAccountSasToken": {
            "reference": {
                "keyVault": {
                    "id": "$kvId"
                },
                "secretName": "userStorageAccountSasToken"
            }
        },
        "userStorageAccountKey": {
            "reference": {
                "keyVault": {
                "id": "$kvId"
                },
                "secretName": "userStorageAccountKey"
            }        
        },
        "domainPassword": {
            "reference": {
                "keyVault": {
                "id": "$kvId"
                },
                "secretName": "domainServiceAccountPassword"
            }        
        },
        "registrationCode": {
            "reference": {
                "keyVault": {
                "id": "$kvId"
                },
                "secretName": "cloudAccessRegistrationCode"
            }
        },
        "dnsLabelPrefix": { "value": "tbd-vmname" },
        "vmAdminUsername": {
            "reference": {
                "keyVault": {
                "id": "$kvId"
                },
                "secretName": "remoteWorkstationLocalAdminUsername"
            }
        },
        "vmAdminPassword": {
            "reference": {
                "keyVault": {
                "id": "$kvId"
                },
                "secretName": "remoteWorkstationLocalAdminPassword"
            }
        },
        "domainGroupToJoin": {
            "reference": {
                "keyVault": {
                "id": "$kvId"
                },
                "secretName": "remoteWorkstationDomainGroup"
            }
        },
        "domainToJoin": { "value": "$domainFQDN" }
    }
}
"@

    $standardArmParamContent = $armParamContent -replace "%vmSize%", $standardVMSize
    $graphicsArmParamContent = $armParamContent -replace "%vmSize%", $graphicsVMSize
    $linuxArmParamContent = $armParamContent -replace "%vmSize%", $standardVMSize

    $standardArmParamContent = $standardArmParamContent -replace "%agentType%", "Standard"
    $graphicsArmParamContent = $graphicsArmParamContent -replace "%agentType%", "Graphics"
    $linuxArmParamContent = $linuxArmParamContent -replace "%agentType%", "Standard"

    Write-Host "Creating default template parameters files"

    #now make the default parameters filenames - same root name but different suffix as the templates
    $agentARMparam = ($agentARM.split('.')[0]) + ".customparameters.json"
    $gaAgentARMparam = ($gaAgentARM.split('.')[0]) + ".customparameters.json"
    $linuxAgentARMparam = ($linuxAgentARM.split('.')[0]) + ".customparameters.json"

    #these will be put in the random temp directory to avoid filename conflicts
    $ParamTargetFilePath = "$tempDir\$agentARMparam"
    $GaParamTargetFilePath = "$tempDir\$gaAgentARMparam"
    $LinuxParamTargetFilePath = "$tempDir\$linuxAgentARMparam"

    # upload the param files to the blob
    $paramFiles = @(
        @($ParamTargetFilePath, $standardArmParamContent),
        @($GaParamTargetFilePath, $graphicsArmParamContent),
        @($LinuxParamTargetFilePath, $linuxArmParamContent)
    )
    ForEach ($item in $paramFiles) {
        $filepath = $item[0]
        $content = $item[1]
        if (-not (Test-Path $filepath)) {
            New-Item $filepath -type file
        }
        Set-Content $filepath $content -Force

        $file = Split-Path $filepath -leaf
        try {
            Get-AzureStorageBlob `
                -Context $storageAccountContext `
                -Container $storageAccountContainerName `
                -Blob "remote-workstation-template/$file" `
                -ErrorAction Stop
            # file already exists do nothing
        }
        Catch {
            Write-Host "Uploading $filepath to blob.."
            Set-AzureStorageBlobContent `
                -File $filepath `
                -Container $storageAccountContainerName `
                -Blob "remote-workstation-template/$file" `
                -Context $storageAccountContext
        }
    }

    Write-Host "Finished Creating default template parameters file data."
}



function Populate-UserBlob {
    Param(
        $CAMConfig,
        $artifactsLocation,
        $userDataStorageAccount,
        $binaryLocation,
        $sumoAgentApplicationVM,
        $sumoConf,
        $idleShutdownLinux,
        $RGName,
        $kvInfo,
        $tempDir
    )

    $kvId = $kvInfo.ResourceId

    ################################
    Write-Host "Populating user blob"
    ################################
    $container_name = "cloudaccessmanager"
    $acct_name = $userDataStorageAccount.StorageAccountName

    #source, targetdir pairs
    $new_agent_vm_files = @(
        @("$artifactsLocation/remote-workstations/new-agent-vm/Install-PCoIPAgent.ps1", "remote-workstation"),
        @("$artifactsLocation/remote-workstations/new-agent-vm/Install-PCoIPAgent.sh", "remote-workstation"),
        @("$binaryLocation/Install-PCoIPAgent.ps1.zip", "remote-workstation"),
        @("$artifactsLocation/remote-workstations/new-agent-vm/sumo-agent-vm.json", "remote-workstation"),
        @("$artifactsLocation/remote-workstations/new-agent-vm/sumo-agent-vm-linux.json", "remote-workstation"),
        @("$artifactsLocation/remote-workstations/new-agent-vm/sumo.conf", "remote-workstation"),
        @("$artifactsLocation/remote-workstations/new-agent-vm/user.properties", "remote-workstation"),
        @("$artifactsLocation/remote-workstations/new-agent-vm/Install-Idle-Shutdown.sh", "remote-workstation"),
        @("$artifactsLocation/remote-workstations/new-agent-vm/$($CAMConfig.internal.linuxAgentARM)", "remote-workstation-template"),
        @("$artifactsLocation/remote-workstations/new-agent-vm/$($CAMConfig.internal.gaAgentARM)", "remote-workstation-template"),
        @("$artifactsLocation/remote-workstations/new-agent-vm/$($CAMConfig.internal.agentARM)", "remote-workstation-template")
    )



    # Suppress output to pipeline so the return value of the function is the one
    # hash table we want.
    $null = @(
        $acctKey = (Get-AzureRmStorageAccountKey -ResourceGroupName $RGName -AccountName $acct_name).Value[0]
        $ctx = New-AzureStorageContext -StorageAccountName $acct_name -StorageAccountKey $acctKey
        try {
            Get-AzureStorageContainer -Name $container_name -Context $ctx -ErrorAction Stop
        }
        Catch {
            # No container - make one.
            # -Permission needs to be off to allow only owner read and to require access key!
            New-AzureStorageContainer -Name $container_name -Context $ctx -Permission "Off" -ErrorAction Stop
        }

        Write-Host "Uploading files to private blob"
        ForEach ($fileRecord in $new_agent_vm_files) {
            $fileURI = $fileRecord[0]
            $targetDir = $fileRecord[1]
            $fileName = $fileURI.Substring($fileURI.lastIndexOf('/') + 1)
            try {
                Get-AzureStorageBlob `
                    -Context $ctx `
                    -Container $container_name `
                    -Blob "$targetDir/$fileName" `
                    -ErrorAction Stop
                # file already exists do nothing
            }
            Catch {
                Write-Host "Uploading $fileURI to blob.."
                Start-AzureStorageBlobCopy `
                    -AbsoluteUri $fileURI `
                    -DestContainer $container_name `
                    -DestBlob "$targetDir/$fileName" `
                    -DestContext $ctx
            }
        }

        #TODO: Check for errors...
        Write-Host "Waiting for blob copy completion"
        ForEach ($fileRecord in $new_agent_vm_files) {
            $fileURI = $fileRecord[0]
            $targetDir = $fileRecord[1]
            $fileName = $fileURI.Substring($fileURI.lastIndexOf('/') + 1)
            Write-Host "Waiting for $fileName"
            Get-AzureStorageBlobCopyState `
                -Blob "$targetDir/$fileName" `
                -Container $container_name `
                -Context $ctx `
                -WaitForComplete
        }
        Write-Host "Blob copy complete"

        $blobUri = $ctx.BlobEndPoint + $container_name + '/'

        # Setup deployment parameters/Keyvault secrets
        # this is the url to access the blob account
        $CAMConfig.parameters.userStorageAccountUri.value = (ConvertTo-SecureString $blobUri -AsPlainText -Force)
        $CAMConfig.parameters.userStorageName.value = (ConvertTo-SecureString $acct_name -AsPlainText -Force)
        $CAMConfig.parameters.userStorageAccountKey.value = (ConvertTo-SecureString $acctKey -AsPlainText -Force)

        $saSasToken = New-AzureStorageAccountSASToken -Service Blob -Resource Object -Context $ctx -ExpiryTime ((Get-Date).AddYears(2)) -Permission "racwdlup" 
        $CAMConfig.parameters.userStorageAccountSasToken.value = (ConvertTo-SecureString $saSasToken -AsPlainText -Force)

        # Generate and upload the parameters files

        # binaryLocation is the original binaries source location hosted by Teradici
        # blobUri is the new per-deployment blob storage location of the binaries (so a sub-directory in the container)
        New-RemoteWorkstationTemplates `
            -CAMConfig $CAMConfig `
            -binaryLocation $binaryLocation `
            -kvId $kvId `
            -storageAccountContext $ctx `
            -storageAccountContainerName $container_name `
            -storageAccountSecretName $storageAccountSecretName `
            -storageAccountKeyName $storageAccountKeyName `
            -tempDir $tempDir
    )
}




# Creates a key vault in the target resource group and gives the current service principal access to the secrets.
function New-CAM-KeyVault() {
    Param(
        [parameter(Mandatory = $true)] 
        [String]
        $RGName,

        [parameter(Mandatory = $true)] 
        [String]
        $spName,

        [parameter(Mandatory = $true)]
        $adminAzureContext
    )


    $keyVault = $null
    try {

        #KeyVault names must be globally (or at least regionally) unique, so make a unique string
        $generatedKVID = -join ((65..90) + (97..122) | Get-Random -Count 16 | % {[char]$_})
        $kvName = "CAM-$generatedKVID"

        Write-Host "Creating Azure KeyVault $kvName"

        $rg = Get-AzureRmResourceGroup -ResourceGroupName $RGName
        $keyVault = New-AzureRmKeyVault `
            -VaultName $kvName `
            -ResourceGroupName $RGName `
            -Location $rg.Location `
            -EnabledForTemplateDeployment `
            -EnabledForDeployment `
            -WarningAction Ignore

        Write-Host "Setting Access Policy on Azure KeyVault $kvName"

        #keyvault populate retry is to catch the case where the DNS has not been updated
        #from the keyvault creation by the time we get here
        $keyVaultPopulateRetry = 60
        while ($keyVaultPopulateRetry -ne 0) {
            $keyVaultPopulateRetry--

            try {
                Write-Host "Set access policy for vault $kvName for user $spName"
                Set-AzureRmKeyVaultAccessPolicy `
                    -VaultName $kvName `
                    -ServicePrincipalName $spName `
                    -PermissionsToSecrets Get, Set, List `
                    -ErrorAction stop | Out-Null

                break
            }
            catch {
                Write-Host "Waiting for key vault: $keyVaultPopulateRetry"
                if ( $keyVaultPopulateRetry -eq 0) {
                    #TODO: be smarter - we should only retry if the vault doesn't exist yet not on rights issues...
                    #re-throw whatever the original exception was
                    throw
                }
                Start-sleep -Seconds 1 | Out-Null
            }
        }
    }
    catch {
        throw
    }

    # Try to set key vault access for the calling administrator (if they have rights...)

    # Get previous service principal context and set back to admin
    $spContext = Get-AzureRMContext
    Set-AzureRMContext -Context $adminAzureContext | Out-Null

    try {
        Set-AzureRmKeyVaultAccessPolicy `
            -VaultName $kvName `
            -UserPrincipalName $adminAzureContext.Account.Id `
            -PermissionsToSecrets Get, Set, List `
            -ErrorAction stop | Out-Null
        Write-Host "Successfully set access policy for vault $kvName for user $($adminAzureContext.Account.Id)"
        }
    catch {
        # Silently swallow exception
    }

    # Set context back to service principal
    Set-AzureRMContext -Context $spContext | Out-Null

    return $keyVault
}

# Populates the vault with generated passwords and the app gateway certificate
function Generate-Certificate-And-Passwords() {
    Param(
        [parameter(Mandatory = $true)]
        [String]
        $kvName,

        [parameter(Mandatory = $true)]
        $CAMConfig,

        [parameter(Mandatory = $false)]
        [String]
        $certificateFile = $null,

        [parameter(Mandatory = $false)]
        [SecureString]
        $certificateFilePassword = $null,

        [parameter(Mandatory = $true)]
        [String]
        $tempDir
    )

    Write-Host "Creating Local Admin Password for new remote workstations"

    $rwLocalAdminPasswordStr = "5!" + ( -join ((65..90) + (97..122) | Get-Random -Count 12 | % {[char]$_})) # "5!" is to ensure numbers and symbols

    $rwLocalAdminPassword = ConvertTo-SecureString $rwLocalAdminPasswordStr -AsPlainText -Force
    $CAMConfig.parameters.remoteWorkstationLocalAdminPassword.value = $rwLocalAdminPassword

    Write-Host "Creating Local Admin Password for Connection Service servers"

    $csLocalAdminPasswordStr = "5!" + ( -join ((65..90) + (97..122) | Get-Random -Count 12 | % {[char]$_})) # "5!" is to ensure numbers and symbols

    $csLocalAdminPassword = ConvertTo-SecureString $csLocalAdminPasswordStr -AsPlainText -Force
    $CAMConfig.parameters.connectionServiceLocalAdminPassword.value = $csLocalAdminPassword

    # App gateway certificate info
    $certInfo = Get-CertificateInfoForAppGateway -certificateFile $certificateFile -certificateFilePassword $certificateFilePassword -tempDir $tempDir

    $CAMConfig.parameters.CAMCSCertificate.value = $certInfo.cert
    $CAMConfig.parameters.CAMCSCertificatePassword.value = $certInfo.passwd

    Write-Host "Successfully imported certificate."
}



function Get-CertificateInfoForAppGateway() {
    Param(
        [parameter(Mandatory = $false)]
        [String]
        $certificateFile = $null,

        [parameter(Mandatory = $false)]
        [SecureString]
        $certificateFilePassword = $null,

        [parameter(Mandatory = $false)]
        [String]
        $tempDir
    )

    # default to create self-signed certificate
    $needToCreateSelfCert = $true
    # check if the certificateFile and certificatePassword is null or empty
    # A variable that is null or empty string evaluates to false.
    if ( $certificateFile -and $certificateFilePassword ) {
        Write-Host "using provided certificate $certificateFile for Application Gateway"
        try {
            $cert = New-Object System.Security.Cryptography.X509Certificates.X509Certificate2
            $cert.Import($certificateFile, $certificateFilePassword, [System.Security.Cryptography.X509Certificates.X509KeyStorageFlags]"DefaultKeySet")
            $needToCreateSelfCert = $false
        }
        catch {
            $errStr = "Could not read certificate from certificate file: " + $certificateFile
            throw $errStr
        }
    } 

    if ($needToCreateSelfCert) {
        # create self signed certificate for Application Gateway.
        # System Administrators can override the self signed certificate if desired in future.
        # In order to create the certificate you must be running as Administrator on a Windows 10/Server 2016 machine
        # (Potentially Windows 8/Server 2012R2, but not Windows 7 or Server 2008R2)

        Write-Host "Creating Self-signed certificate for Application Gateway"

        #TODO - this is broken??? No maybe fixed with new catch block below. Should re-test.
        $currentPrincipal = New-Object Security.Principal.WindowsPrincipal( [Security.Principal.WindowsIdentity]::GetCurrent())
        $isAdminSession = $currentPrincipal.IsInRole([Security.Principal.WindowsBuiltInRole]::Administrator)
        if (!$isAdminSession) {
            $errStr = "You must be running as administrator to create the self-signed certificate for the application gateway"
            Write-error $errStr
            throw $errStr
        }

        if (! (Get-Command New-SelfSignedCertificate -ErrorAction SilentlyContinue) ) {
            $errStr = "New-SelfSignedCertificate cmdlet must be available - please ensure you are running on a supported OS such as Windows 10 or Server 2016."
            Write-error $errStr
            throw $errStr
        }

        $certLoc = 'cert:Localmachine\My'
        $startDate = [DateTime]::Now.AddDays(-1)

        # add some randomization to the subject to get around the Firefox TLS issue referenced here:
        # https://www.thesslstore.com/blog/troubleshoot-firefoxs-tls-handshake-message/
        # (all lower case letters)
        # (However this is causing issues with the software PCoIP Client so we need some more
        # investigation on what is changable in the certificate.
        #$subjectOU = -join ((97..122) | Get-Random -Count 18 | ForEach-Object {[char]$_})

        $subject = "CN=localhost,O=Teradici Corporation,OU=SoftPCoIP,L=Burnaby,ST=BC,C=CA"

        $cert = New-SelfSignedCertificate `
            -certstorelocation $certLoc `
            -DnsName "*.cloudapp.net" `
            -Subject $subject `
            -KeyLength 3072 `
            -FriendlyName "PCoIP Application Gateway" `
            -NotBefore $startDate `
            -TextExtension @("2.5.29.19={critical}{text}ca=1") `
            -HashAlgorithm SHA384 `
            -KeyUsage DigitalSignature, CertSign, CRLSign, KeyEncipherment

        Write-Host "Certificate generated. Formatting as .pfx file."

        # Generate pfx file from certificate
        $certPath = $certLoc + '\' + $cert.Thumbprint

        if (-not $tempDir) {
            $tempDir = $env:TEMP
        }

        $certificateFile = Join-Path $tempDir "self-signed-cert.pfx"
        if (Test-Path $certificateFile) {
            Remove-Item $certificateFile
        }

        # Generate password for pfx file
        # https://docs.microsoft.com/en-us/azure/application-gateway/application-gateway-ssl
        # The certificate password must be between 4 to 12 characters made up of letters or numbers.
        # Special characters are not accepted.
        $certPswd = -join ((48..57) + (65..90) + (97..122) | Get-Random -Count 10 | % {[char]$_})

        $certificateFilePassword = ConvertTo-SecureString -String $certPswd -AsPlainText -Force

        # Export pfx file
        Export-PfxCertificate -Cert $certPath -FilePath $certificateFile -Password $certificateFilePassword

        # Delete self-signed certificate
        if (Test-Path $certPath) { 
            Remove-Item $certPath -ErrorAction SilentlyContinue
        }
    } 

    # Read from pfx file and convert to base64 string
    $fileContentEncoded = [System.Convert]::ToBase64String([System.IO.File]::ReadAllBytes($certificateFile))

    $CSCertificate = ConvertTo-SecureString $fileContentEncoded -AsPlainText -Force

    $certInfo = @{
        "cert"   = $CSCertificate;
        "passwd" = $certificateFilePassword
    }

    # Delete certificate file if it is generated
    if ($needToCreateSelfCert -and (Test-Path  $certificateFile) ) { 
        Remove-Item $certificateFile -ErrorAction SilentlyContinue 
    }

    return $certInfo
}



# Adds all the parameters in the CAMConfig.parameters sub-tree as keyvault secrets
function Add-SecretsToKeyVault() {
    Param(
        [parameter(Mandatory = $true)]
        [String]
        $kvName,

        [parameter(Mandatory = $true)]
        $CAMConfig
    )
    Write-Host "Populating keyvault."

    foreach ($key in $CAMConfig.parameters.keys) {
        Write-Host "Writing secret to keyvault: $key"
        Set-AzureKeyVaultSecret `
            -VaultName $kvName `
            -Name $key `
            -SecretValue $CAMConfig.parameters[$key].value `
            -ErrorAction stop | Out-Null
    }
    Write-Host "Completed writing secrets to keyvault."
}



function New-CAMAppSP() {
    param(
        $RGName
    )

    # Application name
    $appName = "CAM-$RGName"
    Write-Host "Calling Azure Active Directory to make app $appName and a service principal."

    # 16 letter password
    $generatedPassword = ConvertTo-SecureString -String ( -join ((65..90) + (97..122) | Get-Random -Count 16 | % {[char]$_})) -AsPlainText -Force
    $generatedID = -join ((65..90) + (97..122) | Get-Random -Count 12 | % {[char]$_})
    $appURI = "https://www.$generatedID.com"

    Write-Host "Purge any registered app's with the same name."

    # first make sure if there is an app there (or more than one if that's possible?)
    # that they're deleted.
    $appArray = Get-AzureRmADApplication -DisplayName $appName
    foreach ($app in $appArray) {
        $aoID = $app.ObjectId
        try {
            Write-Host "Removing previous service principal application $appName ObjectId: $aoID"
            Remove-AzureRmADApplication -ObjectId $aoID -Force -ErrorAction Stop
        }
        catch {
            $exceptionContext = Get-AzureRmContext
            $exceptionTenantId = $exceptionContext.Tenant.Id
            Write-Error "Failure to remove application $appName from tenant $exceptionTenantId. Please check your AAD tenant permissions."

            # Re-throw whatever the original exception was
            throw
        }
    }

    Write-Host "Purge complete. Creating new app $appName."

    # Retry required on app registration (it seems) if there is a race condition with the deleted application.
    $newAppCreateRetry = 60
    while ($newAppCreateRetry -ne 0) {
        $newAppCreateRetry--

        try {
            $app = New-AzureRmADApplication `
                -DisplayName $appName `
                -HomePage $appURI `
                -IdentifierUris $appURI `
                -Password $generatedPassword `
                -ErrorAction Stop
            break
        }
        catch {
            Write-Host "Retrying to create app countdown: $newAppCreateRetry appName: $appName"
            Start-sleep -Seconds 1
            if ($newAppCreateRetry -eq 0) {
                #re-throw whatever the original exception was
                $exceptionContext = Get-AzureRmContext
                $exceptionTenantId = $exceptionContext.Tenant.Id
                Write-Error "Failure to add application $appName to tenant $exceptionTenantId. Please check your AAD tenant permissions."
                throw
            }
        }
    }


    Write-Host "New app creation complete. Creating service principal."

    # Retry required since it can take a few seconds for the app registration to percolate through Azure.
    # (Online recommendation was sleep 15 seconds - this is both faster and more conservative)
    $sp = $null
    $SPCreateRetry = 60
    while ($SPCreateRetry -ne 0) {
        $SPCreateRetry--

        try {
            $sp = New-AzureRmADServicePrincipal -ApplicationId $app.ApplicationId -ErrorAction Stop
            break
        }
        catch {
            $appIDForPrint = $app.ObjectId

            Write-Host "Waiting for app $SPCreateRetry : $appIDForPrint"
            Start-sleep -Seconds 1
            if ($SPCreateRetry -eq 0) {
                #re-throw whatever the original exception was
                Write-Error "Failure to create service principal for $appName."
                throw
            }
        }
    }

    # Get service principal credentials
    $spPass = $generatedPassword
    $spCreds = New-Object -TypeName pscredential -ArgumentList  $sp.ApplicationId, $spPass

    # Get tenant ID for this subscription
    $subForTenantID = Get-AzureRmContext
    $tenantID = $subForTenantID.Tenant.TenantId

    $spInfo = @{}
    $spInfo.Add("spCreds", $spCreds);
    $spInfo.Add("tenantId", $tenantID);

    return $spInfo
}

# Creates cam deployment info structures and pushes to Key Vault
function New-CAMDeploymentInfo() {
    param(
        [parameter(Mandatory = $true)] 
        $kvName # Key Vault name
    )

    Write-Host "Populating CAMDeploymentInfo structure for the Connection Service"


    # Mapping CAM deployment info environment variable parameters
    # to Key Vault Secrets 
    $camDeploymenRegInfoParameters = @{
        "CAM_USERNAME"       = "AzureSPClientID"
        "CAM_PASSWORD"       = "AzureSPKey"
        "CAM_TENANTID"       = "AzureSPTenantID"
        "CAM_URI"            = "CAMServiceURI"
        "CAM_DEPLOYMENTID"   = "CAMDeploymentID"
        "CAM_SUBSCRIPTIONID" = "AzureSubscriptionID"
        "CAM_RESOURCEGROUP"  = "AzureResourceGroupName"
        "CAM_KEY_VAULT_NAME" = "AzureKeyVaultName"
    }


    $camDeploymenRegInfo = @{}
    foreach ($key in $camDeploymenRegInfoParameters.keys) {
        $secretName = $camDeploymenRegInfoParameters.$key
        Write-Host "Setting $key to value of secret $secretName"
        $secret = Get-AzureKeyVaultSecret `
            -VaultName $kvName `
            -Name $secretName `
            -ErrorAction stop
        $camDeploymenRegInfo.$key = $secret.SecretValueText
    }
    $camDeploymenRegInfo.Add("CAM_USER_BLOB_URI", "userStorageAccountUri")
    $camDeploymenRegInfo.Add("CAM_USER_STORAGE_ACCOUNT_NAME", "userStorageName")
    $camDeploymenRegInfo.Add("CAM_USER_STORAGE_ACCOUNT_KEY", "userStorageAccountKey")
    $camDeploymenRegInfo.Add("CAM_USER_BLOB_TOKEN", "userStorageAccountSasToken")


    $authFileContent = @"
subscription=$($camDeploymenRegInfo.CAM_SUBSCRIPTIONID)
client=$($camDeploymenRegInfo.CAM_USERNAME)
key=$($camDeploymenRegInfo.CAM_PASSWORD)
tenant=$($camDeploymenRegInfo.CAM_TENANTID)
managementURI=https\://management.core.windows.net/
baseURL=https\://management.azure.com/
authURL=https\://login.windows.net/
graphURL=https\://graph.windows.net/
"@
    Add-Type -AssemblyName System.Web
    $authFileContentURL = [System.Web.HttpUtility]::UrlEncode($authFileContent) 

    $camDeploymenInfo = @{};
    $camDeploymenInfo.Add("registrationInfo", $camDeploymenRegInfo)
    $camDeploymenInfo.Add("AzureAuthFile", $authFileContentURL)

    $camDeploymenInfoJSON = ConvertTo-JSON $camDeploymenInfo -Depth 99 -Compress
    $camDeploymenInfoURL = [System.Web.HttpUtility]::UrlEncode($camDeploymenInfoJSON)

    $camDeploymenInfoURLSecure = ConvertTo-SecureString $camDeploymenInfoURL -AsPlainText -Force

    # Put URL encoded blob into Key Vault 
    Write-Host "Writing secret to keyvault: CAMDeploymentInfo"
    Set-AzureKeyVaultSecret `
        -VaultName $kvName `
        -Name "CAMDeploymentInfo" `
        -SecretValue $camDeploymenInfoURLSecure `
        -ErrorAction stop | Out-Null

    <# Test code for encoding/decoding
    $camDeploymenInfoURL
    $camDeploymenInfoJSONDecoded = [System.Web.HttpUtility]::UrlDecode($camDeploymenInfoURL)
    $camDeploymenInfoDecoded = ConvertFrom-Json $camDeploymenInfoJSONDecoded


    [System.Web.HttpUtility]::UrlDecode($camDeploymenInfoDecoded.AzureAuthFile)

    $regInfo = $camDeploymenInfoDecoded.RegistrationInfo

    $regInfo.psobject.properties | Foreach-Object {
        Write-Host "Name: " $_.Name " Value: " $_.Value

    #>

}



function Generate-CamDeploymentInfoParameters {
    param(
        $spInfo,
        $camSaasUri,
        $deploymentId,
        $subscriptionID,
        $RGName,
        $kvName
    )
    $CAMConfig.parameters.AzureSPClientID.value = (ConvertTo-SecureString $spInfo.spCreds.UserName -AsPlainText -Force)
    $CAMConfig.parameters.AzureSPKey.value = $spInfo.spCreds.Password
    $CAMConfig.parameters.AzureSPTenantID.value = (ConvertTo-SecureString $spInfo.tenantId -AsPlainText -Force)
    $CAMConfig.parameters.CAMServiceURI.value = (ConvertTo-SecureString $camSaasUri -AsPlainText -Force)
    $CAMConfig.parameters.CAMDeploymentID.value = (ConvertTo-SecureString $deploymentId -AsPlainText -Force)
    $CAMConfig.parameters.AzureSubscriptionID.value = (ConvertTo-SecureString $subscriptionID -AsPlainText -Force)
    $CAMConfig.parameters.AzureResourceGroupName.value = (ConvertTo-SecureString $RGName -AsPlainText -Force)
    $CAMConfig.parameters.AzureKeyVaultName.value = (ConvertTo-SecureString $kvName -AsPlainText -Force)
}


function Append-AzureRMLog {
    param(
        $err
    )
    $text = $err.exception.Message

    # Ensure the string 'tracking ID' and a GUID show up to try to get AzureRM logs
    if( ([regex]::matches($text, "tracking id"))[0].value ){
        $GUIDpattern = "[a-fA-F0-9]{8}-([a-fA-F0-9]{4}-){3}[a-fA-F0-9]{12}"
        $trackingID = ([regex]::matches($text, $GUIDpattern))[0].value

        if($trackingID) {
            Write-Host-Warning "Deployment Error Occurred. Azure tracking ID is '$trackingID'"
            $index = 60 # around 5 minutes
            $badAzureRMLogCount = 10 # if the structure isn't fully populated, give another few tries
            while ($index--){
                $azureRMLog = Get-AzureRMLog -CorrelationId $trackingID -WarningAction silentlyContinue
                if($azureRMLog) {
                    if ($azureRMLog.properties -and $azureRMLog.properties[0].Content.statusMessage) {
                        $jsonError = ConvertFrom-Json $azureRMLog.properties[0].Content.statusMessage
                        $fullMessage = $err.exception.Message + ($jsonError.error.details | Format-List | Out-String)
                        Write-Host-Warning $fullMessage
                        return $jsonError.error.details.message
                    }
                    else
                    {
                        if($badAzureRMLogCount--)
                        {
                            Write-Host "Unexpected error format. Tries remaining: $badAzureRMLogCount"
                        }
                        else {
                            Write-Host ($azureRMLog | Out-String)
                            return $err
                        }
                    }
    
                }
                Write-Host "Getting error details. Tries remaining: $index"
                Start-sleep -Seconds 5
            }
        }
    }
    return $err
}



# Deploy a connection service over a current deployment
function New-ConnectionServiceDeployment() {
    param(
        $RGName,
        $subscriptionId,
        $tenantId,
        $spCredential,
        $keyVault,
        $testDeployment,
        $enableExternalAccess,
        $enableRadiusMfa,
        $radiusServerHost,
        $radiusServerPort,
        $radiusSharedSecret,
        $vnetConfig,
        $promptForNetwork
    )

    $kvID = $keyVault.ResourceId
    $kvName = $keyVault.Name
    $rootLocation = (Get-AzureRmResourceGroup -ResourceGroupName $RGName -ErrorAction stop).location

    # First, let's find the Service Principal 
    $adminAzureContext = Get-AzureRMContext
    
    $client = $null
    $key = $null

    # put everything in a try block so that if any errors occur we revert to $azureAdminContext
    try {
        if ($spCredential) {
            # function was passed SPcredential
            $client = $spCredential.UserName
            $key = $spCredential.GetNetworkCredential().Password
        }
        else {
            try{
                $secret = Get-AzureKeyVaultSecret `
                    -VaultName $kvName `
                    -Name "AzureSPClientID" `
                    -ErrorAction stop
                $client = $secret.SecretValueText
            }
            catch {
                $err = $_
                if ($err.Exception.Message -eq "Access denied") {
                    Write-Host "Cannot access key vault secret. Attempting to set access policy for vault $kvName for user $($adminAzureContext.Account.Id)"
                    try {
                        Set-AzureRmKeyVaultAccessPolicy `
                            -VaultName $kvName `
                            -UserPrincipalName $adminAzureContext.Account.Id `
<<<<<<< HEAD
                            -PermissionsToSecrets Get, List, Set `
=======
                            -PermissionsToSecrets Get, Set, List `
>>>>>>> 1b950d18
                            -ErrorAction stop | Out-Null

                        $secret = Get-AzureKeyVaultSecret `
                            -VaultName $kvName `
                            -Name "AzureSPClientID" `
                            -ErrorAction stop
                        $client = $secret.SecretValueText
                    }
                    catch {
                        Write-Host "`nFailed to set access policy for vault $kvName for user $($adminAzureContext.Account.Id)."
                        Write-Host "Please use the Azure Portal to provide the current logged-in account with get, list, and set access"
                        Write-Host "to the secrets in $kvName"
                        exit # <--- early exit!
                    }
                }
                else {
                    throw $err
                }
            }

            # get the password (key)
            $secret = Get-AzureKeyVaultSecret `
                -VaultName $kvName `
                -Name "AzureSPKey" `
                -ErrorAction stop
            $key = $secret.SecretValueText
        }

        $spCreds = New-Object PSCredential $client, (ConvertTo-SecureString $key -AsPlainText -Force)

        Write-Host "Using service principal $client in tenant $tenantId and subscription $subscriptionId"
        
        # If we got here we either got passed the SP credentials or we have access to the key vault.
        # promptForNetwork only works if we have access to the key vault.

        # vnetConfig contains the complete (final) config in the case of a deploy-over-DC (promptForNetwork is $null)
        # in the case of a new connection service it contains just what was passed on the command line

        #TODO: ignorePrompts properly for automation!!!!

        if ($promptForNetwork)
        {
            $reselectNetwork = (confirmDialog "Do you want to deploy into a different region than $rootLocation" -defaultSelected 'N') -eq 'y'

            if($reselectNetwork) {
                # We don't need the RWSubnetName so don't prompt
                if(-not $vnetConfig.RWSubnetName) {
                    $vnetConfig.RWSubnetName = "dummy"
                }

                Set-VnetConfig  -vnetConfig $vnetConfig -setRWSubnet $false
            }
            else {
                # Populate from key vault

                $secret = Get-AzureKeyVaultSecret `
                    -VaultName $kvName `
                    -Name "connectionServiceSubnet" `
                    -ErrorAction stop
                $vnetConfig.vnetID = ($secret.SecretValueText.split('/'))[0..8] -join '/'
                $vnetConfig.CSSubnetName = $secret.SecretValueText.split("/")[-1]

                $secret = Get-AzureKeyVaultSecret `
                    -VaultName $kvName `
                    -Name "gatewaySubnet" `
                    -ErrorAction stop
                $vnetConfig.GWSubnetName = $secret.SecretValueText.split("/")[-1]
            }
        }

        # Generate ID's from all the name information
        $vnetName = $vnetConfig.vnetID.split("/")[-1]
        $vnetRgName = $vnetConfig.vnetID.split("/")[4]
        $vnetConfig.CSSubnetID = $vnetConfig.vnetID + "/subnets/$($vnetConfig.CSSubnetName)"
        $vnetConfig.GWSubnetID = $vnetConfig.vnetID + "/subnets/$($vnetConfig.GWSubnetName)"

        # Find a connection service resource group name that can be used.
        # An incrementing count is used to find a free resource group. This count is
        # identifier, even if old connection services have been deleted.
        $csRGName = $null
        while(-not $csRGName)
        {
            # Note this doesn't return the same type of context as for a standard account
            # so we'll just keep logging in when needed rather than switching context.
            Add-AzureRmAccount `
                -Credential $spCreds `
                -ServicePrincipal `
                -TenantId $tenantId `
                -ErrorAction Stop | Out-Null
            $secret = Get-AzureKeyVaultSecret `
                -VaultName $kvName `
                -Name "connectionServiceNumber" `
                -ErrorAction stop

            if ($secret -eq $null) {
                $connectionServiceNumber = 1
            }
            else {
                # increment connectionServiceNumber
                $connectionServiceNumber = ([int]$secret.SecretValueText) + 1
            }

            Set-AzureKeyVaultSecret `
                -VaultName $kvName `
                -Name "connectionServiceNumber" `
                -SecretValue (ConvertTo-SecureString $connectionServiceNumber -AsPlainText -Force) `
                -ErrorAction stop | Out-Null
            
            Write-Host "Checking available resource group for connection service number $connectionServiceNumber"

            $csRGName = $RGName + "-CS" + $connectionServiceNumber
            Set-AzureRMContext -Context $adminAzureContext | Out-Null
            $rg = Get-AzureRmResourceGroup -ResourceGroupName $csRGName -ErrorAction SilentlyContinue

            if($rg)
            {
                # Check if Resource Group is empty
                $Resources = Find-AzureRmResource -ResourceGroupNameEquals $csRGName
                if( -not $Resources.Length -eq 0)
                {
                    # found the resource group was not empty - do the loop with an incremented number try to find a free name
                    $csRGName = $null
                }
            }
        }
        
        Set-AzureRMContext -Context $adminAzureContext | Out-Null


        # Create Connection Service Resource Group if it doesn't exist, in the location of the target vnet
        if (-not (Find-AzureRmResourceGroup | Where-Object {$_.name -eq $csRGName}) ) {
            $vnet = Get-AzureRmVirtualNetwork -Name $vnetName -ResourceGroupName $vnetRgName
            $location = $vnet.Location

            Write-Host "Creating resource group $csRGName in location $location"

            New-AzureRmResourceGroup -Name $csRGName -Location $location -ErrorAction stop | Out-Null
        }

        $csRG = Get-AzureRmResourceGroup -Name $csRGName

        # Get-AzureRmRoleAssignment responds much more rationally if given a scope with an ID
        # than a resource group name.
        $spRoles = Get-AzureRmRoleAssignment -ServicePrincipalName $client -Scope $csRG.ResourceId

        # filter on an exact resource group ID match as Get-AzureRmRoleAssignment seems to do a more loose pattern match
        $spRoles = $spRoles | Where-Object `
            {($_.Scope -eq $csRG.ResourceId) -or ($_.Scope -eq "/subscriptions/$subscriptionId")}

        $camCustomRoleDefinition = Get-CAMRoleDefinition -subscriptionID $subscriptionID
                    
        # spRoles could be no object, a single object or an array. foreach works with all.
        $hasAccess = $false
        foreach($role in $spRoles) {
            $roleName = $role.RoleDefinitionName
            if (($roleName -eq "Contributor") -or ($roleName -eq "Owner") -or ($roleName -eq $camCustomRoleDefinition.Name)) {
                Write-Host "$client already has $roleName for $csRGName."
                $hasAccess = $true
                break
            }
        }

        if(-not $hasAccess) {
            Write-Host "Giving $client '$($camCustomRoleDefinition.Name)' access to $csRGName."
            Set-AzureRMContext -Context $adminAzureContext | Out-Null
            New-AzureRmRoleAssignment `
                -RoleDefinitionName $camCustomRoleDefinition.Name `
                -ResourceGroupName $csRGName `
                -ServicePrincipalName $client `
                -ErrorAction Stop | Out-Null
        }
    
        # Add Scope to vNet if vNet already exists and scope does not already exist
        Add-SPScopeToVnet `
            -vnetName $vnetName `
            -vnetID $vnetConfig.vnetID `
            -client $client `
            -subscriptionID $subscriptionID `
            -camCustomRoleDefinition $camCustomRoleDefinition

        # SP has proper rights - do deployment with SP
        Write-Host "Using service principal $client in tenant $tenantId and subscription $subscriptionId"
        Add-AzureRmAccount `
            -Credential $spCreds `
            -ServicePrincipal `
            -TenantId $tenantId `
            -ErrorAction Stop | Out-Null

        Set-RadiusSettings `
            -VaultName $kvName `
            -enableExternalAccess $enableExternalAccess `
            -enableRadiusMfa $enableRadiusMfa `
            -radiusServerHost $radiusServerHost `
            -radiusServerPort $radiusServerPort `
            -radiusSharedSecret $radiusSharedSecret

        # make temporary directory for intermediate files
        $folderName = -join ((97..122) | Get-Random -Count 18 | ForEach-Object {[char]$_})
        $tempDir = Join-Path $env:TEMP $folderName
        Write-Host "Using temporary directory $tempDir for intermediate files"
        if (-not (Test-Path $tempDir)) {
            New-Item $tempDir -type directory | Out-Null
        }

        # Refresh the CAMDeploymentInfo structure
        New-CAMDeploymentInfo `
            -kvName $CAMRootKeyvault.Name

        # Get the template URI
        $secret = Get-AzureKeyVaultSecret `
            -VaultName $kvName `
            -Name "artifactsLocation" `
            -ErrorAction stop
        $artifactsLocation = $secret.SecretValueText
        $CSDeploymentTemplateURI = $artifactsLocation + "/connection-service/azuredeploy.json"

        # Get the RegistrationCode
        $secret = Get-AzureKeyVaultSecret `
            -VaultName $kvName `
            -Name "cloudAccessRegistrationCode" `
            -ErrorAction stop
        # Get license instance Id from registration code
        $licenseInstanceId = $secret.SecretValueText.Split('@')[0]

        $generatedDeploymentParameters = @"
        {
            "`$schema": "http://schema.management.azure.com/schemas/2015-01-01/deploymentParameters.json#",
            "contentVersion": "1.0.0.0",
            "parameters": {
                "enableExternalAccess": {
                    "value": "$($enableExternalAccess.ToString())"
                  },
                  "CSUniqueSuffix": {
                    "reference": {
                        "keyVault": {
                            "id": "$kvID"
                        },
                        "secretName": "connectionServiceNumber"
                    }
                },
                "domainServiceAccountUsername": {
                    "reference": {
                        "keyVault": {
                            "id": "$kvID"
                        },
                        "secretName": "domainServiceAccountUsername"
                    }
                },
                "domainServiceAccountPassword": {
                    "reference": {
                        "keyVault": {
                            "id": "$kvID"
                        },
                        "secretName": "domainServiceAccountPassword"
                    }
                },
                "domainName": {
                    "reference": {
                        "keyVault": {
                            "id": "$kvID"
                        },
                        "secretName": "domainName"
                    }
                },
                "LocalAdminUsername": {
                    "reference": {
                        "keyVault": {
                            "id": "$kvID"
                        },
                        "secretName": "connectionServiceLocalAdminUsername"
                    }
                },
                "LocalAdminPassword": {
                    "reference": {
                        "keyVault": {
                            "id": "$kvID"
                        },
                        "secretName": "connectionServiceLocalAdminPassword"
                    }
                },
                "CSsubnetId": {
                    "value": "$($vnetConfig.CSSubnetID)"
                },
                "GWsubnetId": {
                    "value": "$($vnetConfig.GWsubnetId)"
                },
                "binaryLocation": {
                    "reference": {
                        "keyVault": {
                            "id": "$kvID"
                        },
                        "secretName": "binaryLocation"
                    }
                },
                "certData": {
                    "reference": {
                        "keyVault": {
                            "id": "$kvID"
                        },
                        "secretName": "CAMCSCertificate"
                    }
                },
                "certPassword": {
                    "reference": {
                        "keyVault": {
                            "id": "$kvID"
                        },
                        "secretName": "CAMCSCertificatePassword"
                    }
                },
                "remoteWorkstationDomainGroup": {
                    "reference": {
                        "keyVault": {
                            "id": "$kvID"
                        },
                        "secretName": "remoteWorkstationDomainGroup"
                    }
                },
                "CAMDeploymentInfo": {
                    "reference": {
                        "keyVault": {
                            "id": "$kvID"
                        },
                        "secretName": "CAMDeploymentInfo"
                    }
                },
                "enableRadiusMfa": {
                    "reference": {
                        "keyVault": {
                        "id": "$kvId"
                        },
                        "secretName": "enableRadiusMfa"
                    }
                },
                "licenseInstanceId": {
                    "value": "$licenseInstanceId"
                },
                "_baseArtifactsLocation": {
                    "reference": {
                        "keyVault": {
                            "id": "$kvID"
                        },
                        "secretName": "artifactsLocation"
                    }
                }
            }
        }
"@

        $outputParametersFileName = "csdeploymentparameters.json"
        $outputParametersFilePath = Join-Path $tempDir $outputParametersFileName
        Set-Content $outputParametersFilePath  $generatedDeploymentParameters

        Write-Host "`nDeploying Cloud Access Manager Connection Service. This process can take up to 60 minutes."
        Write-Host "Please feel free to watch here for early errors for a few minutes and then go do something else. Or go for coffee!"
        Write-Host "If this script is running in Azure Cloud Shell then you may let the shell timeout and the deployment will continue."
        Write-Host "Please watch the resource group $csRGName in the Azure Portal for current status. The Connection Service deployment is"
        Write-Host "complete when all deployments are showing as 'Succeeded'. Error information is also available through the deployments"
        Write-Host "area of the resource group pane."

        if ($testDeployment) {
            # just do a test if $true
            Test-AzureRmResourceGroupDeployment `
                -ResourceGroupName $csRGName `
                -TemplateFile $CSDeploymentTemplateURI `
                -TemplateParameterFile $outputParametersFilePath `
                -Verbose
        }
        else {
            $maxRetries = 30
            for($idx = 0;$idx -lt $maxRetries;$idx++)
            {
                try {
                    $deploymentName = "CS$connectionServiceNumber-$idx"
                    New-AzureRmResourceGroupDeployment `
                        -DeploymentName $deploymentName `
                        -ResourceGroupName $csRGName `
                        -TemplateFile $CSDeploymentTemplateURI `
                        -TemplateParameterFile $outputParametersFilePath `
                        -ErrorAction stop
                    # success!
                    break
                }
                catch {
                    # Seems there can be a race condition on the role assignment of the service principal with
                    # the resource group before getting here - setting a retry loop
                    if ($idx -eq ($maxRetries - 1))
                    {
                        # last try - just throw
                        throw
                    }
                    if ($_.Exception.Message -like "*does not have authorization*")
                    {
                        $remaining = $maxRetries - $idx - 1
                        Write-Host "Authorization error. Usually this means we are waiting for the authorization to percolate through Azure."
                        Write-Host "This error can take a long time to clear especially if there is another deployment"
                        Write-Host "happening concurrently using the same service principal account."
                        Write-Host "Reason: $($_.Exception.Message)"

                        # Try to stop the deployment in case that helps, but don't warn or fail.
                        Stop-AzureRmResourceGroupDeployment `
                            -Name $deploymentName `
                            -ResourceGroupName $csRGName `
                            -ErrorAction SilentlyContinue | Out-Null

                        Write-Host-Warning "Retrying deployment. Retries remaining: $remaining. If this countdown stops the deployment is happening."
                        Start-sleep -Seconds 10
                    }
                    else {
                        throw
                    }
                }
            }
        }
    }
    catch {
        # Check if there's an Azure log message we can show, otherwise just re-throw
        $err = $_
        $errorToThrow = Append-AzureRMLog -err $err

        throw $errorToThrow
    }
    finally {
        if ($adminAzureContext) {
            Set-AzureRMContext -Context $adminAzureContext | Out-Null
        }
    }
}

# Creates a CAM Deployment Root including keyvault, user data storage account
# and populates parameters.
# Returns key vault info.
function New-CAMDeploymentRoot()
{
    param(
        $RGName,
        $rwRGName,
        $spInfo,
        $azureContext,
        $CAMConfig,
        $tempDir,
        $certificateFile,
        $certificateFilePassword,
        $camSaasUri,
        $verifyCAMSaaSCertificate,
        $subscriptionID,
        $ownerTenantId,
        $ownerUpn
    )

    $rg = Get-AzureRmResourceGroup -ResourceGroupName $RGName
    $client = $spInfo.spCreds.UserName
    $key = $spInfo.spCreds.GetNetworkCredential().Password
    $tenant = $spInfo.tenantId
    $ownerTenant = $ownerTenantId
    $registrationCode = $CAMConfig.parameters.cloudAccessRegistrationCode.value
    $artifactsLocation = $CAMConfig.parameters.artifactsLocation.clearValue
    $binaryLocation = $CAMConfig.parameters.binaryLocation.clearValue
    
    $kvInfo = New-CAM-KeyVault `
        -RGName $RGName `
        -spName $spInfo.spCreds.UserName `
        -adminAzureContext $azureContext

    Generate-Certificate-And-Passwords `
        -kvName $kvInfo.VaultName `
        -CAMConfig $CAMConfig `
        -tempDir $tempDir `
        -certificateFile $certificateFile `
        -certificateFilePassword $certificateFilePassword | Out-Null
   
    $userDataStorageAccount = New-UserStorageAccount `
        -RGName $RGName `
        -Location $rg.Location

    Populate-UserBlob `
        -CAMConfig $CAMConfig `
        -artifactsLocation $artifactsLocation `
        -userDataStorageAccount $userDataStorageAccount `
        -binaryLocation $binaryLocation `
        -RGName $RGName `
        -kvInfo $kvInfo `
        -tempDir $tempDir | Out-Null

    Write-Host "Registering Cloud Access Manager Deployment to Cloud Access Manager Service"
    $deploymentId = Register-CAM `
        -SubscriptionId $subscriptionID `
        -client $client `
        -key $key `
        -tenant $tenant `
        -ownerTenant $ownerTenant `
        -ownerUpn $ownerUpn `
        -RGName $rwRGName `
        -registrationCode $registrationCode `
        -camSaasBaseUri $camSaasUri `
        -verifyCAMSaaSCertificate $verifyCAMSaaSCertificate

    Generate-CamDeploymentInfoParameters `
        -spInfo $spInfo `
        -camSaasUri $camSaasUri `
        -deploymentId $deploymentId `
        -subscriptionID $subscriptionID `
        -RGName $rwRGName `
        -kvName $kvInfo.VaultName | Out-Null

    Add-SecretsToKeyVault `
        -kvName $kvInfo.VaultName `
        -CAMConfig $CAMConfig | Out-Null

    return $kvInfo
}

# Provide the SP $client with camCustomRoleDefinition rights to the vnet, if needed
function Add-SPScopeToVnet()
{
    param(
        [parameter(Mandatory = $true)] 
        $vnetName,
        [parameter(Mandatory = $true)] 
        $vnetID,
        [parameter(Mandatory = $true)] 
        $client,
        [parameter(Mandatory = $true)] 
        $subscriptionId,
        [parameter(Mandatory = $true)] 
        $camCustomRoleDefinition
    )

    $vnetRGName = $vnetID.Split("/")[4]


    if( Find-AzureRmResource `
        -ResourceNameEquals $vnetName `
        -ResourceType "Microsoft.Network/virtualNetworks" `
        -ResourceGroupNameEquals $vnetRGName )
    {
        # Get-AzureRmRoleAssignment responds much more rationally if given a scope with an ID
        # than a resource group name.
        $spRoles = Get-AzureRmRoleAssignment -ServicePrincipalName $client -Scope $vnetID
    
        $vmRG = Get-AzureRmResourceGroup -Name $vnetRGName

        # filter on an exact resource group ID match as Get-AzureRmRoleAssignment seems to do a more loose pattern match
        $spRoles = $spRoles | Where-Object `
            {   ($_.Scope -eq $vmRG.ResourceId) `
            -or ($_.Scope -eq $vnetID) `
            -or ($_.Scope -eq "/subscriptions/$subscriptionId")}
        
        # spRoles could be no object, a single object or an array. foreach works with all.
        $hasAccess = $false
        foreach($role in $spRoles) {
            $roleName = $role.RoleDefinitionName
            if (($roleName -eq "Contributor") -or ($roleName -eq "Owner") -or ($roleName -eq $camCustomRoleDefinition.Name)) {
                Write-Host "$client already has $roleName for $vnetName."
                $hasAccess = $true
                break
            }
        }
    
        if(-not $hasAccess) {
            Write-Host "Giving $client '$($camCustomRoleDefinition.Name)' access to $vnetName"
            New-AzureRmRoleAssignment `
                -RoleDefinitionName $camCustomRoleDefinition.Name `
                -Scope $vnetID `
                -ServicePrincipalName $client `
                -ErrorAction Stop | Out-Null
        }
    }
}


# Deploy a full CAM deployment with root networking and DC, a connection service
# and a convenience 'first' Windows standard agent machine 
function Deploy-CAM() {
    param(
        [parameter(Mandatory = $false)] 
        [bool]
        $verifyCAMSaaSCertificate = $true,

        [parameter(Mandatory = $true)]
        [bool]
        $enableExternalAccess,

        [parameter(Mandatory = $true)] 
        $CAMDeploymentTemplateURI,

        [parameter(Mandatory = $true)] 
        [System.Management.Automation.PSCredential]
        $domainAdminCredential,

        [parameter(Mandatory = $true)] 
        $domainName,

        [parameter(Mandatory = $true)] 
        [SecureString]
        $registrationCode,

        [parameter(Mandatory = $true)] 
        $camSaasUri,

        [parameter(Mandatory = $true)] 
        $binaryLocation,

        [parameter(Mandatory = $true)] 
        $outputParametersFileName,

        [parameter(Mandatory = $true)] 
        $subscriptionId,

        [parameter(Mandatory = $true)]
        $RGName,

        [parameter(Mandatory = $true)]
        $csRGName,

        [parameter(Mandatory = $true)]
        $rwRGName,

        [parameter(Mandatory = $false)]
        [System.Management.Automation.PSCredential]
        $spCredential,

        [parameter(Mandatory = $false)] # required if $spCredential is provided
        [string]
        $tenantId,

        [parameter(Mandatory = $false)]
        [String]
        $certificateFile = $null,
    
        [parameter(Mandatory = $false)]
        [SecureString]
        $certificateFilePassword = $null,

        [parameter(Mandatory=$false)]
        [ValidateSet("stable","beta","dev")] 
        [String]
        $AgentChannel = "stable",

        [parameter(Mandatory = $false)]
        [bool]
        $testDeployment = $false,

        [parameter(Mandatory = $false)]
        [bool]
        $deployOverDC = $false,

        [parameter(Mandatory = $true)]
        $vnetConfig,

        [parameter(Mandatory=$true)]
        $radiusConfig,
        
        [parameter(Mandatory = $true)]
        $ownerTenantId,

        [parameter(Mandatory = $true)]
        $ownerUpn,
        
        [parameter(Mandatory=$false)]
        [ValidateSet("Windows Server 2016","Windows Server 2012R2")] 
        [String]
        $domainControllerOsType = "Windows Server 2016",

        [parameter(Mandatory=$false)]
        [ValidateRange(10,10000)]
        [int]
        $defaultIdleShutdownTime = 240
    )

    # Artifacts location 'folder' is where the template is stored
    $artifactsLocation = $CAMDeploymentTemplateURI.Substring(0, $CAMDeploymentTemplateURI.lastIndexOf('/'))

    $domainServiceAccountUsername = $domainAdminCredential.UserName

    # Setup CAMConfig as a hash table of ARM parameters for Azure (KeyVault)
    # Most parameters are secrets so the KeyVault can be a single configuration source
    # the parameter name is the KeyVault secret name
    # and internal parameters for this script which are not pushed to the key vault
    $CAMConfig = @{} 
    $CAMConfig.parameters = @{}
    $CAMConfig.parameters.domainServiceAccountUsername = @{
        value      = (ConvertTo-SecureString $domainServiceAccountUsername -AsPlainText -Force)
        clearValue = $domainServiceAccountUsername
    }
    $CAMConfig.parameters.domainName = @{
        value      = (ConvertTo-SecureString $domainName -AsPlainText -Force)
        clearValue = $domainName
    }
    $CAMConfig.parameters.binaryLocation = @{
        value      = (ConvertTo-SecureString $binaryLocation -AsPlainText -Force)
        clearValue = $binaryLocation
    }
    $CAMConfig.parameters.artifactsLocation = @{
        value      = (ConvertTo-SecureString $artifactsLocation -AsPlainText -Force)
        clearValue = $artifactsLocation
    }

    $CAMConfig.parameters.cloudAccessRegistrationCode = @{value = $registrationCode}

    $CAMConfig.parameters.domainServiceAccountPassword = @{value = $domainAdminCredential.Password}

    # Set in Generate-Certificate-And-Passwords
    $CAMConfig.parameters.CAMCSCertificate = @{}
    $CAMConfig.parameters.CAMCSCertificatePassword = @{}
    $CAMConfig.parameters.remoteWorkstationLocalAdminPassword = @{}
    $CAMConfig.parameters.remoteWorkstationLocalAdminUsername = @{
        value      = (ConvertTo-SecureString "localadmin" -AsPlainText -Force)
        clearValue = "localadmin"
    }
    $CAMConfig.parameters.connectionServiceLocalAdminPassword = @{}
    $CAMConfig.parameters.connectionServiceLocalAdminUsername = @{
        value      = (ConvertTo-SecureString "localadmin" -AsPlainText -Force)
        clearValue = "localadmin"
    }

    $CAMConfig.parameters.remoteWorkstationDomainGroup = @{
        value      = (ConvertTo-SecureString "Remote Workstations" -AsPlainText -Force)
        clearValue = "Remote Workstations"
    }

    # Set in Populate-UserBlob
    $CAMConfig.parameters.userStorageAccountSasToken = @{}
    $CAMConfig.parameters.userStorageAccountUri = @{}
    $CAMConfig.parameters.userStorageName = @{}
    $CAMConfig.parameters.userStorageAccountKey = @{}

    # Populated in Generate-CamDeploymentInfoParameters
    $CAMConfig.parameters.AzureSPClientID = @{}
    $CAMConfig.parameters.AzureSPKey = @{}
    $CAMConfig.parameters.AzureSPTenantID = @{}
    $CAMConfig.parameters.CAMServiceURI = @{}
    $CAMConfig.parameters.CAMDeploymentID = @{}
    $CAMConfig.parameters.AzureSubscriptionID = @{}
    $CAMConfig.parameters.AzureResourceGroupName = @{}
    $CAMConfig.parameters.AzureKeyVaultName = @{}

    $CAMConfig.internal = @{}
    $CAMConfig.internal.vnetID = $vnetConfig.vnetID
    $CAMConfig.internal.vnetName = $CAMConfig.internal.vnetID.split("/")[-1]
    $CAMConfig.internal.rootSubnetName = "subnet-CAMRoot"
    $CAMConfig.internal.RWSubnetName = $vnetConfig.RWSubnetName
    $CAMConfig.internal.CSSubnetName = $vnetConfig.CSSubnetName
    $CAMConfig.internal.GWSubnetName = $vnetConfig.GWSubnetName

    $CAMConfig.internal.RWSubnetID = $CAMConfig.internal.vnetID + "/subnets/$($CAMConfig.internal.RWSubnetName)"
    $CAMConfig.internal.CSSubnetID = $CAMConfig.internal.vnetID + "/subnets/$($CAMConfig.internal.CSSubnetName)"
    $CAMConfig.internal.GWSubnetID = $CAMConfig.internal.vnetID + "/subnets/$($CAMConfig.internal.GWSubnetName)"

    $CAMConfig.parameters.remoteWorkstationSubnet = @{
        value      = (ConvertTo-SecureString $CAMConfig.internal.RWSubnetID -AsPlainText -Force)
        clearValue = $CAMConfig.internal.RWSubnetID
    }

    $CAMConfig.parameters.connectionServiceSubnet = @{
        value      = (ConvertTo-SecureString $CAMConfig.internal.CSSubnetID -AsPlainText -Force)
        clearValue = $CAMConfig.internal.CSSubnetID
    }

    $CAMConfig.parameters.gatewaySubnet = @{
        value      = (ConvertTo-SecureString $CAMConfig.internal.GWSubnetID -AsPlainText -Force)
        clearValue = $CAMConfig.internal.GWSubnetID
    }

    $CAMConfig.internal.agentChannel = $AgentChannel

    $CAMConfig.internal.standardVMSize = "Standard_D2_v2"
    $CAMConfig.internal.graphicsVMSize = "Standard_NV6"
    $CAMConfig.internal.agentARM = "server2016-standard-agent.json"
    $CAMConfig.internal.gaAgentARM = "server2016-graphics-agent.json"
    $CAMConfig.internal.linuxAgentARM = "rhel-standard-agent.json"

    # RADIUS MFA Configuration Parameters
    $CAMConfig.parameters.enableRadiusMfa = @{
        value=(ConvertTo-SecureString $radiusConfig.enableRadiusMfa -AsPlainText -Force)
    }
    $CAMConfig.parameters.radiusServerHost = @{
        value=(ConvertTo-SecureString $radiusConfig.radiusServerHost -AsPlainText -Force)
    }
    $CAMConfig.parameters.radiusServerPort = @{
       value=(ConvertTo-SecureString $radiusConfig.radiusServerPort -AsPlainText -Force)
     
    }
    $CAMConfig.parameters.radiusSharedSecret = @{
        value=$radiusConfig.radiusSharedSecret
    }

    # make temporary directory for intermediate files
    $folderName = -join ((97..122) | Get-Random -Count 18 | ForEach-Object {[char]$_})
    $tempDir = Join-Path $env:TEMP $folderName
    Write-Host "Using temporary directory $tempDir for intermediate files"
    if (-not (Test-Path $tempDir)) {
        New-Item $tempDir -type directory | Out-Null
    }

    # if the current context tenantId does not match the desired tenantId then we can't make service principal's
    $currentContext = Get-AzureRmContext
    $currentContextTenant = $currentContext.Tenant.Id 
    $tenantIDsMatch = ($currentContextTenant -eq $tenantId)

    if (-not $tenantIDsMatch) {
        Write-Host "The Current Azure context is for a different tenant ($currentContextTenant) that"
        Write-Host "does not match the tenant of the deploment ($tenantId)."
        Write-Host "This can happen in Azure Cloud Powershell when an account has access to multiple tenants."
        if (-not $spCredential) {
            Write-Host "Please make a service principal through the Azure Portal or other means and provide here."
        }
        else {
            Write-Host "Thank-you for providing service principal credentials."
        }
        Write-Host "Note - the service principal must already have Contributor rights to the subscription or target"
        Write-Host "resource groups because role assignment is not possible in this case."
    }

    $spInfo = $null
    if (-not $spCredential) {
        # if there's no service principal provided then we either need to make one or ask for one


        if ($tenantIDsMatch) {
            if( -not $ignorePrompts ) {
                $usingExistingSP = confirmDialog "Do you have an existing service principal you wish to use?"
            } else {
                $usingExistingSP="n"
            }
        }

        if ((-not $tenantIDsMatch) -or ($usingExistingSP -eq "y")) {
            # manually get credential
            $spCredential = Get-Credential -Message "Enter service principal credential"

            $spInfo = @{}
            $spinfo.spCreds = $spCredential
            $spInfo.tenantId = $tenantId
        }
        else {
            # generate service principal
            $spInfo = New-CAMAppSP `
                -RGName $RGName
        }
    }
    else {
        # service principal credential provided in parameter list
        if ($tenantId -eq $null) {throw "Service principal provided but no tenantId"}
        $spInfo = @{}
        $spinfo.spCreds = $spCredential
        $spInfo.tenantId = $tenantId
    }

    $client = $spInfo.spCreds.UserName
    $tenant = $spInfo.tenantId

    Write-Host "Using service principal $client in tenant $tenant and subscription $subscriptionId"

    if($tenantIDsMatch) {
        # Service principal info exists but needs to get rights to the required resource groups
        Write-Host "Adding role assignments for the service principal account."

        $camCustomRoleDefinition = Get-CAMRoleDefinition -subscriptionID $subscriptionID
        
        # Retry required since it can take a few seconds for app registration to percolate through Azure.
        # (Online recommendation was sleep 15 seconds - this is both faster and more conservative)
        $rollAssignmentRetry = 120
        while ($rollAssignmentRetry -ne 0) {
            $rollAssignmentRetry--

            try {
                # Only assign camCustomRoleDefinition access if needed
                $rgNames = @($RGName, $csRGName, $rwRGName)
                ForEach ($rgn in $rgNames) {
                    $rg = Get-AzureRmResourceGroup -Name $rgn

                    # Get-AzureRmRoleAssignment responds much more rationally if given a scope with an ID
                    # than a resource group name.
                    $spRoles = Get-AzureRmRoleAssignment -ServicePrincipalName $client -Scope $rg.ResourceId

                    # filter on an exact resource group ID match as Get-AzureRmRoleAssignment seems to do a more loose pattern match
                    $spRoles = $spRoles | Where-Object `
                        {($_.Scope -eq $rg.ResourceId) -or ($_.Scope -eq "/subscriptions/$subscriptionID")}
                    
                    # spRoles could be no object, a single object or an array. foreach works with all.
                    $hasAccess = $false
                    foreach($role in $spRoles) {
                        $roleName = $role.RoleDefinitionName
                        if (($roleName -eq "Contributor") -or ($roleName -eq "Owner") -or ($roleName -eq $camCustomRoleDefinition.Name)) {
                            Write-Host "$client already has $roleName for $rgn."
                            $hasAccess = $true
                            break
                        }
                    }

                    if(-not $hasAccess) {
                        Write-Host "Giving $client '$($camCustomRoleDefinition.Name)' access to $rgn."
                        New-AzureRmRoleAssignment `
                            -RoleDefinitionName $camCustomRoleDefinition.Name `
                            -ResourceGroupName $rgn `
                            -ServicePrincipalName $client `
                            -ErrorAction Stop | Out-Null
                    }
                }
            
                # Add Scope to vNet if vNet already exists and scope does not already exist
                Add-SPScopeToVnet `
                    -vnetName $CAMConfig.internal.vnetName `
                    -vnetID $CAMConfig.internal.vnetID `
                    -client $client `
                    -subscriptionId $subscriptionId `
                    -camCustomRoleDefinition $camCustomRoleDefinition

                break # while loop
            } catch {
                #TODO: we should only be catching the 'Service principal or app not found' error
                Write-Host "Waiting for service principal. Remaining: $rollAssignmentRetry"
                Start-sleep -Seconds 1
                if ($rollAssignmentRetry -eq 0) {
                    #re-throw whatever the original exception was
                    $exceptionContext = Get-AzureRmContext
                    $exceptionSubscriptionId = $exceptionContext.Subscription.Id
                    Write-Error "Failure to create Contributor role for $client. Subscription: $exceptionSubscriptionId. Please check your subscription permissions."
                    throw
                }
            }
        }
    }

    # Login with service principal since some Powershell contexts (with token auth - like Azure Cloud PowerShell or Visual Studio)
    # can't do operations on keyvaults
    
    # cache the current context and sign in as service principal
    $azureContext = Get-AzureRMContext
    $retryCount = 60
    for ($idx = ($retryCount - 1); $idx -ge 0; $idx--) {
        try {
            Add-AzureRmAccount `
                -Credential $spInfo.spCreds `
                -ServicePrincipal `
                -TenantId $spInfo.tenantId `
                -ErrorAction Stop | Out-Null
            break
        }
        catch {
            $caughtError = $_
            if ($azureContext) {
                Write-Host "Reverting to initial Azure context for $($azureContext.Account.Id)"
                Set-AzureRMContext -Context $azureContext | Out-Null
            }
            # if it's the unknown user (so potentially a timing issue where the account hasn't percolated
            # through the system yet) retry. Otherwise abort and re-throw
            if (     ($caughtError.Exception -is [Microsoft.IdentityModel.Clients.ActiveDirectory.AdalException]) `
                -and ($caughtError.Exception.ServiceErrorCodes[0] -eq 70001) `
                -and ($idx -gt 0))
            {
                Write-Host "Could not find application ID for tenant. Retries remaining: $idx"
                continue
            }
            else {
                throw $caughtError
            }
        }
    }

    try {    
        $kvInfo = New-CAMDeploymentRoot `
            -RGName $RGName `
            -rwRGName $rwRGName `
            -spInfo $spInfo `
            -azureContext $azureContext `
            -CAMConfig $CAMConfig `
            -tempDir $tempDir `
            -certificateFile $certificateFile `
            -certificateFilePassword $certificateFilePassword `
            -camSaasUri $camSaasUri `
            -verifyCAMSaaSCertificate $verifyCAMSaaSCertificate `
            -subscriptionID $subscriptionID `
            -ownerTenantId $ownerTenantId `
            -ownerUpn $ownerUpn

        # Populate/re-populate CAMDeploymentInfo before deploying any connection service
        New-CAMDeploymentInfo `
            -kvName $kvInfo.VaultName

        if( $deployOverDC)
        {
            # Need to change to admin context for this to work
            Write-Host "Reverting to initial Azure context for $($azureContext.Account.Id)"
            Set-AzureRMContext -Context $azureContext | Out-Null

            # Should only be one KeyVault at this step (verified in an earlier step in main script)
            $CAMRootKeyvault = Get-AzureRmResource `
                -ResourceGroupName $rgName `
                -ResourceType "Microsoft.KeyVault/vaults" `
                | Where-object {$_.Name -like "CAM-*"}

            New-ConnectionServiceDeployment `
                -spCredential $spInfo.spCreds `
                -RGName $rgName `
                -subscriptionId $subscriptionID `
                -keyVault $CAMRootKeyvault `
                -tenantId $tenantId `
                -testDeployment $testDeployment `
                -tempDir $tempDir `
                -enableExternalAccess $enableExternalAccess `
                -enableRadiusMfa $radiusConfig.enableRadiusMfa `
                -radiusServerHost $radiusConfig.radiusServerHost `
                -radiusServerPort $radiusConfig.radiusServerPort `
                -radiusSharedSecret $radiusConfig.radiusSharedSecret `
                -vnetConfig $vnetConfig
        }
        else
        {
            # keyvault ID of the form: /subscriptions/$subscriptionID/resourceGroups/$azureRGName/providers/Microsoft.KeyVault/vaults/$kvName
            $kvId = $kvInfo.ResourceId

            $generatedDeploymentParameters = @"
{
    "`$schema": "http://schema.management.azure.com/schemas/2015-01-01/deploymentParameters.json#",
    "contentVersion": "1.0.0.0",
    "parameters": {
        "dcOsType": {
            "value": "$domainControllerOsType"
        },
        "domainAdminUsername": {
            "reference": {
                "keyVault": {
                    "id": "$kvId"
                },
                "secretName": "domainServiceAccountUsername"
            }
        },
        "domainName": {
            "reference": {
                "keyVault": {
                    "id": "$kvId"
                },
                "secretName": "domainName"
            }
        },
        "remoteWorkstationDomainGroup": {
            "reference": {
                "keyVault": {
                    "id": "$kvID"
                },
                "secretName": "remoteWorkstationDomainGroup"
            }
        },
        "connectionServiceResourceGroup": {
            "value": "$csRGName"
        },
        "remoteWorkstationResourceGroup": {
            "value": "$rwRGName"
        },
        "vnetName": {
            "value": "$($CAMConfig.internal.vnetName)"
        },
        "rootSubnetName": {
            "value": "$($CAMConfig.internal.rootSubnetName)"
        },
        "remoteWorkstationSubnetName": {
            "value": "$($CAMConfig.internal.RWSubnetName)"
        },
        "connectionServiceSubnetName": {
            "value": "$($CAMConfig.internal.CSSubnetName)"
        },
        "gatewaySubnetName": {
            "value": "$($CAMConfig.internal.GWSubnetName)"
        },
        "binaryLocation": {
            "reference": {
                "keyVault": {
                    "id": "$kvId"
                },
                "secretName": "binaryLocation"
            }
        },
        "_artifactsLocation": {
            "reference": {
                "keyVault": {
                    "id": "$kvId"
                },
                "secretName": "artifactsLocation"
            }
        },
        "userStorageAccountName": {
            "reference": {
                "keyVault": {
                "id": "$kvId"
                },
                "secretName": "userStorageName"
            }
        },
        "userStorageAccountUri": {
            "reference": {
                "keyVault": {
                    "id": "$kvId"
                },
                "secretName": "userStorageAccountUri"
            }
        },
        "userStorageAccountSasToken": {
            "reference": {
                "keyVault": {
                    "id": "$kvId"
                },
                "secretName": "userStorageAccountSasToken"
            }
        },
        "userStorageAccountKey": {
            "reference": {
                "keyVault": {
                "id": "$kvId"
                },
                "secretName": "userStorageAccountKey"
            }
        },
        "LocalAdminUsername": {
            "reference": {
                "keyVault": {
                    "id": "$kvId"
                },
                "secretName": "connectionServiceLocalAdminUsername"
            }
        },
        "LocalAdminPassword": {
            "reference": {
                "keyVault": {
                    "id": "$kvId"
                },
                "secretName": "connectionServiceLocalAdminPassword"
            }
        },
        "rwsLocalAdminUsername": {
            "reference": {
                "keyVault": {
                    "id": "$kvId"
                },
                "secretName": "remoteWorkstationLocalAdminUsername"
            }
        },
        "rwsLocalAdminPassword": {
            "reference": {
                "keyVault": {
                    "id": "$kvId"
                },
                "secretName": "remoteWorkstationLocalAdminPassword"
            }
        },
        "DomainAdminPassword": {
            "reference": {
                "keyVault": {
                    "id": "$kvId"
                },
                "secretName": "domainServiceAccountPassword"
            }
        },
        "certData": {
            "reference": {
                "keyVault": {
                    "id": "$kvId"
                },
                "secretName": "CAMCSCertificate"
            }        
        },
        "certPassword": {
            "reference": {
                "keyVault": {
                    "id": "$kvId"
                },
                "secretName": "CAMCSCertificatePassword"
            }
        },
        "CAMDeploymentInfo": {
            "reference": {
                "keyVault": {
                    "id": "$kvId"
                },
                "secretName": "CAMDeploymentInfo"
            }
        },
        "registrationCode": {
            "reference": {
                "keyVault": {
                "id": "$kvId"
                },
                "secretName": "cloudAccessRegistrationCode"
            }
        },
        "enableRadiusMfa": {
            "reference": {
                "keyVault": {
                "id": "$kvId"
                },
                "secretName": "enableRadiusMfa"
            }
        },
        "enableExternalAccess" : {
            "value": "$($enableExternalAccess.ToString())"
        },
        "autoShutdownIdleTime" : {
            "value": $defaultIdleShutdownTime
        }
    }
}
"@

            $outputParametersFilePath = Join-Path $tempDir $outputParametersFileName
            Set-Content $outputParametersFilePath  $generatedDeploymentParameters

            Write-Host "`nDeploying Cloud Access Manager. This process can take up to 90 minutes."
            Write-Host "Please feel free to watch here for early errors for a few minutes and then go do something else. Or go for coffee!"
            Write-Host "If this script is running in Azure Cloud Shell then you may let the shell timeout and the deployment will continue."
            Write-Host "Please watch the resource group $RGName in the Azure Portal for current status. Cloud Access Manager deployment is"
            Write-Host "complete when all deployments are showing as 'Succeeded'. Error information is also available through the deployments"
            Write-Host "area of the resource group pane."

            if ($testDeployment) {
                # just do a test if $true
                Test-AzureRmResourceGroupDeployment `
                    -ResourceGroupName $RGName `
                    -TemplateFile $CAMDeploymentTemplateURI `
                    -TemplateParameterFile $outputParametersFilePath `
                    -Verbose
            }
            else {
                New-AzureRmResourceGroupDeployment `
                    -DeploymentName "CAM" `
                    -ResourceGroupName $RGName `
                    -TemplateFile $CAMDeploymentTemplateURI `
                    -TemplateParameterFile $outputParametersFilePath `
                    -ErrorAction stop
            }
        }
    }
    catch {
        # Check if there's an Azure log message we can show, otherwise just re-throw
        $err = $_
        $errorToThrow = Append-AzureRMLog -err $err

        throw $errorToThrow
    }
    finally {
        if ($azureContext) {
            Write-Host "Reverting to initial Azure context for $($azureContext.Account.Id)"
            Set-AzureRMContext -Context $azureContext | Out-Null
        }
    }
}

function Confirm-ModuleVersion()
{
    # Check Azure RM version
    $MinAzureRMVersion="5.0.1"
    $AzureRMModule = Get-Module -ListAvailable -Name "AzureRM"
    if ( $AzureRMModule ) {
        # have an AzureRM version - check that.
        if ( [version]$AzureRMModule.Version.ToString() -lt [version]$MinAzureRMVersion) {
            Write-Host ("AzureRM module version must be equal or greater than " + $MinAzureRMVersion)
            return $false
        }
    }
    else {
        # the Azure SDK doesn't install 'AzureRM' as a base module any more, just Azure
        $MinAzureVersion="5.0.0"
        $AzureModule = Get-Module -ListAvailable -Name "Azure"

        if ( -not $AzureModule ) {
            # neither module found
            Write-Host ("Please install the Azure Command Line tools for Powershell from Microsoft. The Azure and AzureRM modules must be present.")
            return $false
        }
        if ( [version]$AzureModule.Version.ToString() -lt [version]$MinAzureVersion) {
            Write-Host ("Azure module version must be equal or greater than " + $MinAzureVersion)
            return $false
        }
    }
    return $true
}

function Get-CAMRoleDefinitionName() {
    return "Cloud Access Manager"
}

# Create a custom role for CAM with necessary permissions
# Use 'Get-AzureRmProviderOperation *' to get a list of Azure Operations and their details
# See https://docs.microsoft.com/en-us/azure/active-directory/role-based-access-built-in-roles for details on Azure Built in Roles
function Get-CAMRoleDefinition() {
    param(
        [parameter(Mandatory = $false)]
        [String]$subscriptionId
    )

    $roleName = Get-CAMRoleDefinitionName

    $camCustomRoleDefinition = Get-AzureRmRoleDefinition $roleName
    # Create Role Defintion Based off of Contributor if it doesn't already exist
    if ( -not $camCustomRoleDefinition ) {
        Write-Host "Creating '$roleName' Role Definition"
        $camCustomRoleDefinition = Get-AzureRmRoleDefinition "Contributor"
        $camCustomRoleDefinition.Id = $null
        $camCustomRoleDefinition.IsCustom = $true
        $camCustomRoleDefinition.Name = $roleName
        $camCustomRoleDefinition.Description = "Required Permissions for $roleName"

        # Limit Assignable scopes to specified subscription
        if ($subscriptionId) {
            $camCustomRoleDefinition.AssignableScopes.Clear()
            $camCustomRoleDefinition.AssignableScopes.Add("/subscriptions/$subscriptionId")
        }

        # Clear out existing NotActions
        $camCustomRoleDefinition.NotActions.clear()

        # Actions to remove
        $requiredNotActions = @(
            # Default NotActions to disable to prevent elevation of privlege
            'Microsoft.Authorization/*/Delete'
            'Microsoft.Authorization/*/Write'
            'Microsoft.Authorization/elevateAccess/Action'
            
            # Remove ability to access snapshots
            'Microsoft.Compute/snapshots/*'
            # Remove ability to access restore points
            'Microsoft.Compute/restorePointCollections/*'
            # Remove ability to get SAS URI of VM Disk for Blob access
            'Microsoft.Compute/disks/beginGetAccess/action'
            # Remove ability to revoke SAS URI of VM Disk for Blob access
            'Microsoft.Compute/disks/endGetAccess/action'

            # Remove ability to access application gateway WAF rulesets
            'Microsoft.Network/applicationGatewayAvailableWafRuleSets/*'
            # Remove ability to access vpn connection info
            'Microsoft.Network/connections/*'
            # Remove ability to access dns zones and operation satuses
            'Microsoft.Network/dnszones/*'
            'Microsoft.Network/dnsoperationstatuses/*'
            # Remove ability to access express routes
            'Microsoft.Network/expressRouteCrossConnections/*'
            'Microsoft.Network/expressRouteCircuits/*'
            'Microsoft.Network/expressRouteServiceProviders/*'
            # Remove ability to access load balancers
            'Microsoft.Network/loadBalancers/*'
            # Remove ability to access network watchers
            'Microsoft.Network/networkWatchers/*'
            # Remove ability to access route filters and tables
            'Microsoft.Network/routeFilters/*'
            'Microsoft.Network/routeTables/*'
            # Remove ability to access secure gateways
            'Microsoft.Network/securegateways/*'
            # Remove ability to access service endpoint policies
            'Microsoft.Network/serviceEndpointPolicies/*'
            # Remove ability to access traffic management
            'Microsoft.Network/trafficManagerProfiles/*'
            'Microsoft.Network/trafficManagerUserMetricsKeys/*'
            'Microsoft.Network/trafficManagerGeographicHierarchies/*'
            # Remove ability to delete Vnets
            'Microsoft.Network/virtualNetworks/delete'
            # Remove ability to peer Vnet to other Vnets
            'Microsoft.Network/virtualNetworks/peer/action'
            # Remove ability to access Vnet peering info
            'Microsoft.Network/virtualNetworks/virtualNetworkPeerings/*'
            # Remove ability to access virtual network gateways and taps
            'Microsoft.Network/virtualNetworkGateways/*'
            'Microsoft.Network/virtualNetworkTaps/*'
            # Remove ability to access virtual wans and hubs
            'Microsoft.Network/virtualwans/*'
            'Microsoft.Network/virtualHubs/*'
            # Remove ability to access vpn gateways and sites
            'Microsoft.Network/vpnGateways/*'
            'Microsoft.Network/vpnsites/*'

            # Remove ability to access queue service in storage account
            'Microsoft.Storage/StorageAccounts/queueServices/*'
        )

        # Add Not Actions required to be disabled
        foreach ( $notAction in $requiredNotActions) {
            if ( -not $camCustomRoleDefinition.NotActions.Contains($notAction)) {
                $camCustomRoleDefinition.NotActions.Add($notAction)
            }
        }

        # Clear out existing Actions
        $camCustomRoleDefinition.Actions.Clear()

        # Actions to add
        $requiredActions = @(
            "Microsoft.Resources/*"
            "Microsoft.KeyVault/*"
            "Microsoft.Storage/*"
            "Microsoft.Network/*"
            "Microsoft.Compute/*"
        )

        # Add Actions required to be enabled
        foreach ( $Action in $requiredActions) {
            if ( -not $camCustomRoleDefinition.Actions.Contains($Action)) {
                $camCustomRoleDefinition.Actions.Add($Action)
            }
        }

        try{
            New-AzureRmRoleDefinition -Role $camCustomRoleDefinition -ErrorAction Stop | Out-Null
        }
        catch {
            $err = $_
            Write-Host-Warning "Cannot create '$roleName' Role Definition"
            throw $err
        }
        $camCustomRoleDefinition = Get-AzureRmRoleDefinition $roleName
    } else {
        Write-Host "Found existing '$roleName' Role Definition"
    }

    return $camCustomRoleDefinition
}

# Make message more visible
function Write-Host-Warning() {
    param(
        $message
    )
    Write-Host ("`n$message") -ForegroundColor Red
}

# Sets any unpopulated sections of the passed in vnetConfig structure, by prompting the user
function Set-VnetConfig() {
    Param(
        [parameter(Mandatory=$true)]
        $vnetConfig,
        [parameter(Mandatory=$false)]
        $setRWSubnet = $true
    )

    # prompt for vnet name, gateway subnet name, remote workstation subnet name, connection service subnet name
    do {
        if ( -not $vnetConfig.vnetID ) {
            $vnets = Get-AzureRmVirtualNetwork

            $vnetIndex = 0
            ForEach ($v in $vnets) {
                if (-not (Get-Member -InputObject $v -name "Number")) {
                    Add-Member -InputObject $v -Name "Number" -Value "" -MemberType NoteProperty
                }
                $v.Number = ++$vnetIndex
            }

            Write-Host "`nPlease provide the VNet information for the VNet Cloud Access Manager connection service, gateways, and remote workstations"
            Write-Host "will be using. Please enter the number of the vnet in the following list or the complete VNet ID in"
            Write-Host "the form /subscriptions/{subscriptionID}/resourceGroups/{vnetResourceGroupName}/providers/Microsoft.Network/virtualNetworks/{vnetName}`n"
            Write-Host "The service principal account for this Cloud Access Manager deployment will be provided access rights to the selected virtual network." -ForegroundColor Yellow
            $vnets | Select-Object -Property Number, Name, ResourceGroupName, Location | Format-Table

            $chosenVnet = Read-Host "VNet"
            $chosenVnetIndex = 0
            [int]::TryParse($chosenVnet, [ref]$chosenVnetIndex) | Out-Null # chosenVnetIndex will be 0 on parse failure

            if (( $chosenVnetIndex -ge 1) -and ( $chosenVnetIndex -le $vnets.Length)) {
                # have selected a valid index - use that and substitute
                $vnetConfig.vnetID = $vnets[$chosenVnetIndex - 1].Id
            }
            else {
                # otherwise interpret as a resource ID
                $vnetConfig.vnetID = $chosenVnet.Trim()
            }
        }
        # vnetID is a reference ID that is like: 
        # "/subscriptions/{subscription}/resourceGroups/{vnetRG}/providers/Microsoft.Network/virtualNetworks/{vnetName}"
        $vnetName = $vnetConfig.vnetID.split("/")[-1]
        $vnetRgName = $vnetConfig.vnetID.split("/")[4]
        if ( (-not $vnetRgName) -or (-not $vnetName) -or `
            (-not (Find-AzureRmResource -ResourceGroupNameEquals $vnetRgName `
            -ResourceType "Microsoft.Network/virtualNetworks" `
            -ResourceNameEquals $vnetName)) ) {
                # Does not exist
                Write-Host-Warning "$($vnetConfig.vnetID) not found"
                $vnetConfig.vnetID = $null
        }
    } while (-not $vnetConfig.vnetID)

    # Now select subnets
    $vnet = Get-AzureRmVirtualNetwork -Name $vnetName -ResourceGroupName $vnetRgName
    Write-Host "Using VNet: $($vnet.Id)`n"

    $subnets = $vnet.Subnets
    $subnetIndex = 0
    ForEach ($s in $subnets) {
        if (-not (Get-Member -inputobject $s -name "Number")) {
            Add-Member -InputObject $s -Name "Number" -Value "" -MemberType NoteProperty
        }
        $s.Number = ++$subnetIndex
    }

    # Connection Service Subnet
    do {
        if ( -not $vnetConfig.CSsubnetName ) {
            Write-Host "Please provide Connection Service Subnet number from the list below, or name"
            $subnets | Select-Object -Property Number, Name | Format-Table
            $chosenSubnet = Read-Host "Subnet"
            $subnetIndex = 0
            [int]::TryParse($chosenSubnet, [ref]$subnetIndex) | Out-Null  # subnetIndex will be 0 on parse failure
        
            if (( $subnetIndex -ge 1) -and ( $subnetIndex -le $subnets.Count)) {
                # selected a valid index - use that and substitute
                $vnetConfig.CSsubnetName = $subnets[$subnetIndex - 1].Name
            }
            else {
                # otherwise interpret as a subnet name
                $vnetConfig.CSsubnetName = $chosenSubnet.Trim()
            }
        }
        if ( -not ($vnet.Subnets | ?{$_.Name -eq $vnetConfig.CSsubnetName}) ) {
            # Does not exist
            Write-Host-Warning "$($vnetConfig.CSsubnetName) not found in '$($vnet.Name)'"
            $vnetConfig.CSsubnetName = $null
        }
    } while (-not $vnetConfig.CSsubnetName)
    Write-Host "Connection Service Subnet: $($vnetConfig.CSsubnetName)`n"

    # Application Gateway Subnet
    do {
        if ( -not $vnetConfig.GWsubnetName ) {
            Write-Host "Please provide Application Gateway Subnet number from the list below, or name"
            $subnets | Select-Object -Property Number, Name | Format-Table
            $chosenSubnet = Read-Host "Subnet"
            $subnetIndex = 0
            [int]::TryParse($chosenSubnet, [ref]$subnetIndex) | Out-Null  # subnetIndex will be 0 on parse failure
        
            if (( $subnetIndex -ge 1) -and ( $subnetIndex -le $subnets.Count)) {
                # selected a valid index - use that and substitute
                $vnetConfig.GWsubnetName = $subnets[$subnetIndex - 1].Name
            }
            else {
                # otherwise interpret as a subnet name
                $vnetConfig.GWsubnetName = $chosenSubnet.Trim()
            }
        }
        if ( -not ($vnet.Subnets | ?{$_.Name -eq $vnetConfig.GWsubnetName}) ) {
            # Does not exist
            Write-Host-Warning "$($vnetConfig.GWsubnetName) not found in '$($vnet.Name)'"
            $vnetConfig.GWsubnetName = $null
        }
    } while (-not $vnetConfig.GWsubnetName)
    Write-Host "Application Gateway Subnet: $($vnetConfig.GWsubnetName)`n"
    
    # Remote Workstation Subnet
    if(-not $setRWSubnet) {return}  # <--- early return!
    do {
        if ( -not $vnetConfig.RWsubnetName ) {
            Write-Host "Please provide Remote Workstation Subnet number from the list below, or name"
            $subnets | Select-Object -Property Number, Name | Format-Table
            $chosenSubnet = Read-Host "Subnet"
            $subnetIndex = 0
            [int]::TryParse($chosenSubnet, [ref]$subnetIndex) | Out-Null  # subnetIndex will be 0 on parse failure
        
            if (( $subnetIndex -ge 1) -and ( $subnetIndex -le $subnets.Count)) {
                # selected a valid index - use that and substitute
                $vnetConfig.RWsubnetName = $subnets[$subnetIndex - 1].Name
            }
            else {
                # otherwise interpret as a subnet name
                $vnetConfig.RWsubnetName = $chosenSubnet.Trim()
            }
        }
        if ( -not ($vnet.Subnets | ?{$_.Name -eq $vnetConfig.RWsubnetName}) ) {
            # Does not exist
            Write-Host-Warning "$($vnetConfig.RWsubnetName) not found in '$($vnet.Name)'"
            $vnetConfig.RWsubnetName = $null
        }
    } while (-not $vnetConfig.RWsubnetName)
    Write-Host "Remote Workstation Subnet: $($vnetConfig.RWsubnetName)`n"
}


# Prompt for and update RADIUS Settings in the Keyvault
function Set-RadiusSettings() {
    Param(
        [parameter(Mandatory=$true)]
        [string]$VaultName,

        [parameter(Mandatory=$true)]
        $enableExternalAccess,

        [parameter(Mandatory = $false)]
        $enableRadiusMfa=$null,
    
        [parameter(Mandatory=$false)]
        [String]
        $radiusServerHost,
    
        [parameter(Mandatory=$false)]
        [int]
        $radiusServerPort,
    
        [parameter(Mandatory=$false)]
        [SecureString]
        $radiusSharedSecret  
    )
    # Check current MFA settings
    $isRadiusMfaEnabled = Get-AzureKeyVaultSecret `
        -VaultName $VaultName `
        -Name "enableRadiusMfa" `
        -ErrorAction stop
    $isRadiusMfaEnabled = ([bool]($isRadiusMfaEnabled.SecretValueText.ToLower() -eq "true"))

    $currentRadiusHost = Get-AzureKeyVaultSecret `
        -VaultName $VaultName `
        -Name "radiusServerHost" `
        -ErrorAction stop
    $currentRadiusHost = ([string]$currentRadiusHost.SecretValueText)

    $currentRadiusPort = Get-AzureKeyVaultSecret `
        -VaultName $VaultName `
        -Name "radiusServerPort" `
        -ErrorAction stop
    $currentRadiusPort = ([string]$currentRadiusPort.SecretValueText)

    $currentRadiusSecret = Get-AzureKeyVaultSecret `
        -VaultName $VaultName `
        -Name "radiusSharedSecret" `
        -ErrorAction stop
    $currentRadiusSecret = ([string]$currentRadiusSecret.SecretValueText)

    # Prompt for RADIUS configuration if RADIUS has not been already explicitly been disabled
    if ($ignorePrompts -and ($enableRadiusMfa -eq $null)) {
        $enableRadiusMfa = $isRadiusMfaEnabled
    }

    # Check if any settings are different
    $changeRadiusSettings = `
        (($enableRadiusMfa -ne $null)   -and ($enableRadiusMfa -notmatch $isRadiusMfaEnabled)) -or `
        ($radiusServerHost              -and ($radiusServerHost -notmatch $currentRadiusHost)) -or `
        ($radiusServerPort              -and ($radiusServerPort -notmatch $currentRadiusPort)) -or `
        ($radiusSharedSecret)

    # Update RADIUS Settings appropriately
    if ( $changeRadiusSettings -or (-not $ignorePrompts) ) {
        # Load provided RADIUS Configuration Parameters
        $radiusConfig = @{ 
            enableRadiusMfa = $isRadiusMfaEnabled
            radiusServerHost =  $currentRadiusHost
            radiusServerPort =  $currentRadiusPort
            radiusSharedSecret =  ConvertTo-SecureString $currentRadiusSecret -AsPlainText -Force
        }

        # Prompt for whether to enable RADIUS integration
        if ( ($enableRadiusMfa -eq $null) -and (-not $ignorePrompts) ) {
            $currentRadiusSetting = "disabled"
            if ($isRadiusMfaEnabled) {
                $currentRadiusSetting = "enabled"
            }
            $enableRadiusMfa = (confirmDialog "RADIUS Multi-Factor Authentication is currently $currentRadiusSetting. Do you want to enable Multi-Factor Authentication using your RADIUS Server?") -eq 'y'
        } elseif ( ($enableRadiusMfa -eq $null) -and $ignorePrompts ) {
            $enableRadiusMfa = $isRadiusMfaEnabled
        }
        $radiusConfig.enableRadiusMfa = $enableRadiusMfa

        if ( $radiusConfig.enableRadiusMfa -and (-not $enableExternalAccess)) {
            Write-Error "Multi-Factor Authentication for internal deployments is not supported"
            exit
        }

        if ($radiusConfig.enableRadiusMfa) {
            if ((-not $radiusServerHost) -and (-not $ignorePrompts)) {
                if((confirmDialog "RADIUS Server Host is currently $currentRadiusHost. Do you want to change your RADIUS Server Host?") -eq 'y') {
                    do {
                        $radiusConfig.radiusServerHost = (Read-Host "Enter your RADIUS Server's Hostname or IP").Trim()
                    } while (-not $radiusConfig.radiusServerHost)
                }
            } elseif ($radiusServerHost) {
                $radiusConfig.radiusServerHost = $radiusServerHost
            }

            if ((-not $radiusServerPort) -and (-not $ignorePrompts)) {
                if((confirmDialog "RADIUS Server Port is currently $currentRadiusPort. Do you want to change your RADIUS Server Port?") -eq 'y') {
                    do {
                        $radiusPort = 0
                        $portString = (Read-Host  "Enter your RADIUS Server's Listening port")
                        [int]::TryParse($portString, [ref]$radiusPort) | Out-Null # radiusPort will be 0 on parse failure
                        $radiusConfig.radiusServerPort = $radiusPort
                        if ( ($radiusConfig.radiusServerPort -le 0) -or ($radiusConfig.radiusServerPort -gt 65535) ) {
                            Write-Host-Warning "Entered port is invalid. It should be between 1 and 65535."
                            $radiusConfig.radiusServerPort = $null
                        }      
                    } while (-not $radiusConfig.radiusServerPort )
                }
            } elseif ( $radiusServerPort ) {
                $radiusConfig.radiusServerPort = $radiusServerPort
                $portValid = $false
                do {
                    if ( ($radiusConfig.radiusServerPort -le 0) -or ($radiusConfig.radiusServerPort -gt 65535) ) {
                        Write-Host-Warning "Entered port is invalid. It should be between 1 and 65535."
                        $portValid = $false
                    } else {
                        $portValid=$true
                    }
                    if (-not $portValid ) {
                        $radiusPort = 0
                        $portString = (Read-Host  "Enter your RADIUS Server's Listening port")
                        [int]::TryParse($portString, [ref]$radiusPort) | Out-Null # radiusPort will be 0 on parse failure
                        $radiusConfig.radiusServerPort = $radiusPort
                        if (-not $radiusConfig.radiusServerPort) {
                            $portValid = $false
                            Write-Host-Warning "Entered port is not an Integer"
                        }  
                    }
                } while (-not $portValid )
            }

            if ((-not $radiusSharedSecret) -and (-not $ignorePrompts)) {
                if((confirmDialog "Do you want to change your RADIUS Server Shared Secret?") -eq 'y') {
                    do {
                        $radiusConfig.radiusSharedSecret = Read-Host -AsSecureString "Enter your RADIUS Server's Shared Secret"
                    } while (-not $radiusConfig.radiusSharedSecret )
                }
            } elseif ( $radiusSharedSecret ) {
                $radiusConfig.radiusSharedSecret = $radiusSharedSecret
            }
        }

        # Store required keys as CamConfig Object
        $camConfig = @{
            parameters=@{}
        }
        foreach ($key in $radiusConfig.keys) {
            if ($radiusConfig[$key].GetType() -eq [SecureString]) {
                # RadiusSharedSecret is already a SecureString
                $camConfig.parameters[$key] = @{
                    value=$radiusConfig[$key]
                }
            } else {
                $camConfig.parameters[$key] = @{
                    value=(ConvertTo-SecureString $radiusConfig[$key] -AsPlainText -Force)
                }
            }
        }

        # Update KeyVault
        Add-SecretsToKeyVault `
            -kvName $VaultName `
            -CAMConfig $camConfig
    }

}

##############################################
############# Script starts here #############
##############################################

if (-not (Confirm-ModuleVersion) ) {
    exit
}


# Get the correct modules and assemblies
Add-Type -AssemblyName System.Web


$rmContext = Get-AzureRmContext
$subscriptions = Get-AzureRmSubscription -WarningAction Ignore
$subscriptionsToDisplay = $subscriptions | Where-Object { $_.State -eq 'Enabled' }

$chosenSubscriptionIndex = $null
if ($subscriptionsToDisplay.Length -lt 1) {
    Write-Host-Warning "Account $($rmContext.Account.Id) has access to no enabled subscriptions. Exiting."
    exit
}

# Match up subscriptions with the current context and let the user choose 
$subscriptionIndex = 0
$currentSubscriptionIndex = $null
ForEach ($s in $subscriptionsToDisplay) {
    if (-not (Get-Member -inputobject $s -name "Current")) {
        Add-Member -InputObject $s -Name "Current" -Value "" -MemberType NoteProperty
    }
    if (-not (Get-Member -inputobject $s -name "Number")) {
        Add-Member -InputObject $s -Name "Number" -Value "" -MemberType NoteProperty
    }

    if (($s.SubscriptionId -eq $rmContext.Subscription.Id) -and ($s.TenantId -eq $rmContext.Tenant.Id)) {
        $s.Current = "*"
        $currentSubscriptionIndex = $subscriptionIndex
    }
    else {
        $s.Current = ""
    }

    $s.Number = ($subscriptionIndex++) + 1

}

if ($subscriptionsToDisplay.Length -eq 1) {
    Write-Host ("Account " + $rmContext.Account.Id + " has access to a single enabled subscription.")
    $chosenSubscriptionNumber = 0
}
else {
    # Let user choose since it's sometimes not obvious...
    $subscriptionsToDisplay | Select-Object -Property Current, Number, Name, SubscriptionId, TenantId | Format-Table

    $currentSubscriptionNumber = $currentSubscriptionIndex + 1

    $chosenSubscriptionNumber = 0 #invalid
    while ( -not (( $chosenSubscriptionNumber -ge 1) -and ( $chosenSubscriptionNumber -le $subscriptionsToDisplay.Length))) {
        if( -not $ignorePrompts ) {
            $chosenSubscriptionNumber = `
            if (($chosenSubscriptionNumber = Read-Host "Enter the number of the subscription you would like to use or press enter to accept the current one [$currentSubscriptionNumber]") -eq '') `
            {$currentSubscriptionNumber} else {[int]$chosenSubscriptionNumber}
        }
        else {
            $chosenSubscriptionNumber = $currentSubscriptionNumber
        }
    }
    Write-Host "Chosen Subscription:"
}

$chosenSubscriptionIndex = $chosenSubscriptionNumber - 1

Write-Host ($subscriptionsToDisplay[$chosenSubscriptionIndex] | Select-Object -Property Current, Number, Name, SubscriptionId, TenantId | Format-Table | Out-String)
$rmContext = Set-AzureRmContext -SubscriptionId $subscriptionsToDisplay[$chosenSubscriptionIndex].SubscriptionId -TenantId $subscriptionsToDisplay[$chosenSubscriptionIndex].TenantId

# The Context doesn't always seem to take the tenant depending on who is logged in - so making a copy from the selected subscription
$selectedTenantId = $subscriptionsToDisplay[$chosenSubscriptionIndex].TenantId
$selectedSubcriptionId = $subscriptionsToDisplay[$chosenSubscriptionIndex].SubscriptionId

# Now we have the subscription set. Ensure it has keyvault resource provider
$keyVaultProviderExists = [bool](Get-AzureRmResourceProvider | Where-Object {$_.ProviderNamespace -eq "Microsoft.Keyvault"})

if(-not $keyVaultProviderExists) {
    Write-Host "Microsoft.Keyvault is not registered as a resource provider for this subscription."
    Write-Host "Cloud Access Manager requires a key vault to operate."
    if(-not $ignorePrompts) {
        $cancelDeployment = (confirmDialog "Do you want to register Microsoft.Keyvault with subscription $($rmContext.Subscription.Id) or 'no' to cancel deployment?" -defaultSelected 'Y') -eq "n"
        if ($cancelDeployment) { exit }
    }
    Register-AzureRmResourceProvider -ProviderNamespace "Microsoft.KeyVault" -ErrorAction stop | Out-Null
}

# Find the CAM root RG.
$resouceGroups = Get-AzureRmResourceGroup

# if a user has provided ResourceGroupName as parameter:
# - Check if user group exists. If it does deploy there.
# - If it doesn't, create it in which case location parameter must be provided 

    $rgIndex = 0
    ForEach ($r in $resouceGroups) {
        if (-not (Get-Member -inputobject $r -name "Number")) {
            Add-Member -InputObject $r -Name "Number" -Value "" -MemberType NoteProperty
        }

        $r.Number = ($rgIndex++) + 1
    }

    Write-Host "`nAvailable Resource Groups"
    Write-Host ($resouceGroups | Select-Object -Property Number, ResourceGroupName, Location | Format-Table | Out-String)

    $selectedRGName = $false
    $rgIsInt = $false
    $rgMatch = $null
    while (-not $selectedRGName) {
        Write-Host ("`nSelect the resource group of the Cloud Access Mananger deployment root by number`n" +
            "or type in a new resource group name for a new Cloud Access Mananger deployment.")
        $rgIdentifier = if($ResourceGroupName) {$ResourceGroupName} else {(Read-Host "Resource group").Trim()}
        $ResourceGroupName = $null # clear out parameter if passed to avoid infinite retry loop

        if (!$rgIdentifier) {
            Write-Host-Warning "Value not provided."
            continue       
        }

        $rgIndex = 0
        $rgIsInt = [int]::TryParse($rgIdentifier, [ref]$rgIndex) # rgIndex will be 0 on parse failure

        if ($rgIsInt) {
            # entered an integer - we are not supporting integer names here for new resource groups
            $rgArrayLength = $resouceGroups.Length
            if ( -not (( $rgIndex -ge 1) -and ( $rgIndex -le $rgArrayLength))) {
                #invalid range 
                Write-Host-Warning "Please enter a range between 1 and $rgArrayLength or the name of a new resource group."
            }
            else {
                $rgMatch = $resouceGroups[$rgIndex - 1]
                $selectedRGName = $true
            }
            continue
        }
        else {
            # entered a name. Let's see if it matches any resource groups first
            $rgMatch = $resouceGroups | Where-Object {$_.ResourceGroupName -eq $rgIdentifier}
            if ($rgMatch) {
                Write-Host ("Resource group `"$($rgMatch.ResourceGroupName)`" already exists. The current one will be used.")
                $selectedRGName = $true
            }
            else {
                # make a new resource group and on failure go back to RG selection.
                $inputRgName = $rgIdentifier
                $newRgResult = $null

                $azureLocation = Get-AzureRMLocation
                $locations = @(($azureLocation | Select-Object Location).location) + @(($azureLocation | Select-Object DisplayName).Displayname)
                while ($true) {
                    Write-Host("Available Azure Locations")
                    Write-Host ($azureLocation | Select-Object -Property Location, DisplayName | Format-Table | Out-String )
                    $newRGLocation = if($location) {$location} else {(Read-Host "`nEnter resource group location").Trim()}
                    $location = $null # clear out parameter if passed to avoid infinite retry loop

                    if ($locations -Contains $newRGLocation){
                        break
                    }
                    Write-Host-Warning "$newRGLocation is not a valid location. "
                }

                Write-Host "Creating Cloud Access Manager root resource group $inputRgName"
                $newRgResult = New-AzureRmResourceGroup -Name $inputRgName -Location $newRGLocation
                if ($newRgResult) {
                    # Success!
                    $selectedRGName = $true
                    $rgMatch = Get-AzureRmResourceGroup -Name $inputRgName
                }
            }
        }
    }


Write-Host "Using root resource group: $($rgMatch.ResourceGroupName)"

# At this point we have a subscription and a root resource group - check if there is already a deployment in it
$CAMRootKeyvault = Get-AzureRmResource `
    -ResourceGroupName $rgMatch.ResourceGroupName `
    -ResourceType "Microsoft.KeyVault/vaults" `
    | Where-object {$_.Name -like "CAM-*"}

# If there is a root keyvault, verify there is only one.
if ($CAMRootKeyvault) {
    if ($CAMRootKeyvault -is [Array]) {
        Write-Host "More than one CAM Key Vault found in this resource group."
        Write-Host "Please move or remove all but one."
        return   # early return!
    }
    Write-Host "The resource group $($rgMatch.ResourceGroupName) has a CAM deployment already."
    Write-Host "Using key vault $($CAMRootKeyvault.Name)"

    Write-Host "`nCreating a new connection service for this Cloud Access Manager deployment. Hit CTRL-C if you want to cancel.`n"

    $externalAccessPrompt = "Do you want to enable external network access for this connection service?"
}
else {
    # a new CAM deployment
    $externalAccessPrompt = "Do you want to enable external network access for your Cloud Access Manager deployment?"
}

if (($enableExternalAccess -eq $null) -and $ignorePrompts) {
    $enableExternalAccess = $true
} elseif ($enableExternalAccess -eq $null) {
    $enableExternalAccess = (confirmDialog $externalAccessPrompt -defaultSelected 'Y') -eq 'y'
}

# Network and domain prompt
# If it's a new deployment - ask about domain join and network
# If it's a new connection service - ask about network, which will set the region

if (-not $CAMRootKeyvault) {
    # Check if deploying Root only (ie, DC and vnet already exist)
    if( -not $ignorePrompts) {
        if( -not $deployOverDC ) {
            $deployOverDC = (confirmDialog "Do you want to connect to an existing domain?") -eq 'y'
        }
    }

}

#Setup a vnet config and populate with command line parameters
$vnetConfig = @{}
$vnetConfig.vnetID = $vnetID
$vnetConfig.CSsubnetName = $ConnectionServiceSubnetName
$vnetConfig.GWsubnetName = $GatewaySubnetName
$vnetConfig.RWsubnetName = $RemoteWorkstationSubnetName

if( -not $CAMRootKeyvault )
{
    # New deployment - either complete or a root + Remote Workstation deployment

    if( -not $deployOverDC ) {

        # CAM in a box - create new DC and vnet. Default values are populated here and command line parameters if any are ignored.
        if( -not $vnetConfig.vnetID ) {
            $vnetConfig.vnetID = "/subscriptions/$selectedSubcriptionId/resourceGroups/$($rgMatch.ResourceGroupName)/providers/Microsoft.Network/virtualNetworks/vnet-CloudAccessManager"
        }
        if( -not $vnetConfig.CSSubnetName ) {
            $vnetConfig.CSSubnetName = "subnet-ConnectionService"
        }
        if( -not $vnetConfig.GWSubnetName ) {
            $vnetConfig.GWSubnetName = "subnet-AppGateway"
        }
        if( -not $vnetConfig.RWSubnetName ) {
            $vnetConfig.RWSubnetName = "subnet-RemoteWorkstation"
        }
    }
    else {
        # Don't create new DC and vnet - prompt for which vnet and subnets to use
        Set-VnetConfig -vnetConfig $vnetConfig
    }

    # Now let's create the other required resource groups

    $csRGName = $rgMatch.ResourceGroupName + "-CS1"
    $rwRGName = $rgMatch.ResourceGroupName + "-RW"

    $csrg = Get-AzureRmResourceGroup -ResourceGroupName $csRGName -ErrorAction SilentlyContinue
    if($csrg)
    {
        # assume it's there for a reason? Alternately we could fail but...
        Write-Host "Connection service resource group $csRGName exists. Using it."
    }
    else {
        Write-Host "Creating connection service resource group $csRGName"
        $csrg = New-AzureRmResourceGroup -Name $csRGName -Location $rgMatch.Location -ErrorAction Stop
    }

    $rwrg = Get-AzureRmResourceGroup -ResourceGroupName $rwRGName -ErrorAction SilentlyContinue
    if($rwrg)
    {
        # assume it's there for a reason? Alternately we could fail but...
        Write-Host "Remote workstation resource group $rwRGName exists. Using it."
    }
    else {
        Write-Host "Creating remote workstation resource group $rwRGName"
        $rwrg = New-AzureRmResourceGroup -Name $rwRGName -Location $rgMatch.Location -ErrorAction Stop
    }


    # allow interactive input of a bunch of parameters. spCredential is handled in the SP functions elsewhere in this file

    do {
        if ( -not $domainName ) {
            if( -not $deployOverDC ) {
                $domainNameMessage = "`nEnter a new FQDN of the domain which will be created, including a '.' such as example.com"
            }
            else {
                $domainNameMessage = "`nEnter the FQDN of the domain which will be connected to by the Cloud Access Manager"
            }
            Write-Host $domainNameMessage
            $domainName = (Read-Host "Domain name").Trim()
        }

        # https://social.technet.microsoft.com/Forums/scriptcenter/en-US/db2d8388-f2c2-4f67-9f84-c17b060504e1/regex-for-computer-fqdn?forum=winserverpowershell
        if (-not $($domainName -imatch '(?=^.{1,254}$)(^(?:(?!\d+\.|-)[a-zA-Z0-9_\-]{1,63}(?<!-)\.?)+(?:[a-zA-Z]{2,})$)')) {
            Write-Host-Warning "Invalid Domain name. Please see https://support.microsoft.com/en-ca/help/909264/naming-conventions-in-active-directory-for-computers-domains-sites-and for valid domain names."
            $domainName = $null
            continue
        }

        # Must have a dot
        if (-not $($domainName -imatch '\.')) {
            Write-Host-Warning "The name must include a '.' such as example.com"
            $domainName = $null
        }

    } while (-not $domainName)

    # Username
    $username = $null
    if ($domainAdminCredential) {
        $username = $domainAdminCredential.UserName
    }
    do {
        # prompted if username is not provided
        if ( -not $username) {
            if( -not $deployOverDC ) {
                $domainAdminMessage = "Enter the new domain administrator username for the new domain being created"
            }
            else {
                $domainAdminMessage = "Enter the service account username for `"$domainName`" to be used by Cloud Access Manager"
            }
            $username = (Read-Host $domainAdminMessage).Trim()
        }

        # only check if it is not deployOverDC
        if (-not $deployOverDC) {
            if ((-not ($username -imatch '^[A-Za-z\d]+(?:[_-][A-Za-z\d]+)*$')) -or ($username.Length -gt 20)) {
                Write-Host-Warning "Please enter a valid username. It can only contain letters and numbers and cannot be longer than 20 characters."
                $username = $null
                continue
            }
            # reserved usernames
            # https://docs.microsoft.com/en-us/azure/virtual-machines/windows/faq
            $reservedUsername = @('administrator', 'admin', 'user', 'user1', 'test', 'user2', 'test1', 'user3', 'admin1', '1', '123', 'a',
                                  'actuser', 'adm', 'admin2', 'aspnet', 'backup', 'console', 'david', 'guest', 'john', 'owner', 'root', 'server',
                                  'sql', 'support', 'support_388945a0', 'sys', 'test2', 'test3', 'user4', 'user5' )
            
            if ($username -in $reservedUsername) {
                Write-Host-Warning "$username is a reserved username. Please try again"
                $username = $null
                continue                
            }
        }
        break
    } while ( $true )

    # Password
    $password = $null
    if ($domainAdminCredential) {
        $password = $domainAdminCredential.GetNetworkCredential().Password
    }
    do {
        if ( -not $password ) {
            if( -not $deployOverDC ) {
                $pawdMessage = "Enter the domain administrator password"
            }
            else {
                $pawdMessage = "Enter the service account password"
            }


            $psw = Read-Host -AsSecureString $pawdMessage
            $password = ConvertTo-Plaintext $psw
        }

        # Don't check password if deploying over DC since in that case it's the DC's password complexity rules.
        if (-not $deployOverDC ) {
            if ($password.Length -lt 12) {
                Write-Host-Warning "Invalid password. Minimum 12 characters"
                $password = $null
                continue
            }         
        }

        if ($psw) {
            if( -not $deployOverDC ) {
                $pawdMessage = "Re-enter the domain administrator password"
            }
            else {
                $pawdMessage = "Re-enter the service account password"
            }
            $confirmedPassword = Read-Host -AsSecureString $pawdMessage
            $clearConfirmedPassword = ConvertTo-Plaintext $confirmedPassword
            if (-not ($password -ceq $clearConfirmedPassword)) {
                Write-Host-Warning "Entered passwords do not match, try again"
                $password = $null
                continue
            }
        }
        break
    } while ( $true )

    $secpasswd = ConvertTo-SecureString $password -AsPlainText -Force
    $domainAdminCredential = New-Object System.Management.Automation.PSCredential ($username, $secpasswd)

    # Load provided RADIUS Configuration Parameters (Some of these may be $null at this point)
    $radiusConfig = @{
        enableRadiusMfa = $enableRadiusMfa
        radiusServerHost = $radiusServerHost
        radiusServerPort = $radiusServerPort 
        radiusSharedSecret = $radiusSharedSecret
    }
    # Prompt for RADIUS configuration if RADIUS has not been already explicitly been disabled
    if ( -not ($enableRadiusMfa -eq $false) ) {
        # Prompt for whether to enable RADIUS integration
        if ( $enableRadiusMfa -eq $null -and (-not $ignorePrompts) ) {
            $enableRadiusMfa = (confirmDialog "Do you want to enable Multi-Factor Authentication using your RADIUS Server?") -eq 'y'
        } elseif ( $enableRadiusMfa -eq $null -and $ignorePrompts ) {
            $enableRadiusMfa = $false
        }

        if ( $enableRadiusMfa -and (-not $enableExternalAccess)) {
            Write-Error "Multi-Factor Authentication for internal deployments is not supported"
            exit
        }

        if ($enableRadiusMfa) {
            do {
                if (-not $radiusConfig.radiusServerHost ) {
                    $radiusConfig.radiusServerHost = (Read-Host "Enter your RADIUS Server's Hostname or IP").Trim()
                }
            } while (-not $radiusConfig.radiusServerHost)

            do {
                if (-not $radiusConfig.radiusServerPort ) {
                    $radiusPort = 0
                    $portString = (Read-Host  "Enter your RADIUS Server's Listening port")
                    [int]::TryParse($portString, [ref]$radiusPort) | Out-Null # radiusPort will be 0 on parse failure
                    $radiusConfig.radiusServerPort = $radiusPort
                }
                if ( ($radiusConfig.radiusServerPort -le 0) -or ($radiusConfig.radiusServerPort -gt 65535) ) {
                    Write-Host-Warning "Entered port is invalid. It should be between 1 and 65535."
                    $radiusConfig.radiusServerPort = $null
                }
            } while (-not $radiusConfig.radiusServerPort )

            do {
                if (-not $radiusConfig.radiusSharedSecret ) {
                    $radiusConfig.radiusSharedSecret = Read-Host -AsSecureString "Enter your RADIUS Server's Shared Secret"
                }
            } while (-not $radiusConfig.radiusSharedSecret )
        }
    }    
    if ( -not $enableRadiusMfa) {
        # Set a default value if not set already
        $radiusConfig.enableRadiusMfa = $false
        if (-not $radiusConfig.radiusSharedSecret ) {
            $radiusConfig.radiusSharedSecret = ConvertTo-SecureString "radiusSecret" -AsPlainText -Force
        }
        if (-not $radiusConfig.radiusServerPort ) {
            $radiusConfig.radiusServerPort = 1812
        }
        if (-not $radiusConfig.radiusServerHost ) {
            $radiusConfig.radiusServerHost = "radiusServer"
        }
    } else {
        # Make sure this is boolean
        $radiusConfig.enableRadiusMfa = $true
    }

    do {
        if (-not $registrationCode ) {
            $registrationCode = (Read-Host -AsSecureString "Enter your Cloud Access registration code")
        }

        # Need plaintext registration code to check length
        $clearRegCode = ConvertTo-Plaintext $registrationCode
        if ($clearRegCode.Length -lt 21) {
            #too short- try again.
            Write-Host-Warning "The registration code is at least 21 characters long"
            $registrationCode = $null
        }
    } while (-not $registrationCode )

    
    $claims = Get-Claims

    $upn = ""
    if (-not ([string]::IsNullOrEmpty($claims.upn)))
    {
        $upn = $claims.upn
    }
    
    Deploy-CAM `
        -domainAdminCredential $domainAdminCredential `
        -domainName $domainName `
        -registrationCode $registrationCode `
        -camSaasUri $camSaasUri.Trim().TrimEnd('/') `
        -verifyCAMSaaSCertificate $verifyCAMSaaSCertificate `
        -CAMDeploymentTemplateURI $CAMDeploymentTemplateURI `
        -binaryLocation $binaryLocation.Trim().TrimEnd('/') `
        -outputParametersFileName $outputParametersFileName `
        -subscriptionId $selectedSubcriptionId `
        -RGName $rgMatch.ResourceGroupName `
        -csRGName $csRGName `
        -rwRGName $rwRGName `
        -spCredential $spCredential `
        -tenantId $selectedTenantId `
        -testDeployment $testDeployment `
        -certificateFile $certificateFile `
        -certificateFilePassword $certificateFilePassword `
        -AgentChannel $AgentChannel `
        -deployOverDC $deployOverDC `
        -radiusConfig $radiusConfig `
        -vnetConfig $vnetConfig `
        -ownerTenantId $claims.tid `
        -ownerUpn $upn `
        -enableExternalAccess $enableExternalAccess `
        -domainControllerOsType $domainControllerOsType `
        -defaultIdleShutdownTime $defaultIdleShutdownTime
}
else {
    # New connection service - deal with networking in New-ConnectionServiceDeployment
    Write-Host "Deploying a new connection service"

    New-ConnectionServiceDeployment `
        -RGName $rgMatch.ResourceGroupName `
        -subscriptionId $selectedSubcriptionId `
        -tenantId $selectedTenantId `
        -keyVault $CAMRootKeyvault `
        -testDeployment $testDeployment `
        -tempDir $tempDir `
        -enableExternalAccess $enableExternalAccess `
        -enableRadiusMfa $enableRadiusMfa `
        -radiusServerHost $radiusServerHost `
        -radiusServerPort $radiusServerPort `
        -radiusSharedSecret $radiusSharedSecret `
        -vnetConfig $vnetConfig `
        -promptForNetwork $true
}<|MERGE_RESOLUTION|>--- conflicted
+++ resolved
@@ -1410,11 +1410,7 @@
                         Set-AzureRmKeyVaultAccessPolicy `
                             -VaultName $kvName `
                             -UserPrincipalName $adminAzureContext.Account.Id `
-<<<<<<< HEAD
-                            -PermissionsToSecrets Get, List, Set `
-=======
                             -PermissionsToSecrets Get, Set, List `
->>>>>>> 1b950d18
                             -ErrorAction stop | Out-Null
 
                         $secret = Get-AzureKeyVaultSecret `
