{
  "$schema": "http://schema.management.azure.com/schemas/2015-01-01/deploymentParameters.json#",
  "contentVersion": "1.0.0.0",
    "parameters": {
        "domainAdminUsername": {
            "value": "GEN-USER"
        },
        "domainAdminPassword": {
            "value": "GEN-PASSWORD"
        },
        "domainName": {
            "value": "mydomain.com"
        },
        "registrationCode": {
            "value": "xxxxxxxxxxxx@nnnn-nnnn-nnnn-nnnn"
        },
        "AzureAdminUsername": {
            "value": "username@example.com"
        },
        "AzureAdminPassword": {
            "value": "GEN-PASSWORD"
        },
        "tenantID": {
            "value": "null"
        },
<<<<<<< HEAD
=======
        "CAMDeploymentBlobSource": {
            "value": "https://teradeploy.blob.core.windows.net/binaries"
        },
        "_artifactsLocation": {
            "value": "https://raw.githubusercontent.com/teradici/deploy/master"
        },
>>>>>>> 4baf2302
        "camSaasUri": {
            "value": "https://cam-antar.teradici.com"
        },
        "verifyCAMSaaSCertificate": {
            "value": true
        },
        "certData": {
            "value": "MIIKKAIBAzCCCeIGCSqGSIb3DQEHAaCCCdMEggnPMIIJyzCCBWgGCSqGSIb3DQEHAaCCBVkEggVVMIIFUTCCBU0GCyqGSIb3DQEMCgECoIIE+jCCBPYwKAYKKoZIhvcNAQwBAzAaBBRmn4MsZaUC+hbSul1LR1ZoqJvRzQICBAAEggTIupDYXqfwNXPjznXVgSz7YDsganHZ7b012pLo35L99AFi6utSTuaEoEqP4RTS6fdXy3X5/mGLn+QGc9ezmZeSAY+Bd+GosxwvSCf+forpPX288yPjJhjai8pw+eevhfSN2gl0pCgW6G5m2ibcYCQQeupFcIjoYvstTnhdO2EaYMxZjVW0XyFRfFQrsSyOOLqCDDVGtFY4wc1iSQLBYW/ZVAsWt1sBU5ehyl3Bp5rhP59jvpmkpYLyGxsGr6VQMFZJRsxMauf4lPRiCTxTO0ENbgy4O8jZ3b29hdHjTfi/HTMW3LrppwqncVJuXjjD9u2Nw8cOqMZjpJhkJ1anX65XlTl46zJlThCSKpKOsKGG3Sp/igOlU3o8RwaAXmX9SgilEIwirAzoxhSmWgehJqwXVPS00Hf/Prl0izHc7mxejKy6WfGwWlBCoXYENyV9m/8yh1Vy1xoTlnkY5V+kDR1UyWhanvuqn9VLftdrnddrSmkwpb/5gw6aOQEfOZuOImOtKGk6tcSlziaBjQu+Az64YSY8P36Kws9uHm9YEiUIKtrCPN6UFTNlDajXf6M6mAdyhqkcYFAOehwyu20+NpUvHEMdeBWp7mv4qYhsNZ09/Oqcwi5XU1TnEe1rfhb/P/AStGfJwKMwBPtEINyqFd9dspuQPUx05KoRVMrEvu9G4qVW8NybIIEPWpW4KQvg+qyyFqFX3/X+7qq2S0uVBB9T6DA9UTXxPDQdiGRFkyrPWWKagotLhQJGWh3y6vFtPK4S5SwpOjLzdcEg86ePnlRHnd3HNnSWeCJIPsIi/wwyX4XHRB4thCQmiYNk5MUngPJsPE5IuG5VQpa/sEKgsp6+SQvZmlqhVnGEwqrFGFYEHpOpWGAanRLR0sfkCKxFudtIknXNviCRvKPaYxFENzFqBuXODr6Tibi7m9OflYxNTywy1c2cqjc2XkpXRv525Bcljz/04GwboNFsWKpnrLzbJKgB82wFUIcrrE/M7a7+LdUnmCd3x8hRa7LnJCEd9XMSDqCCzOz2ctbC6mTLU/K/ZO3muOSTrrOpsNm/KvfbaaolxIWCWL+Tl7FM0vBKccmqwEW1XIOp2k9+j/50iOYvniMVywz82LCNMgFWOtW6RMNRf6ji+u3v1RFgZLl07L2lQ7RZqjSOcpZcKWGugeGsrruS0L/SWu0Jyn293nYbmMHLE6sBQOiDdNGkqm9wKyo0EeOe+YJTtqsodZQcN9gCgKpz7WdPxeKOHRJTX6nFc6YazcZUnsKuq6RQryXfZfMoZPhgiLVytW/g75+0vzkJRb49wakHhuT3cXelOtWxNlEzz15ncuBrKVo2OoHwqPNzJsStX3g6tcPApmAqrAiGu5fzt56kHnmx437C9X/N0OXiZNd99MhZerwO9r2oH5gio4hzTaE9tFN057LFrZDlxD5mOhZj9/v5BtFJiI6QpqDeIDFIPBQvRp9ectVQw5uN0MRyb4axc2c69gBwWmBtwyVliMUc8NR7Ot4AiC2O7WDhgeq+Jp7FM7GY/UVwUHfp00zExkWWlI4KuRLsLbTbTCIYTPCT5qFqgTLiFzx5J5mS5Upe21gAbGXmEKBtgHF+wXKX4iOn9gBSO4oxu9yjSVP4hPw17d96MUAwGwYJKoZIhvcNAQkUMQ4eDAB0AG8AbQBjAGEAdDAhBgkqhkiG9w0BCRUxFAQSVGltZSAxNDg1NDczMjI0Mzk5MIIEWwYJKoZIhvcNAQcGoIIETDCCBEgCAQAwggRBBgkqhkiG9w0BBwEwKAYKKoZIhvcNAQwBBjAaBBTa/nq1ndKfYYaw/JV58n5lWW+3QQICBACAggQIDvcMw6FPy3V0Vyku1pib8TwA9cmsSL0kOH4P1Gb5lpaqlJg1Lfxzl/yc5aQkmpalWk5Lbzj4lJpImIITZxVBvf5du9aotdt2he9M+Nj5ma7TnZcH71hOU0UVrsKQi3cmtB/tAL8LKDYnEm7NX2dI7U3yhhvef4kpjTsYO3fpijS1lrBHWzIN+psJNPD4pJ6jULn64pRQwbtyMGkzZifqoj8+nbHOqxmXEOf/yw3CREDe00j8J1ZNbVUb+q+mu7AH9ZBsGwGfnGzAxSGP5KpNVlVdVX5ibj4VhMxnqO4/CgOmWPMqj7YA2HfE2nA0yj5Fad8vEEjWtNumP6LSGWFSqM0rTNSDBkE58h6A9XDmdAKzmayYm5zPjWgJX1UDdcjHhEhLqdby7rh/CffPKvKU+VOehj5m66svQmHWN88t5sDQQpVXruBrigopDxdIuUaBRzhbgzY9vJ72ccVIUeXfrP2/ljsIW78wNAnBFGeIKlDUHOS7cN2jM8okCy4/6g+CpqCXgJDyQiMB6Y3colDI+5s0IFVDA8vpO3/aY/3OwkZFiBuci4oYlOZY/BLvYP+8gHaw8kGpXyFgnF6PZCDyHzSGGXhy7FGV/0bY7E3yHm5emJycEOfL1rr6Ik0IHGhKZ6HPe0yW/WDaM/6eDVskmLXYBq3k9NzDt5h+k1OSduWG0cyBjGMLJgObSzrEse0Zpu4DVc8QuMsK+OfP9JveRq9kIm1HNgizOM4/hYurdSy9y+NOK9Ydorh8hBBWJBB6sNuSY1FpyxEs+H5b35gUIYcTz0cCYSU9pgWIGfZo5NVpuahOY4gDZdR2I7I9KdgmaG+sNXPCJaq4jIGYSF73OCAz4u9BTWZfYu8bkTLZttQQ67Nan2xar9WCudrDPtof7rTEb6B/Ds2zQYsS1vecaNp3As8Jjib4fxsEA6qeocBVV5eRIGcIjStYEt1da7lbINFqtKScgnMWkhNExZ9u5ZwsfT48H39E7F4OivHHesLiu/yXSk80wJyGp+ZJNVpPCScTZoodvIPxGpSRzNe38yU1urU8AvoTT9J7ZkYl3US5qHdwxPRsMj8PIMLH+ZnRrZLO+QnEVCyB/RU1uezNiWeJpXd31hahE4t98hpNvc+VJMxUngqfLc/Hxe8B3p2xDJDD1nW9E+csDou1oHNU5+bEPMUTnEyzIxliJ7MyXf8ffsSf6kAhoGRCBGe3gUl6TAhGUN+O4vVPi3tg4KLizftUVyHZ+QS04iNovQME8Bx+Sp/33NHo/4UTkvLlN91nJft2/PNtZMYMY9qgYz7VjNps3W9gIHjw74VY5RFs+E6FqmsXV3d4iKOLfFFkua6oMYnjm2M832hTfIFv8e4xMsJvy+6C51vEMD0wITAJBgUrDgMCGgUABBTXsgoaB1wlqFdgUQT/1BnDVpZlnAQU1U89IN6J2gOCWPgCLBNYa6tcJ7cCAgQA"
        },
        "certPassword": {
            "value": "changeit"
        },
        "keyVaultId": {
            "value": "/subscriptions/$subID/resourceGroups/$RGNameLocal/providers/Microsoft.KeyVault/vaults/$kvName"
        },
        "CAMDeploymentInfo": {
            "value": "This+would+be+a+URI+encoded+string"
        },
        "CAMDeploymentBlobSource": {
            "value": "https://teradeploy.blob.core.windows.net/binaries"
        },
        "_artifactsLocation": {
            "value": "https://raw.githubusercontent.com/teradici/deploy/bd"
        }
    }
}<|MERGE_RESOLUTION|>--- conflicted
+++ resolved
@@ -23,15 +23,6 @@
         "tenantID": {
             "value": "null"
         },
-<<<<<<< HEAD
-=======
-        "CAMDeploymentBlobSource": {
-            "value": "https://teradeploy.blob.core.windows.net/binaries"
-        },
-        "_artifactsLocation": {
-            "value": "https://raw.githubusercontent.com/teradici/deploy/master"
-        },
->>>>>>> 4baf2302
         "camSaasUri": {
             "value": "https://cam-antar.teradici.com"
         },
@@ -54,7 +45,7 @@
             "value": "https://teradeploy.blob.core.windows.net/binaries"
         },
         "_artifactsLocation": {
-            "value": "https://raw.githubusercontent.com/teradici/deploy/bd"
+            "value": "https://raw.githubusercontent.com/teradici/deploy/master"
         }
     }
 }