# Install-ConnectionServer.ps1
# Compile to a local .zip file via this command:
# Publish-AzureVMDscConfiguration -ConfigurationPath .\Install-ConnectionServer.ps1 -ConfigurationArchivePath .\Install-CAM.ps1.zip
# And then push to GitHUB.
#
# Or to push to Azure Storage:
#
# example:
#
# $StorageAccount = 'teradeploy'
# $StorageKey = '<put key here>'
# $StorageContainer = 'binaries'
# 
# $StorageContext = New-AzureStorageContext -StorageAccountName $StorageAccount -StorageAccountKey $StorageKey
# Publish-AzureVMDscConfiguration -ConfigurationPath .\Install-ConnectionServer.ps1  -ContainerName $StorageContainer -StorageContext $StorageContext
#
#
Configuration InstallConnectionServer
{
    # One day pull from Oracle as per here? https://github.com/gregjhogan/cJre8/blob/master/DSCResources/cJre8/cJre8.schema.psm1
    param
    (
        [string]
        $LocalDLPath = "$env:systemdrive\WindowsAzure\PCoIPCAMInstall",

        [Parameter(Mandatory)]
        [String]$sourceURI,

        [Parameter(Mandatory)]
        [System.Management.Automation.PSCredential]$CAMDeploymentInfo,

        [string]
        $javaInstaller = "jdk-8u144-windows-x64.exe",

        [string]
        $sumoConf = "sumo.conf",

        [string]
        $tomcatInstaller = "apache-tomcat-8.5.23-windows-x64.zip",

        [string]
        $brokerWAR = "pcoip-broker.war",

        [string]
        $adminWAR = "CloudAccessManager.war",

        [string]
        $agentARM = "server2016-standard-agent.json",

        [string]
        $gaAgentARM = "server2016-graphics-agent.json",

        [string]
        $linuxAgentARM = "rhel-standard-agent.json",

        [Parameter(Mandatory)]
        [String]$domainName,

        [Parameter(Mandatory)]
        [String]$remoteWorkstationDomainGroup,

        [Parameter(Mandatory)]
        [System.Management.Automation.PSCredential]$DomainAdminCreds,

        [Parameter(Mandatory)]
        [String]$gitLocation,

        [Parameter(Mandatory)]
        [String]$sumoCollectorID,

        [Parameter(Mandatory=$false)]
        [String]$brokerPort = "8444"
    )

    # Get DC information
    # The alternate way is to do a nslookup for the dns srv record for: _ldap._tcp.dc._msdcs.<DOMAIN>

    Write-Host "Looking for domain controllers found for domain $domainName"
    
    $adminUsername = $DomainAdminCreds.GetNetworkCredential().Username
    $adminPassword = $DomainAdminCreds.GetNetworkCredential().Password

    $directoryContext = new-object 'System.DirectoryServices.ActiveDirectory.DirectoryContext' `
        ("domain", $domainName, $adminUsername, $adminPassword)
    $dcs = [System.DirectoryServices.ActiveDirectory.DomainController]::FindAll($directoryContext)
   
    if($dcs.Count) {
        Write-Host "Number of domain controllers found: $($dcs.Count)"
    }
    else {
        throw "No domain controllers found for domain $domainName"
    }

    $dcvmfqdn = $dcs[0].Name
    Write-Host "Using domain controller: $dcvmfqdn"

    $pbvmfqdn = "$env:computername"
    $family   = "Windows Server 2016"

    #Java locations
    $JavaRootLocation = "$env:systemdrive\Program Files\Java\jdk1.8.0_144"
    $JavaBinLocation = $JavaRootLocation + "\bin"
    $JavaLibLocation = $JavaRootLocation + "\jre\lib"

    #Tomcat locations
    $localtomcatpath = "$env:systemdrive\tomcat"
    $CatalinaHomeLocation = "$localtomcatpath\apache-tomcat-8.5.23"
    $CatalinaBinLocation = $CatalinaHomeLocation + "\bin"

    $brokerServiceName = "CAMBroker"
    $AUIServiceName = "CAMAUI"

    # CAM Deployment Info
    $CAMDeploymentInfoJSONDecoded = [System.Web.HttpUtility]::UrlDecode( `
        $CAMDeploymentInfo.GetNetworkCredential().Password)
    $CAMDeploymentInfoDecoded = ConvertFrom-Json $CAMDeploymentInfoJSONDecoded

    # Retry for CAM Registration
    $retryCount = 3
    $delay = 10

    Import-DscResource -ModuleName xPSDesiredStateConfiguration

    Node "localhost"
    {
        LocalConfigurationManager
        {
            RebootNodeIfNeeded = $true
        }

        xRemoteFile Download_Java_Installer
        {
            Uri = "$sourceURI/$javaInstaller"
            DestinationPath = "$LocalDLPath\$javaInstaller"
            MatchSource = $false
        }

        xRemoteFile Download_Tomcat_Installer
        {
            Uri = "$sourceURI/$tomcatInstaller"
            DestinationPath = "$LocalDLPath\$tomcatInstaller"
            MatchSource = $false
        }

        xRemoteFile Download_Keystore
        {
            Uri = "$sourceURI/.keystore"
            DestinationPath = "$LocalDLPath\.keystore"
            MatchSource = $false
        }

        xRemoteFile Download_Broker_WAR
        {
            Uri = "$sourceURI/$brokerWAR"
            DestinationPath = "$LocalDLPath\$brokerWAR"
            MatchSource = $false
        }

        xRemoteFile Download_Admin_WAR
        {
            Uri = "$sourceURI/$adminWAR"
            DestinationPath = "$LocalDLPath\$adminWAR"
            MatchSource = $false
        }

        xRemoteFile Download_Sumo_Conf 
        {
                Uri = "$gitLocation/$sumoConf"
                DestinationPath = "$LocalDLPath\$sumoConf"
                MatchSource = $false
        }

        File Sumo_Directory 
        {
            Ensure          = "Present"
            Type            = "Directory"
            DestinationPath = "C:\sumo"
        }

        # Aim to install the collector first and start the log collection before any 
        # other applications are installed.
        Script Install_SumoCollector
        {
            DependsOn  = @("[xRemoteFile]Download_Sumo_Conf","[File]Sumo_Directory")
            GetScript  = { @{ Result = "Install_SumoCollector" } }

            TestScript = { 
                return Test-Path "C:\sumo\$using:sumoConf" -PathType leaf
                }

            SetScript  = {
                Write-Verbose "Install_SumoCollector"

                $installerFileName = "SumoCollector.exe"
                $sumo_package = 'https://collectors.sumologic.com/rest/download/win64'
                $sumo_config = "$using:gitLocation/$using:sumoConf"
                $sumo_collector_json = "$using:gitLocation/sumo-admin-vm.json"
                $dest = "C:\sumo"
                $destConf = "$dest\$using:sumoConf"

                Write-Host "Invoke-WebRequest -UseBasicParsing -Uri $sumo_config -PassThru -OutFile $destConf"
                Invoke-WebRequest -UseBasicParsing -Uri $sumo_config -PassThru -OutFile $destConf

                Write-Host "Invoke-WebRequest -UseBasicParsing -Uri $sumo_collector_json -PassThru -OutFile $dest\sumo-admin-vm.conf"
                Invoke-WebRequest -UseBasicParsing -Uri $sumo_collector_json -PassThru -OutFile "$dest\sumo-admin-vm.json"
                
                # Insert unique ID
                $collectorID = "$using:sumoCollectorID"
                (Get-Content -Path $destConf).Replace("collectorID", $collectorID) | Set-Content -Path $destConf
                
                Write-Host "Before Invoke-WebRequest $sumo_package -Outfile $dest\$installerFileName"
                Invoke-WebRequest $sumo_package -OutFile "$dest\$installerFileName"
                
                # Install the collector
                Write-Host "Installing the collector"
                $command = "$dest\$installerFileName -console -q"
                Invoke-Expression $command

                # Wait for collector to be installed before exiting this configuration.
                $retryCount = 1800
                while ($retryCount -gt 0)
                {
                    try
                    {
                        Get-Service sumo-collector -ErrorAction Stop
                        break
                    }
                    catch
                    {
                        Start-Sleep -s 1;
                        $retryCount = $retryCount - 1;
                        if ( $retryCount -eq 0)
                        {
                            throw "Sumo collector not installed in time."
                        }
                        else
                        {
                            Write-Host "Waiting for Sumo collector to be installed"
                        }
                    }
                }
            }
        }
        #
        # One day can split this to 'install java' and 'configure java environemnt' and use 'package' dsc like here:
        # http://stackoverflow.com/questions/31562451/installing-jre-using-powershell-dsc-hangs
        Script Install_Java
        {
            DependsOn  = "[xRemoteFile]Download_Java_Installer"
            GetScript  = { @{ Result = "Install_Java" } }

            #TODO: Just check for a directory being present? What to do when Java version changes? (Can also check registry key as in SetScript.)
            TestScript = {
                return Test-Path "$using:JavaBinLocation"
            }
            SetScript  = {
                Write-Verbose "Install_Java"

                # Run the installer. Start-Process does not work due to permissions issue however '&' calling will not wait so looks for registry key as 'completion.'
                # Start-Process $LocalDLPath\$javaInstaller -ArgumentList '/s ADDLOCAL="ToolsFeature,SourceFeature,PublicjreFeature"' -Wait
                & "$using:LocalDLPath\$using:javaInstaller" /s ADDLOCAL="ToolsFeature,SourceFeature,PublicjreFeature"

                $retrycount = 1800
                while ($retryCount -gt 0)
                {
                    $readyToConfigure = ( Get-Item "Registry::HKLM\SOFTWARE\Microsoft\Windows\CurrentVersion\Uninstall\{26A24AE4-039D-4CA4-87B4-2F64180144F0}"    -ErrorAction SilentlyContinue )
                    # don't wait for {64A3A4F4-B792-11D6-A78A-00B0D0180144} - that's the JDK. The JRE is installed 2nd {26A...} so wait for that.

                    if ($readyToConfigure)
                    {
                        break   #success
                    }
                    else
                    {
                        Start-Sleep -s 1;
                        $retrycount = $retrycount - 1;
                        if ( $retrycount -eq 0)
                        {
                            throw "Java not installed in time."
                        }
                        else
                        {
                            Write-Host "Waiting for Java to be installed"
                        }
                    }
                }

                Write-Host "Setting up Java paths and environment"

                #set path. Don't add strings that are already there...

                $NewPath = $env:Path
                if ($NewPath -notlike "*"+$using:JavaBinLocation+"*")
                {
                    #put java path in front of the Oracle defined path
                    $NewPath= $using:JavaBinLocation + ";" + $NewPath
                }

                [System.Environment]::SetEnvironmentVariable("Path", $NewPath, "Machine")
                [System.Environment]::SetEnvironmentVariable("JAVA_HOME", $using:JavaRootLocation, "Machine")
                [System.Environment]::SetEnvironmentVariable("classpath", $using:JavaLibLocation, "Machine")
                $env:Path = $NewPath
                $env:JAVA_HOME = $using:JavaRootLocation
                $env:classpath = $using:JavaLibLocation


                Write-Host "Waiting for JVM.dll"
                $JREHome = $using:JavaRootLocation + "\jre"
                $JVMServerdll = $JREHome + "\bin\server\jvm.dll"

                $retrycount = 1800
                while ($retryCount -gt 0)
                {
                    $readyToConfigure = ( Get-Item $JVMServerdll -ErrorAction SilentlyContinue )

                    if ($readyToConfigure)
                    {
                        break   #success
                    }
                    else
                    {
                        Start-Sleep -s 1;
                        $retrycount = $retrycount - 1;
                        if ( $retrycount -eq 0)
                        {
                            throw "JVM.dll not installed in time."
                        }
                        else
                        {
                            Write-Host "Waiting for JVM.dll to be installed"
                        }
                    }
                }

                # Reboot machine - seems to need to happen to get Tomcat to install??? Perhaps not after environment fixes. Needs testing.
                $global:DSCMachineStatus = 1
            }
        }

        Script Install_Tomcat
        {
            DependsOn = @("[xRemoteFile]Download_Tomcat_Installer", "[Script]Install_Java", "[xRemoteFile]Download_Keystore")
            GetScript  = { @{ Result = "Install_Tomcat" } }

            TestScript = { 
                if ( $env:CATALINA_HOME )
                {
                    return $true
                }
                else
                {
                    return $false
                }
            }
            SetScript  = {
                Write-Verbose "Install_Tomcat"

                #just going 'manual' now since installer has been a massive PITA
                #(but perhaps unfairly so since it might have been affected by some Java install issues I had previously as well.)

                $LocalDLPath = $using:LocalDLPath
                $tomcatInstaller = $using:tomcatInstaller
                $localtomcatpath = $using:localtomcatpath
                $CatalinaHomeLocation = $using:CatalinaHomeLocation
                $CatalinaBinLocation = $using:CatalinaBinLocation

                #make sure we get a clean install
                Remove-Item $localtomcatpath -Force -Recurse -ErrorAction SilentlyContinue

                Expand-Archive "$LocalDLPath\$tomcatInstaller" -DestinationPath $localtomcatpath


                Write-Host "Setting Paths and Tomcat environment"

                $NewPath = $env:Path
                if ($NewPath -notlike "*"+$CatalinaBinLocation+"*")
                {
                    #put tomcat path at the end
                    $NewPath= $NewPath + ";" + $CatalinaBinLocation
                }

                [System.Environment]::SetEnvironmentVariable("Path", $NewPath, "Machine")
                [System.Environment]::SetEnvironmentVariable("CATALINA_HOME", $CatalinaHomeLocation, "Machine")
                $env:Path = $NewPath
                $env:CATALINA_HOME = $CatalinaHomeLocation
            }
        }

        Script Setup_AUI_Service
        {
            DependsOn = @("[Script]Install_Tomcat", "[xRemoteFile]Download_Keystore")
            GetScript  = { @{ Result = "Setup_AUI_Service" } }

            TestScript = {
                return !!(Get-Service $using:AUIServiceName -ErrorAction SilentlyContinue)
            }

            SetScript = {

                Write-Host "Configuring Tomcat for $using:AUIServiceName service"

                $catalinaHome = $using:CatalinaHomeLocation
                $catalinaBase = "$catalinaHome" #\$using:AUIServiceName" <---- don't change this without changing log collector location currently in sumo-admin-vm.json

                $env:CATALINA_BASE = $catalinaBase

                # make new instance location - copying the directories specified
                # here: https://tomcat.apache.org/tomcat-8.0-doc/windows-service-howto.html

                # clear out any old cruft first
#                Remove-Item "$catalinaBase" -Force -Recurse -ErrorAction SilentlyContinue
#                Copy-Item "$catalinaHome\conf" "$catalinaBase\conf" -Recurse -ErrorAction SilentlyContinue
#                Copy-Item "$catalinaHome\logs" "$catalinaBase\logs" -Recurse -ErrorAction SilentlyContinue
#                Copy-Item "$catalinaHome\temp" "$catalinaBase\temp" -Recurse -ErrorAction SilentlyContinue
#                Copy-Item "$catalinaHome\webapps" "$catalinaBase\webapps" -Recurse -ErrorAction SilentlyContinue
#                Copy-Item "$catalinaHome\work" "$catalinaBase\work" -Recurse -ErrorAction SilentlyContinue

                $serverXMLFile = $catalinaBase + '\conf\server.xml'
                $origServerXMLFile = $catalinaBase + '\conf\server.xml.orig'

                # back up server.xml file if not done in a previous round
                if( -not ( Get-Item ($origServerXMLFile) -ErrorAction SilentlyContinue ) )
                {
                    Copy-Item -Path ($serverXMLFile) `
                        -Destination ($origServerXMLFile)
                }

                #update server.xml file
                $xml = [xml](Get-Content ($origServerXMLFile))

                # port 8080 unencrypted connector - is there by default
                #$unencConnector = [xml] ('<Connector port="8080" protocol="HTTP/1.1" connectionTimeout="20000" redirectPort="8443" />')

                #$xml.Server.Service.InsertBefore(
                    # new child
                #    $xml.ImportNode($unencConnector.Connector,$true),
                    #ref child
                #    $xml.Server.Service.Engine )

                $NewConnector = [xml] ('<Connector
                    port="8443"
                    protocol="org.apache.coyote.http11.Http11NioProtocol"
                    SSLEnabled="true"
                    keystoreFile="'+$using:LocalDLPath+'\.keystore"
                    maxThreads="2000" scheme="https" secure="true"
                    clientAuth="false" sslProtocol="TLS"
                    SSLEngine="on" keystorePass="changeit"
                    SSLPassword="changeit"
                    sslEnabledProtocols="TLSv1.0,TLSv1.1,TLSv1.2"
                    ciphers="TLS_ECDHE_RSA_WITH_AES_256_CBC_SHA,TLS_RSA_WITH_AES_128_CBC_SHA"
                    />')

                # port 8443 encrypted connector 

                $xml.Server.Service.InsertBefore(
                    # new child
                    $xml.ImportNode($NewConnector.Connector,$true),
                    #ref child
                    $xml.Server.Service.Engine )

                $xml.save($ServerXMLFile)



                Write-Host "Opening port 8443 and 8080"

                #open port in firewall
                netsh advfirewall firewall add rule name="Tomcat Port 8443" dir=in action=allow protocol=TCP localport=8443
                netsh advfirewall firewall add rule name="Tomcat Port 8080" dir=in action=allow protocol=TCP localport=8080


                # Install and set service to start automatically

                & "$using:CatalinaBinLocation\service.bat" install $using:AUIServiceName
                Write-Host "Tomcat Installer exit code: $LASTEXITCODE"
                Start-Sleep -s 10  #TODO: Is this sleep ACTUALLY needed?

                Write-Host "Starting Tomcat Service for $using:AUIServiceName"
                Set-Service $using:AUIServiceName -startuptype "automatic"
            }
        }

        Script Install_AUI
        {
            DependsOn  = @("[xRemoteFile]Download_Admin_WAR",
                           "[Script]Setup_AUI_Service")

            GetScript  = { @{ Result = "Install_AUI" } }

            TestScript = {
                $CatalinaHomeLocation = $using:CatalinaHomeLocation
                $catalinaBase = "$CatalinaHomeLocation" # \$using:AUIServiceName"
                $WARPath = "$catalinaBase\webapps\$using:adminWAR"

                return Test-Path $WARPath -PathType Leaf
            }

            SetScript  = {
                $LocalDLPath = $using:LocalDLPath
                $adminWAR = $using:adminWAR
                $localtomcatpath = $using:localtomcatpath
                $CatalinaHomeLocation = $using:CatalinaHomeLocation
                $catalinaBase = "$CatalinaHomeLocation" #\$using:AUIServiceName"

                Write-Verbose "Ensure Nuget Package Provider and AzureRM module are installed"

                If(-not [bool](Get-PackageProvider -ListAvailable | where {$_.Name -eq "NuGet"}))
                {
                    Write-Verbose "Installing NuGet"
                    Install-packageProvider -Name NuGet -Force
                }

                If(-not [bool](Get-InstalledModule | where {$_.Name -eq "AzureRM"}))
                {
                    Write-Verbose "Installing AzureRM"
                    Install-Module -Name AzureRM -MaximumVersion 4.4.1 -Force
                }

                Write-Verbose "Install_CAM"

                Copy-Item "$LocalDLPath\$adminWAR" ($catalinaBase + "\webapps")

                $svc = Get-Service $using:AUIServiceName
                if ($svc.Status -ne "Stopped") {$svc.stop()}

                Write-Host "Re-generating CAM configuration file."

                #Now create the new output file.
                #TODO - really only a couple parameters are used and set properly now. Needs cleanup.
                $domainsplit = $using:domainName
                $domainsplit = $domainsplit.split(".".2)
                $domainleaf = $domainsplit[0]  # get the first part of the domain name (before .local or .???)
                $domainroot = $domainsplit[1]  # get the second part of the domain name
                $date = Get-Date
                $domainControllerFQDN = $using:dcvmfqdn
                $regInfo = $using:camDeploymentInfoDecoded.RegistrationInfo
                $remoteWorkstationResourceGroup = $regInfo.CAM_RESOURCEGROUP

                $localAdminCreds = $using:DomainAdminCreds
                $adminUsername = $localAdminCreds.GetNetworkCredential().Username
                $adminPassword = $localAdminCreds.GetNetworkCredential().Password

                $auProperties = @"
#$date
cn=Users
dom=$domainleaf
dcDomain = $domainleaf
dc=$domainroot
adServerHostAddress=$domainControllerFQDN
resourceGroupName=$remoteWorkstationResourceGroup
CAMSessionTimeoutMinutes=480
domainGroupAppServersJoin="$using:remoteWorkstationDomainGroup"
ldapHost=ldaps://$domainControllerFQDN
ldapAdminUsername=$adminUsername
ldapAdminPassword=$adminPassword
ldapDomain=$Using:domainName
"@

                $targetDir = "$CatalinaHomeLocation\adminproperty"
                $configFileName = "$targetDir\config.properties"

                if(-not (Test-Path $targetDir))
                {
                    New-Item $targetDir -type directory
                }

                if(-not (Test-Path $configFileName))
                {
                    New-Item $configFileName -type file
                }

                Set-Content $configFileName $auProperties -Force
                Write-Host "CAM configuration file re-generated."

                Write-Host "Redirecting ROOT to Cloud Access Manager."

                $redirectString = '<%response.sendRedirect("CloudAccessManager/login.jsp");%>'
                $targetDir = "$CatalinaBase\webapps\ROOT"
                $indexFileName = "$targetDir\index.jsp"

                if(-not (Test-Path $targetDir))
                {
                    New-Item $targetDir -type directory
                }

                if(-not (Test-Path $indexFileName))
                {
                    New-Item $indexFileName -type file
                }

                Set-Content $indexFileName $redirectString -Force

            }
        }

        Script Install_Auth_file
        {
            DependsOn  = @("[Script]Install_AUI")

            GetScript  = { @{ Result = "Install_Auth_file" } }

            TestScript = {
                $targetDir = "$env:CATALINA_HOME\adminproperty"
                $authFilePath = "$targetDir\authfile.txt"
 
                return Test-Path $authFilePath -PathType Leaf
            }
            SetScript  = {


                Write-Host "Writing auth file."

                # Auth file format as documented here: https://github.com/Azure/azure-sdk-for-java/blob/master/AUTH.md

                $authFileContent = [System.Web.HttpUtility]::UrlDecode($using:CAMDeploymentInfoDecoded.AzureAuthFile)
                $targetDir = "$env:CATALINA_HOME\adminproperty"
                $authFilePath = "$targetDir\authfile.txt"

                if(-not (Test-Path $authFilePath))
                {
                    New-Item $authFilePath -type file
                }

                Set-Content $authFilePath $authFileContent -Force


                Write-Host "Update environment so AZURE_AUTH_LOCATION points to auth file."

                [System.Environment]::SetEnvironmentVariable("AZURE_AUTH_LOCATION", $authFilePath, "Machine")
                $env:AZURE_AUTH_LOCATION = $authFilePath


                ################################

                #login to Azure and get storage context so we can pull the right files out of the blob storage

                $regInfo = $using:camDeploymentInfoDecoded.RegistrationInfo

                $spName = $regInfo.CAM_USERNAME
                $spPass = ConvertTo-SecureString $regInfo.CAM_PASSWORD -AsPlainText -Force
                $tenantID = $regInfo.CAM_TENANTID

                Write-Host "Logging in SP $spName with tenantID $tenantID"

                $spCreds = New-Object -TypeName pscredential -ArgumentList  $spName, $spPass

                Add-AzureRmAccount `
                    -ServicePrincipal `
                    -Credential $spCreds `
                    -TenantId $tenantID `
                    -ErrorAction Stop

                # Now get Keyvault Secrets
                $kvName = $regInfo.CAM_KEY_VAULT_NAME
                $saSecretName = $regInfo.CAM_USER_STORAGE_ACCOUNT_NAME
                $sakeySecretName = $regInfo.CAM_USER_STORAGE_ACCOUNT_KEY

                $container_name = "cloudaccessmanager"
                $storageAccount = Get-AzureKeyVaultSecret -VaultName $kvName -Name $saSecretName
                $storageAccountKey = Get-AzureKeyVaultSecret -VaultName $kvName -Name $sakeySecretName

                $ctx = New-AzureStorageContext `
                    -StorageAccountName $storageAccount.SecretValueText `
                    -StorageAccountKey $storageAccountKey.SecretValueText

                Write-Host "Creating default template parameters files"

                #now make the default parameters filenames - same root name but different suffix as the templates
                $agentARM = $using:agentARM
                $gaAgentARM = $using:gaAgentARM
                $linuxAgentARM = $using:linuxAgentARM

                Write-Host "Pulling in Agent machine deployment templates."

                $templateLoc = "$using:CatalinaHomeLocation\ARMtemplateFiles"
                
                if(-not (Test-Path $templateLoc))
                {
                    New-Item $templateLoc -type directory
                }

                #clear out whatever was stuffed in from the deployment WAR file
                Remove-Item "$templateLoc\*" -Recurse
                

                $agentARMparam = ($agentARM.split('.')[0]) + ".customparameters.json"
                $gaAgentARMparam = ($gaAgentARM.split('.')[0]) + ".customparameters.json"
                $linuxAgentARMparam = ($linuxAgentARM.split('.')[0]) + ".customparameters.json"

                $ParamTargetDir = $using:CatalinaHomeLocation + "\ARMParametertemplateFiles"
                $ParamTargetFilePath = "$ParamTargetDir\$agentARMparam"
                $GaParamTargetFilePath = "$ParamTargetDir\$gaAgentARMparam"
                $LinuxParamTargetFilePath = "$ParamTargetDir\$linuxAgentARMparam"
                $ARMTargetFilePath = "$templateLoc\$agentARM"
                $GaARMTargetFilePath = "$templateLoc\$gaAgentARM"
                $linuxARMTargetFilePath = "$templateLoc\$linuxAgentARM"

                if(-not (Test-Path $ParamTargetDir))
                {
                    New-Item $ParamTargetDir -type directory
                }

                #clear out whatever was stuffed in from the deployment WAR file
                Remove-Item "$ParamTargetDir\*" -Recurse

                $ARMFiles = @(
                    $ParamTargetFilePath,
                    $GaParamTargetFilePath,
                    $LinuxParamTargetFilePath,
                    $ARMTargetFilePath,
                    $GaARMTargetFilePath,
                    $linuxARMTargetFilePath
                )


                # download the files from the blob

                ForEach($item in $ARMFiles) {
                    $targetpath = $item
                    $filename = Split-Path $targetpath -leaf
                    $sourcepath = "remote-workstation-template/$filename"

                    Write-Host "Downloading $sourcepath from blob container $container_name.."
                    Get-AzureStorageBlobContent `
                        -Destination $targetpath `
                        -Container $container_name `
                        -Blob $sourcepath `
                        -Context $ctx
                }

                Write-Host "Finished Creating default template parameters file data."
            }
        }

        Script Setup_Broker_Service
        {
            DependsOn = @("[Script]Install_Tomcat", "[xRemoteFile]Download_Keystore")
            GetScript  = { @{ Result = "Setup_Broker_Service" } }

            TestScript = {
                return !!(Get-Service $using:brokerServiceName -ErrorAction SilentlyContinue)
            }
            SetScript  = {
                Write-Host "Configuring Tomcat for $using:brokerServiceName service"

                $catalinaHome = $using:CatalinaHomeLocation
                $catalinaBase = "$catalinaHome\$using:brokerServiceName"

                #set the current (temporary) environment
                $env:CATALINA_BASE = $catalinaBase

                # make new broker instance location - copying the directories specified
                # here: https://tomcat.apache.org/tomcat-8.0-doc/windows-service-howto.html

                # clear out any old cruft first
                Remove-Item "$catalinaBase" -Force -Recurse -ErrorAction SilentlyContinue
                Copy-Item "$catalinaHome\conf" "$catalinaBase\conf" -Recurse -ErrorAction SilentlyContinue
                Copy-Item "$catalinaHome\logs" "$catalinaBase\logs" -Recurse -ErrorAction SilentlyContinue
                Copy-Item "$catalinaHome\temp" "$catalinaBase\temp" -Recurse -ErrorAction SilentlyContinue
                Copy-Item "$catalinaHome\work" "$catalinaBase\work" -Recurse -ErrorAction SilentlyContinue

                # Make empty webapps directory if it does not exist. 
                New-Item -ItemType Directory -Force -Path "$catalinaBase\webapps"

                $serverXMLFile = $catalinaBase + '\conf\server.xml'
                $origServerXMLFile = $catalinaBase + '\conf\server.xml.orig'

                # back up server.xml file if not done in a previous round
                if( -not ( Get-Item ($origServerXMLFile) -ErrorAction SilentlyContinue ) )
                {
                    Copy-Item -Path ($serverXMLFile) `
                        -Destination ($origServerXMLFile)
                }

                # --------- update server.xml file ---------
                $xml = [xml](Get-Content ($origServerXMLFile))

                # Set the local server control port to something different than the default 8005 to enable the service to start.
                $xml.server.port = "8006"

                #remove unwanted default connectors
                ($xml.Server.Service.Connector) | ForEach-Object { [void]$_.ParentNode.removeChild($_) }

                $NewConnector = [xml] ('<Connector
                    port="'+$using:brokerPort+'"
                    protocol="org.apache.coyote.http11.Http11NioProtocol"
                    SSLEnabled="true"
                    keystoreFile="'+$using:LocalDLPath+'\.keystore"
                    maxThreads="2000" scheme="https" secure="true"
                    clientAuth="false" sslProtocol="TLS"
                    SSLEngine="on" keystorePass="changeit"
                    SSLPassword="changeit"
                    sslEnabledProtocols="TLSv1.0,TLSv1.1,TLSv1.2"
                    ciphers="TLS_ECDHE_RSA_WITH_AES_256_CBC_SHA,TLS_RSA_WITH_AES_128_CBC_SHA"
                    />')

                $xml.Server.Service.InsertBefore(
                    # new child
                    $xml.ImportNode($NewConnector.Connector,$true),
                    #ref child
                    $xml.Server.Service.Engine )

                $xml.save($serverXMLFile)



                Write-Host "Opening port $using:brokerPort"

                #open port in firewall
                netsh advfirewall firewall add rule name="Open Port $using:brokerPort" dir=in action=allow protocol=TCP localport=$using:brokerPort

                # Install and start service for new config

                & "$using:CatalinaBinLocation\service.bat" install $using:brokerServiceName
                Write-Host "Tomcat Installer exit code: $LASTEXITCODE"
                Start-Sleep -s 10  #TODO: Is this sleep ACTUALLY needed?

                Write-Host "Setting Tomcat Service for $using:brokerServiceName to automatically startup."
                Set-Service $using:brokerServiceName -startuptype "automatic"
            }
        }

        Script Install_Broker
        {
            DependsOn  = @("[xRemoteFile]Download_Broker_WAR", "[Script]Setup_Broker_Service")
            GetScript  = { @{ Result = "Install_Broker" } }

            TestScript = {
                $WARPath = "$using:CatalinaHomeLocation\$using:brokerServiceName\webapps\$using:brokerWAR"
 
                return Test-Path $WARPath -PathType Leaf
            }
            SetScript  = {
                Write-Verbose "Install_Broker"

                $catalinaHome = $using:CatalinaHomeLocation
                $catalinaBase = "$catalinaHome\$using:brokerServiceName"

                Copy-Item "$using:LocalDLPath\$using:brokerWAR" ($catalinaBase + "\webapps")

                # $svc = get-service $using:brokerServiceName
                # if ($svc.Status -ne "Stopped") {$svc.stop()}

                Write-Host "Generating broker configuration file."
                $targetDir = $catalinaBase + "\brokerproperty"
                $cbPropertiesFile = "$targetDir\connectionbroker.properties"

                if(-not (Test-Path $targetDir))
                {
                    New-Item $targetDir -type directory
                }

                if(-not (Test-Path $cbPropertiesFile))
                {
                    New-Item $cbPropertiesFile -type file
                }

                #making another copy in catalinaHome until the paths are figured out...
                Write-Host "Generating broker configuration file in CatalinaHome."
                $targetDir = $catalinaHome + "\brokerproperty"
                $cbHomePropertiesFile = "$targetDir\connectionbroker.properties"

                if(-not (Test-Path $targetDir))
                {
                    New-Item $targetDir -type directory
                }

                if(-not (Test-Path $cbHomePropertiesFile))
                {
                    New-Item $cbHomePropertiesFile -type file
                }


                $firstIPv4IP = Get-NetIPAddress | Where-Object {$_.AddressFamily -eq "IPv4"} | select -First 1
                $ipaddressString = $firstIPv4IP.IPAddress

                $localAdminCreds = $using:DomainAdminCreds
                $adminUsername = $localAdminCreds.GetNetworkCredential().Username
                $adminPassword = $localAdminCreds.GetNetworkCredential().Password


                $cbProperties = @"
ldapHost=ldaps://$Using:dcvmfqdn
ldapAdminUsername=$adminUsername
ldapAdminPassword=$adminPassword
ldapDomain=$Using:domainName
brokerHostName=$Using:pbvmfqdn
brokerProductName=CAM Connection Broker
brokerPlatform=$Using:family
brokerProductVersion=1.0
brokerIpaddress=$ipaddressString
brokerLocale=en_US
"@

                Set-Content $cbPropertiesFile $cbProperties
                Set-Content $cbHomePropertiesFile $cbProperties
                Write-Host "Broker configuration file generated."

                #----- setup security trust for LDAP certificate from DC -----

                #second, get the certificate file
                $issuerCertFileName = "issuercert.cert"
                $dcvmfqdn = $using:dcvmfqdn
                Write-Host "Looking for Issuer certificate for $dcvmfqdn"

                $foundCert = $false
                $caCert = $null
                $loopCountRemaining = 30

                # LDAPS Port and Host
                $port=636
                $hostname=$dcvmfqdn
                #loop until it's created
                while(-not $foundCert)
                {
                    $cert = $null
                    try {
                        Write-Host "Looking for LDAPS certificate for $hostname"
                        $tcpclient = new-object System.Net.Sockets.tcpclient
                        $tcpclient.Connect($hostname,$port)

                        # Authenticate with SSL - trusting all certificates
                        $sslstream = new-object System.Net.Security.SslStream -ArgumentList $tcpclient.GetStream(),$false,{$true}

                        $sslstream.AuthenticateAsClient($hostname)
                        $cert =  [System.Security.Cryptography.X509Certificates.X509Certificate2]($sslstream.remotecertificate)
                        Write-Host "Found Certificate for $hostname, looking for Issuer Certificate"

                        $chain = New-Object -TypeName System.Security.Cryptography.X509Certificates.X509Chain
                        # Build the certificate chain from the file certificate
                        $chain.Build($cert)                        
                        $listOfCertificates = ($chain.ChainElements | ForEach-Object {$_.Certificate})
                        
                        #last one is the root in chain
                        $caCert=$listOfCertificates[-1]
                        $content = @(
                            '-----BEGIN CERTIFICATE-----'
                            [System.Convert]::ToBase64String($caCert.RawData, 'InsertLineBreaks')
                            '-----END CERTIFICATE-----'
                        )
                       
                        $content | Out-File -FilePath "$env:systemdrive\$issuerCertFileName" -Encoding ascii
                        $foundCert=$true
                    } catch {
                        Write-Host "Failed to retrieve issuer certificate from $hostname`:$port because $_"
<<<<<<< HEAD
=======

                        # Run 'pulse' on the DC as that can resolve the situation.
                        $DCSession = New-PSSession $dcvmfqdn -Credential $using:DomainAdminCreds

                        Invoke-Command {& "certutil" -pulse > $null} -Session $DCSession | Out-Null
                        Remove-PSSession $DCSession | Out-Null
>>>>>>> f3e3ddfb
                    } finally {
                        #cleanup
                        if ($sslStream) {
                            $sslstream.close()  | Out-Null
                        }
                        if ($tcpclient) {
                            $tcpclient.close()  | Out-Null
                        }
                    }
                    
                    if(-not $foundCert)
                    {
                        Start-Sleep -Seconds 10
                        $loopCountRemaining = $loopCountRemaining - 1
                        if( $loopCountRemaining -eq 0 ) {
                            throw "Unable to get Issuer Certificate after multiple tries"
                        }
                    }
                }

                # Have the certificate file, add to keystore

                # keytool seems to be causing an error but succeeding. Ignore and continue.
                $eap = $ErrorActionPreference
                $ErrorActionPreference = 'SilentlyContinue'
                & "keytool" -import -file "$env:systemdrive\$issuerCertFileName" -keystore ($env:classpath + "\security\cacerts") -storepass changeit -noprompt
                $ErrorActionPreference = $eap

                Write-Host "Finished importing LDAP certificate to keystore."
            }
        }


        Script Set_CAM_Envionment_And_Reboot
        {
            # depends on both services being installed to ensure the reboot at the end will start both services properly.
            DependsOn  = @("[Script]Install_Auth_file", "[Script]Install_Broker")
            GetScript  = { @{ Result = "Set_CAM_Envionment_And_Reboot" } }

            TestScript = { 
                [bool]( $env:CAM_USERNAME `
                   -and $env:CAM_PASSWORD `
                   -and $env:CAM_TENANTID `
                   -and $env:CAM_URI `
                   -and $env:CAM_DEPLOYMENTID)
            }

            SetScript  = {
                ##
                $regInfo = $using:camDeploymentInfoDecoded.RegistrationInfo

                # now have an object with key value pairs - set environment (to be active after reboot)
                $regInfo.psobject.properties | Foreach-Object {
                    [System.Environment]::SetEnvironmentVariable($_.Name, $_.Value, "Machine")
                }

                # Reboot machine to ensure all changes are picked up by all services.
                $global:DSCMachineStatus = 1
            }
        }
    }
}
<|MERGE_RESOLUTION|>--- conflicted
+++ resolved
@@ -943,15 +943,6 @@
                         $foundCert=$true
                     } catch {
                         Write-Host "Failed to retrieve issuer certificate from $hostname`:$port because $_"
-<<<<<<< HEAD
-=======
-
-                        # Run 'pulse' on the DC as that can resolve the situation.
-                        $DCSession = New-PSSession $dcvmfqdn -Credential $using:DomainAdminCreds
-
-                        Invoke-Command {& "certutil" -pulse > $null} -Session $DCSession | Out-Null
-                        Remove-PSSession $DCSession | Out-Null
->>>>>>> f3e3ddfb
                     } finally {
                         #cleanup
                         if ($sslStream) {
