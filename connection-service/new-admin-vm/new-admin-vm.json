--- conflicted
+++ resolved
@@ -63,38 +63,7 @@
               "description": "Enable RADIUS based MFA?"
             },
             "defaultValue": "False"
-<<<<<<< HEAD
         }
-=======
-          },
-        "radiusServerHost" : {
-            "type": "string",
-            "metadata": {
-              "description": "RADIUS server host name/IP address for MFA"
-            },
-            "defaultValue": ""
-          },
-          "radiusServerPort" : {
-            "type": "string",
-            "metadata": {
-              "description": "RADIUS server listen port for MFA"
-            },
-            "defaultValue": "1812"
-          },
-          "radiusSharedSecret" : {
-            "type": "securestring",
-            "metadata": {
-              "description": "Shared secret between RADIUS server and client"
-            },
-            "defaultValue": ""
-          },
-          "licenseInstanceId": {
-            "type": "string",
-            "metadata": {
-              "description": "License Instance Id for the CAM deployment"
-            }
-          }
->>>>>>> 236064f6
     },
     "variables": {
         "imagePublisher": "MicrosoftWindowsServer",
@@ -134,19 +103,8 @@
                             "Password": "PrivateSettingsRef:DomainAdminPassword"
                         },
                         "gitLocation": "[parameters('_artifactsLocation')]",
-<<<<<<< HEAD
-                        "sumoCollectorID": "[concat('CAMPOC-',resourceGroup().name,'-AdminUI-',subscription().subscriptionId)]",
+                        "sumoCollectorID": "[concat('CAM-', parameters('licenseInstanceId'), '-', subscription().subscriptionId, '-', resourceGroup().name, '-', parameters('dnsLabelPrefix'))]",
                         "enableRadiusMfa": "[parameters('enableRadiusMfa')]"
-=======
-                        "sumoCollectorID": "[concat('CAM-', parameters('licenseInstanceId'), '-', subscription().subscriptionId, '-', resourceGroup().name, '-', parameters('dnsLabelPrefix'))]",
-                        "enableRadiusMfa": "[parameters('enableRadiusMfa')]",
-                        "radiusServerHost": "[parameters('radiusServerHost')]",
-                        "radiusServerPort" : "[parameters('radiusServerPort')]",
-                        "radiusSharedSecretContainer" : {
-                            "UserName": "dummy",
-                            "Password": "PrivateSettingsRef:radiusSharedSecretInfo"
-                        }
->>>>>>> 236064f6
                     }
                 },
                 "protectedSettings": {
