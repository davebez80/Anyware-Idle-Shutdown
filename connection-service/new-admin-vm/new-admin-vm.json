{
    "$schema": "https://schema.management.azure.com/schemas/2015-01-01/deploymentTemplate.json#",
    "contentVersion": "1.0.0.0",
    "parameters": {
        "dnsLabelPrefix": {
            "type": "string",
            "metadata": {
                "description": "Unique public DNS prefix for the deployment. The fqdn will look something like '<dnsname>.westus.cloudapp.azure.com'. Up to 62 chars, digits or dashes, lowercase, should start with a letter: must conform to '^[a-z][a-z0-9-]{1,61}[a-z0-9]$'."
            }
        },
        "remoteWorkstationDomainGroup": {
            "type": "string",
            "metadata": {
                "description": "The domain group the remote workstations should join"
            }
        },
        "domainUsername": {
            "type": "string",
            "metadata": {
                "description": "Username of the account on the domain"
            }
        },
        "domainPassword": {
            "type": "securestring",
            "metadata": {
                "description": "Password of the account on the domain"
            }
        },
        "domainName": {
            "type": "string",
            "metadata": {
              "description": "The fully qualified domain name of the domain to connect to. The name must include a '.' such as example.com"
            }
        },
        "CAMDeploymentInfo": {
            "type": "securestring",
            "metadata": {
                "description": "Encoded blob of authorization and URL information for the CAM Connection Service."
            }
        },
        "binaryLocation": {
            "type": "string",
            "metadata": {
              "description": "The location of the CAM binaries"
            }
        },
        "_artifactsLocation": {
            "type": "string",
            "metadata": {
                "description": "The location of resources, such as templates and DSC modules, that the template depends on"
            }
        },
        "_artifactsLocationSasToken": {
            "type": "securestring",
            "metadata": {
                "description": "Auto-generated token to access _artifactsLocation"
            },
            "defaultValue": ""
        },
        "enableRadiusMfa" : {
            "type": "string",
            "metadata": {
              "description": "Enable RADIUS based MFA?"
            },
            "defaultValue": "False"
          },
        "radiusServerHost" : {
            "type": "string",
            "metadata": {
              "description": "RADIUS server host name/IP address for MFA"
            },
            "defaultValue": ""
          },
          "radiusServerPort" : {
            "type": "string",
            "metadata": {
              "description": "RADIUS server listen port for MFA"
            },
            "defaultValue": "1812"
          },
          "radiusSharedSecret" : {
            "type": "securestring",
            "metadata": {
              "description": "Shared secret between RADIUS server and client"
            },
            "defaultValue": ""
          }
    },
    "variables": {
        "imagePublisher": "MicrosoftWindowsServer",
        "imageOffer": "WindowsServer",
        "windowsOSVersion": "2016-Datacenter",
        "apiVersion": "2015-06-15",
        "nicName": "[concat(parameters('dnsLabelPrefix'),'Nic')]",
        "publicIPName": "[concat(parameters('dnsLabelPrefix'),'Pip')]"
    },
    "resources": [
        {
            "type": "Microsoft.Compute/virtualMachines/extensions",
            "name": "[concat(parameters('dnsLabelPrefix'),'/InstallAdminGUIDscExtension')]",
            "apiVersion": "[variables('apiVersion')]",
            "location": "[resourceGroup().location]",
            "properties": {
                "publisher": "Microsoft.Powershell",
                "type": "DSC",
                "typeHandlerVersion": "2.9",
                "autoUpgradeMinorVersion": true,
                "settings": {
                    "modulesUrl": "[concat(parameters('binaryLocation'),'/Install-ConnectionServer.ps1.zip')]",
                    "privacy": {
                        "DataCollection": "Disable"
                    },
                    "configurationFunction": "Install-ConnectionServer.ps1\\InstallConnectionServer",
                    "Properties": {
                        "sourceURI": "[parameters('binaryLocation')]",
<<<<<<< HEAD
                        "domainName": "[parameters('domainName')]",
                        "DomainAdminCreds": {
                            "UserName": "[parameters('domainUsername')]",
                            "Password": "PrivateSettingsRef:DomainAdminPassword"
                        },
=======
>>>>>>> 5be4be51
                        "CAMDeploymentInfo": {
                            "UserName": "dummy",
                            "Password": "PrivateSettingsRef:CAMDeploymentInfo"
                        },
                        "remoteWorkstationDomainGroup": "[parameters('remoteWorkstationDomainGroup')]",
                        "DomainAdminCreds": {
                            "UserName": "[parameters('domainUsername')]",
                            "Password": "PrivateSettingsRef:DomainAdminPassword"
                        },
                        "gitLocation": "[parameters('_artifactsLocation')]",
                        "sumoCollectorID": "[concat('CAMPOC-',resourceGroup().name,'-AdminUI-',subscription().subscriptionId)]",
                        "enableRadiusMfa": "[parameters('enableRadiusMfa')]",
                        "radiusServerHost": "[parameters('radiusServerHost')]",
                        "radiusServerPort" : "[parameters('radiusServerPort')]",
                        "radiusSharedSecretContainer" : {
                            "UserName": "dummy",
                            "Password": "PrivateSettingsRef:radiusSharedSecretInfo"
                        }
                    }
                },
                "protectedSettings": {
                    "Items": {
                        "DomainAdminPassword": "[parameters('domainPassword')]",
                        "CAMDeploymentInfo": "[parameters('CAMDeploymentInfo')]",
                        "radiusSharedSecretInfo": "[parameters('radiusSharedSecret')]"
                    }
                }
            }
        }
    ]
}<|MERGE_RESOLUTION|>--- conflicted
+++ resolved
@@ -113,19 +113,12 @@
                     "configurationFunction": "Install-ConnectionServer.ps1\\InstallConnectionServer",
                     "Properties": {
                         "sourceURI": "[parameters('binaryLocation')]",
-<<<<<<< HEAD
-                        "domainName": "[parameters('domainName')]",
-                        "DomainAdminCreds": {
-                            "UserName": "[parameters('domainUsername')]",
-                            "Password": "PrivateSettingsRef:DomainAdminPassword"
-                        },
-=======
->>>>>>> 5be4be51
                         "CAMDeploymentInfo": {
                             "UserName": "dummy",
                             "Password": "PrivateSettingsRef:CAMDeploymentInfo"
                         },
                         "remoteWorkstationDomainGroup": "[parameters('remoteWorkstationDomainGroup')]",
+                        "domainName": "[parameters('domainName')]",
                         "DomainAdminCreds": {
                             "UserName": "[parameters('domainUsername')]",
                             "Password": "PrivateSettingsRef:DomainAdminPassword"
