--- conflicted
+++ resolved
@@ -12,102 +12,97 @@
 # $StorageContainer = 'binaries'
 # 
 # $StorageContext = New-AzureStorageContext -StorageAccountName $StorageAccount -StorageAccountKey $StorageKey
-# Publish-AzureVMDscConfiguration -ConfigurationPath .\Install-CAM.ps1	-ContainerName $StorageContainer -StorageContext $StorageContext
+# Publish-AzureVMDscConfiguration -ConfigurationPath .\Install-CAM.ps1  -ContainerName $StorageContainer -StorageContext $StorageContext
 #
 #
 Configuration InstallCAM
 {
 	# One day pull from Oracle as per here? https://github.com/gregjhogan/cJre8/blob/master/DSCResources/cJre8/cJre8.schema.psm1
-	param
-	(
-		[string]
-		$LocalDLPath = "$env:systemdrive\WindowsAzure\PCoIPCAMInstall",
-
-		[Parameter(Mandatory)]
+    param
+    (
+        [string]
+        $LocalDLPath = "$env:systemdrive\WindowsAzure\PCoIPCAMInstall",
+
+        [Parameter(Mandatory)]
 		[String]$sourceURI,
 
-		[Parameter(Mandatory)]
+        [Parameter(Mandatory)]
 		[String]$templateURI,
 
-		[Parameter(Mandatory)]
+        [Parameter(Mandatory)]
 		[String]$templateAgentURI,
 
-		[Parameter(Mandatory)]
+        [Parameter(Mandatory)]
 		[System.Management.Automation.PSCredential]$registrationCodeAsCred,
 
-<<<<<<< HEAD
         [Parameter(Mandatory)]
 		[System.Management.Automation.PSCredential]$CAMDeploymentInfo,
 
         [string]
         $javaInstaller = "jdk-8u91-windows-x64.exe",
-=======
-		[string]
-		$javaInstaller = "jdk-8u91-windows-x64.exe",
->>>>>>> 5a25c4f9
-
-		[string]
-		$tomcatInstaller = "apache-tomcat-8.0.39-windows-x64.zip",
-
-		[string]
-		$brokerWAR = "pcoip-broker.war",
-
-		[string]
-		$adminWAR = "CloudAccessManager.war",
-
-		[string]
-		$agentARM = "server2016-standard-agent.json",
-
-		[string]
-		$gaAgentARM = "server2016-graphics-agent.json",
-
-		[string]
-		$linuxAgentARM = "rhel-standard-agent.json",
-
-		[Parameter(Mandatory)]
-		[String]$domainFQDN,
-
-		[Parameter(Mandatory)]
+
+        [string]
+        $tomcatInstaller = "apache-tomcat-8.0.39-windows-x64.zip",
+
+        [string]
+        $brokerWAR = "pcoip-broker.war",
+
+        [string]
+        $adminWAR = "CloudAccessManager.war",
+
+        [string]
+        $agentARM = "server2016-standard-agent.json",
+
+        [string]
+        $gaAgentARM = "server2016-graphics-agent.json",
+
+        [string]
+        $linuxAgentARM = "rhel-standard-agent.json",
+
+        [Parameter(Mandatory)]
+        [String]$domainFQDN,
+
+        [Parameter(Mandatory)]
 		[String]$adminDesktopVMName,
 
-		[Parameter(Mandatory)]
-		[String]$domainGroupAppServersJoin,
-
-		[Parameter(Mandatory)]
-		[String]$existingVNETName,
-
-		[Parameter(Mandatory)]
-		[String]$existingSubnetName,
-
-		[Parameter(Mandatory)]
-		[String]$storageAccountName,
-
-		[Parameter(Mandatory)]
-		[System.Management.Automation.PSCredential]$VMAdminCreds,
-
-		[Parameter(Mandatory)]
-		[System.Management.Automation.PSCredential]$DomainAdminCreds,
-
-		[Parameter(Mandatory)]
-		[System.Management.Automation.PSCredential]$AzureCreds,
+        [Parameter(Mandatory)]
+        [String]$domainGroupAppServersJoin,
+
+        [Parameter(Mandatory)]
+        [String]$existingVNETName,
+
+        [Parameter(Mandatory)]
+        [String]$existingSubnetName,
+
+        [Parameter(Mandatory)]
+        [String]$storageAccountName,
+
+        [Parameter(Mandatory)]
+        [System.Management.Automation.PSCredential]$VMAdminCreds,
+
+        [Parameter(Mandatory)]
+        [System.Management.Automation.PSCredential]$DomainAdminCreds,
+
+        [Parameter(Mandatory)]
+        [System.Management.Automation.PSCredential]$AzureCreds,
+
+        [Parameter(Mandatory=$false)]
+		[String]$tenantID,
+
+        [Parameter(Mandatory)]
+        [String]$DCVMName, #without the domain suffix
+
+        [Parameter(Mandatory)]
+        [String]$RGName, #Azure resource group name
+
+        [Parameter(Mandatory)]
+        [String]$gitLocation,
+
+        [Parameter(Mandatory)]
+        [String]$sumoCollectorID,
 
 		[Parameter(Mandatory=$false)]
-		[String]$tenantID,
-
-		[Parameter(Mandatory)]
-		[String]$DCVMName, #without the domain suffix
-
-		[Parameter(Mandatory)]
-		[String]$RGName, #Azure resource group name
-
-		[Parameter(Mandatory)]
-		[String]$gitLocation,
-
-		[Parameter(Mandatory)]
-		[String]$sumoCollectorID,
-
-		[Parameter(Mandatory=$false)]
-		[String]$brokerPort = "8444",
+        [String]$brokerPort = "8444",
 
 		#For application gateway
 		[Parameter(Mandatory=$true)]
@@ -158,12 +153,12 @@
 
 	Import-DscResource -ModuleName xPSDesiredStateConfiguration
 
-	Node "localhost"
-	{
-		LocalConfigurationManager
-		{
-			RebootNodeIfNeeded = $true
-		}
+    Node "localhost"
+    {
+        LocalConfigurationManager
+        {
+            RebootNodeIfNeeded = $true
+        }
 
 		xRemoteFile Download_Java_Installer
 		{
@@ -221,44 +216,44 @@
 			MatchSource = $false
 		}
 
-		File Sumo_Directory 
-		{
-			Ensure			= "Present"
-			Type			= "Directory"
-			DestinationPath = "C:\sumo"
-		}
-
-		# Aim to install the collector first and start the log collection before any 
-		# other applications are installed.
-		Script Install_SumoCollector
-		{
-			DependsOn  = "[File]Sumo_Directory"
-			GetScript  = { @{ Result = "Install_SumoCollector" } }
-
-			TestScript = { 
-				return Test-Path "C:\sumo\sumo.conf" -PathType leaf
-				}
-
-			SetScript  = {
-				Write-Verbose "Install_SumoCollector"
-
-				$installerFileName = "SumoCollector_windows-x64_19_182-25.exe"
-				$sumo_package = "$using:sourceURI/$installerFileName"
-				$sumo_config = "$using:gitLocation/sumo.conf"
-				$sumo_collector_json = "$using:gitLocation/sumo-admin-vm.json"
-				$dest = "C:\sumo"
-				Invoke-WebRequest -UseBasicParsing -Uri $sumo_config -PassThru -OutFile "$dest\sumo.conf"
-				Invoke-WebRequest -UseBasicParsing -Uri $sumo_collector_json -PassThru -OutFile "$dest\sumo-admin-vm.json"
-				#
-				#Insert unique ID
-				$collectorID = "$using:sumoCollectorID"
-				(Get-Content -Path "$dest\sumo.conf").Replace("collectorID", $collectorID) | Set-Content -Path "$dest\sumo.conf"
-				
-				Invoke-WebRequest $sumo_package -OutFile "$dest\$installerFileName"
-				
-				#install the collector
-				$command = "$dest\$installerFileName -console -q"
-				Invoke-Expression $command
+        File Sumo_Directory 
+        {
+            Ensure          = "Present"
+            Type            = "Directory"
+            DestinationPath = "C:\sumo"
+        }
+
+        # Aim to install the collector first and start the log collection before any 
+        # other applications are installed.
+        Script Install_SumoCollector
+        {
+            DependsOn  = "[File]Sumo_Directory"
+            GetScript  = { @{ Result = "Install_SumoCollector" } }
+
+            TestScript = { 
+                return Test-Path "C:\sumo\sumo.conf" -PathType leaf
+                }
+
+            SetScript  = {
+                Write-Verbose "Install_SumoCollector"
+
+                $installerFileName = "SumoCollector_windows-x64_19_182-25.exe"
+                $sumo_package = "$using:sourceURI/$installerFileName"
+                $sumo_config = "$using:gitLocation/sumo.conf"
+                $sumo_collector_json = "$using:gitLocation/sumo-admin-vm.json"
+                $dest = "C:\sumo"
+                Invoke-WebRequest -UseBasicParsing -Uri $sumo_config -PassThru -OutFile "$dest\sumo.conf"
+                Invoke-WebRequest -UseBasicParsing -Uri $sumo_collector_json -PassThru -OutFile "$dest\sumo-admin-vm.json"
+                #
+                #Insert unique ID
+                $collectorID = "$using:sumoCollectorID"
+                (Get-Content -Path "$dest\sumo.conf").Replace("collectorID", $collectorID) | Set-Content -Path "$dest\sumo.conf"
+                
+                Invoke-WebRequest $sumo_package -OutFile "$dest\$installerFileName"
+                
+                #install the collector
+                $command = "$dest\$installerFileName -console -q"
+                Invoke-Expression $command
 
 				# Wait for collector to be installed before exiting this configuration.
 				#### Note if we change binary versions we will need to change registry path - 7857-4527-9352-4688 will change ####
@@ -269,7 +264,7 @@
 
 					if ($readyToConfigure)
 					{
-						break	#success
+						break   #success
 					}
 					else
 					{
@@ -285,22 +280,22 @@
 						}
 					}
 				}
-			}
-		}
-		#
+            }
+        }
+        #
 		# One day can split this to 'install java' and 'configure java environemnt' and use 'package' dsc like here:
 		# http://stackoverflow.com/questions/31562451/installing-jre-using-powershell-dsc-hangs
-		Script Install_Java
-		{
-			DependsOn  = "[xRemoteFile]Download_Java_Installer"
-			GetScript  = { @{ Result = "Install_Java" } }
-
-			#TODO: Just check for a directory being present? What to do when Java version changes? (Can also check registry key as in SetScript.)
-			TestScript = {
-				return Test-Path "$using:JavaBinLocation"
+        Script Install_Java
+        {
+            DependsOn  = "[xRemoteFile]Download_Java_Installer"
+            GetScript  = { @{ Result = "Install_Java" } }
+
+            #TODO: Just check for a directory being present? What to do when Java version changes? (Can also check registry key as in SetScript.)
+            TestScript = {
+                return Test-Path "$using:JavaBinLocation"
 			}
-			SetScript  = {
-				Write-Verbose "Install_Java"
+            SetScript  = {
+                Write-Verbose "Install_Java"
 
 				# Run the installer. Start-Process does not work due to permissions issue however '&' calling will not wait so looks for registry key as 'completion.'
 				# Start-Process $LocalDLPath\$javaInstaller -ArgumentList '/s ADDLOCAL="ToolsFeature,SourceFeature,PublicjreFeature"' -Wait
@@ -309,16 +304,16 @@
 				$retrycount = 1800
 				while ($retryCount -gt 0)
 				{
-					$readyToConfigure = ( Get-Item "Registry::HKLM\SOFTWARE\Microsoft\Windows\CurrentVersion\Uninstall\{26A24AE4-039D-4CA4-87B4-2F86418091F0}"	-ErrorAction SilentlyContinue )
+					$readyToConfigure = ( Get-Item "Registry::HKLM\SOFTWARE\Microsoft\Windows\CurrentVersion\Uninstall\{26A24AE4-039D-4CA4-87B4-2F86418091F0}"  -ErrorAction SilentlyContinue )
 					# don't wait for {64A3A4F4-B792-11D6-A78A-00B0D0180910} - that's the JDK. The JRE is installed 2nd {26A...} so wait for that.
 
 					if ($readyToConfigure)
 					{
-						break	#success
+						break   #success
 					}
 					else
 					{
-						Start-Sleep -s 1;
+    					Start-Sleep -s 1;
 						$retrycount = $retrycount - 1;
 						if ( $retrycount -eq 0)
 						{
@@ -338,8 +333,8 @@
 				$NewPath = $env:Path
 				if ($NewPath -notlike "*"+$using:JavaBinLocation+"*")
 				{
-					#put java path in front of the Oracle defined path
-					$NewPath= $using:JavaBinLocation + ";" + $NewPath
+    				#put java path in front of the Oracle defined path
+				    $NewPath= $using:JavaBinLocation + ";" + $NewPath
 				}
 
 				[System.Environment]::SetEnvironmentVariable("Path", $NewPath, "Machine")
@@ -362,11 +357,11 @@
 
 					if ($readyToConfigure)
 					{
-						break	#success
+						break   #success
 					}
 					else
 					{
-						Start-Sleep -s 1;
+    					Start-Sleep -s 1;
 						$retrycount = $retrycount - 1;
 						if ( $retrycount -eq 0)
 						{
@@ -381,32 +376,32 @@
 
 				# Reboot machine - seems to need to happen to get Tomcat to install??? Perhaps not after environment fixes. Needs testing.
 				$global:DSCMachineStatus = 1
+            }
+        }
+
+		Script Install_Tomcat
+        {
+            DependsOn = @("[xRemoteFile]Download_Tomcat_Installer", "[Script]Install_Java", "[xRemoteFile]Download_Keystore")
+            GetScript  = { @{ Result = "Install_Tomcat" } }
+
+            TestScript = { 
+				if ( $env:CATALINA_HOME )
+                {
+					return $true
+				}
+				else
+				{
+					return $false
+				}
 			}
-		}
-
-		Script Install_Tomcat
-		{
-			DependsOn = @("[xRemoteFile]Download_Tomcat_Installer", "[Script]Install_Java", "[xRemoteFile]Download_Keystore")
-			GetScript  = { @{ Result = "Install_Tomcat" } }
-
-			TestScript = { 
-				if ( $env:CATALINA_HOME )
-				{
-					return $true
-				}
-				else
-				{
-					return $false
-				}
-			}
-			SetScript  = {
-				Write-Verbose "Install_Tomcat"
+            SetScript  = {
+                Write-Verbose "Install_Tomcat"
 
 				#just going 'manual' now since installer has been a massive PITA
-				#(but perhaps unfairly so since it might have been affected by some Java install issues I had previously as well.)
-
-				$LocalDLPath = $using:LocalDLPath
-				$tomcatInstaller = $using:tomcatInstaller
+                #(but perhaps unfairly so since it might have been affected by some Java install issues I had previously as well.)
+
+		        $LocalDLPath = $using:LocalDLPath
+		        $tomcatInstaller = $using:tomcatInstaller
 				$localtomcatpath = $using:localtomcatpath
 				$CatalinaHomeLocation = $using:CatalinaHomeLocation
 				$CatalinaBinLocation = $using:CatalinaBinLocation
@@ -422,23 +417,23 @@
 				$NewPath = $env:Path
 				if ($NewPath -notlike "*"+$CatalinaBinLocation+"*")
 				{
-					#put tomcat path at the end
-					$NewPath= $NewPath + ";" + $CatalinaBinLocation
+				    #put tomcat path at the end
+				    $NewPath= $NewPath + ";" + $CatalinaBinLocation
 				}
 
 				[System.Environment]::SetEnvironmentVariable("Path", $NewPath, "Machine")
 				[System.Environment]::SetEnvironmentVariable("CATALINA_HOME", $CatalinaHomeLocation, "Machine")
 				$env:Path = $NewPath
 				$env:CATALINA_HOME = $CatalinaHomeLocation
-			}
-		}
+	        }
+        }
 
 		Script Setup_AUI_Service
-		{
-			DependsOn = @("[Script]Install_Tomcat", "[xRemoteFile]Download_Keystore")
-			GetScript  = { @{ Result = "Setup_AUI_Service" } }
-
-			TestScript = {
+        {
+            DependsOn = @("[Script]Install_Tomcat", "[xRemoteFile]Download_Keystore")
+            GetScript  = { @{ Result = "Setup_AUI_Service" } }
+
+            TestScript = {
 				return !!(Get-Service $using:AUIServiceName -ErrorAction SilentlyContinue)
 			}
 
@@ -482,7 +477,7 @@
 					# new child
 				#	$xml.ImportNode($unencConnector.Connector,$true),
 					#ref child
-				#	$xml.Server.Service.Engine )
+			    #	$xml.Server.Service.Engine )
 
 				$NewConnector = [xml] ('<Connector
 					port="8443"
@@ -524,53 +519,53 @@
 
 				Write-Host "Starting Tomcat Service for $using:AUIServiceName"
 				Set-Service $using:AUIServiceName -startuptype "automatic"
-			}
-		}
-
-		Script Install_AUI
-		{
-			DependsOn  = @("[xRemoteFile]Download_Admin_WAR",
+	        }
+        }
+
+        Script Install_AUI
+        {
+            DependsOn  = @("[xRemoteFile]Download_Admin_WAR",
 						   "[xRemoteFile]Download_Agent_ARM",
 						   "[Script]Setup_AUI_Service",
 						   "[xRemoteFile]Download_Ga_Agent_ARM",
 						   "[xRemoteFile]Download_Linux_Agent_ARM")
 
-			GetScript  = { @{ Result = "Install_AUI" } }
-
-			TestScript = {
+            GetScript  = { @{ Result = "Install_AUI" } }
+
+            TestScript = {
 				$CatalinaHomeLocation = $using:CatalinaHomeLocation
 				$catalinaBase = "$CatalinaHomeLocation" # \$using:AUIServiceName"
 				$WARPath = "$catalinaBase\webapps\$using:adminWAR"
 
-				return Test-Path $WARPath -PathType Leaf
+                return Test-Path $WARPath -PathType Leaf
 			}
 
-			SetScript  = {
-				$LocalDLPath = $using:LocalDLPath
+            SetScript  = {
+		        $LocalDLPath = $using:LocalDLPath
 				$adminWAR = $using:adminWAR
-				$agentARM = $using:agentARM
-				$gaAgentARM = $using:gaAgentARM
+                $agentARM = $using:agentARM
+                $gaAgentARM = $using:gaAgentARM
 				$linuxAgentARM = $using:linuxAgentARM
 				$localtomcatpath = $using:localtomcatpath
 				$CatalinaHomeLocation = $using:CatalinaHomeLocation
 				$catalinaBase = "$CatalinaHomeLocation" #\$using:AUIServiceName"
 
-				Write-Verbose "Ensure Nuget Package Provider and AzureRM module are installed"
+                Write-Verbose "Ensure Nuget Package Provider and AzureRM module are installed"
 
 				If(-not [bool](Get-PackageProvider -ListAvailable | where {$_.Name -eq "NuGet"}))
 				{
-					Write-Verbose "Installing NuGet"
+	                Write-Verbose "Installing NuGet"
 					Install-packageProvider -Name NuGet -Force
 				}
 
 				If(-not [bool](Get-InstalledModule | where {$_.Name -eq "AzureRM"}))
 				{
-					Write-Verbose "Installing AzureRM"
+	                Write-Verbose "Installing AzureRM"
 					Install-Module -Name AzureRM -Force
 				}
 				
 
-				Write-Verbose "Install_CAM"
+                Write-Verbose "Install_CAM"
 
 				copy "$LocalDLPath\$adminWAR" ($catalinaBase + "\webapps")
 
@@ -587,7 +582,7 @@
 				$domainroot = $domainsplit[1]  # get the second part of the domain name
 				$date = Get-Date
 				$domainControllerFQDN = $using:dcvmfqdn
-				$RGNameLocal		= $using:RGName
+				$RGNameLocal        = $using:RGName
 
 				$auProperties = @"
 #$date
@@ -617,9 +612,9 @@
 				Set-Content $configFileName $auProperties -Force
 				Write-Host "CAM configuration file re-generated."
 
-				Write-Host "Redirecting ROOT to Cloud Access Manager."
-
-				$redirectString = '<%response.sendRedirect("CloudAccessManager/login.jsp");%>'
+		        Write-Host "Redirecting ROOT to Cloud Access Manager."
+
+                $redirectString = '<%response.sendRedirect("CloudAccessManager/login.jsp");%>'
 				$targetDir = "$CatalinaBase\webapps\ROOT"
 				$indexFileName = "$targetDir\index.jsp"
 
@@ -637,7 +632,7 @@
 
 
 
-				Write-Host "Pulling in Agent machine deployment script."
+		        Write-Host "Pulling in Agent machine deployment script."
 
 				$templateLoc = "$CatalinaHomeLocation\ARMtemplateFiles"
 				
@@ -656,19 +651,19 @@
 			}
 		}
 
-		Script Install_Auth_file
-		{
-			DependsOn  = @("[Script]Install_AUI")
-
-			GetScript  = { @{ Result = "Install_Auth_file" } }
-
-			TestScript = {
+        Script Install_Auth_file
+        {
+            DependsOn  = @("[Script]Install_AUI")
+
+            GetScript  = { @{ Result = "Install_Auth_file" } }
+
+            TestScript = {
 				$targetDir = "$env:CATALINA_HOME\adminproperty"
 				$authFilePath = "$targetDir\authfile.txt"
  
-				return Test-Path $authFilePath -PathType Leaf
+                return Test-Path $authFilePath -PathType Leaf
 			}
-			SetScript  = {
+            SetScript  = {
 
 
 				Write-Host "Writing auth file."
@@ -676,199 +671,10 @@
 # File format as documented here: https://github.com/Azure/azure-sdk-for-java/blob/master/AUTH.md
 
 
-<<<<<<< HEAD
 				$localAzureCreds = $using:AzureCreds   # can delete?
 				$RGNameLocal     = $using:RGName       # can delete?
 				$tenantID        = $using:tenantID
 
-=======
-						switch($exceptionMessageErrorCode)
-						{
-							"AADSTS50076" {$es += "Please ensure your account does not require Multi-Factor Authentication`n"; break}
-							"Federated service at https" {$es += "Unable to perform federated login - Unknown username or password?`n"; break}
-							"unknown_user_type" {$es += "Please ensure your username is in UPN format. e.g., user@example.com`n"; break}
-							"AADSTS50126" {$es += "User not found in directory`n"; break}
-							"AADSTS70002" {$es += "Please check your password`n"; break}
-						}
-
-
-						throw "$es$exceptionMessage"
-
-					}
-				}
-
-				$localAzureCreds = $using:AzureCreds
-				$RGNameLocal	 = $using:RGName
-				$tenantID		 = $using:tenantID
-
-				if ((-not $tenantID) -or ($tenantID -eq "null"))
-				{
-					Write-Host "No tenant ID entered. Calling Azure Active Directory to make an app and a service principal."
-
-					Login-AzureRmAccountWithBetterReporting -Credential $localAzureCreds
-
-					#Application name
-					$appName = "CAM-$RGNameLocal"
-					# 16 letter password
-					$generatedPassword = -join ((65..90) + (97..122) | Get-Random -Count 16 | % {[char]$_})
-					$generatedID = -join ((65..90) + (97..122) | Get-Random -Count 12 | % {[char]$_})
-					$appURI = "https://www.$generatedID.com"
-
-
-					Write-Host "Purge any registered app's with the same name."
-
-					# first make sure if there is an app there (or more than one) that they're deleted.
-					$appArray = Get-AzureRmADApplication -DisplayName $appName
-					foreach($app in $appArray)
-					{
-						$aoID = $app.ObjectId
-						try
-						{
-							Write-Host "Removing previous SP application $appName ObjectId: $aoID"
-							Remove-AzureRmADApplication -ObjectId $aoID -Force -ErrorAction Stop
-						}
-						catch
-						{
-							$exceptionContext = Get-AzureRmContext
-							$exceptionTenantId = $exceptionContext.Tenant.Id
-							Write-Error "Failure to remove application $appName from tenant $exceptionTenantId. Please check your AAD tenant permissions."
-
-							#re-throw whatever the original exception was
-							throw
-						}
-					}
-
-					Write-Host "Purge complete. Creating new app."
-
-					# retry required on app registration (it seems) if there is a race condition with the deleted application.
-					$newAppCreateRetry = 1800
-					while($newAppCreateRetry -ne 0)
-					{
-						$newAppCreateRetry--
-
-						try
-						{
-							$app = New-AzureRmADApplication -DisplayName $appName -HomePage $appURI -IdentifierUris $appURI -Password $generatedPassword -ErrorAction Stop
-							break
-						}
-						catch
-						{
-							Write-Host "Retrying to create app countdown: $newAppCreateRetry appName: $appName"
-							Start-sleep -Seconds 1
-							if ($newAppCreateRetry -eq 0)
-							{
-								#re-throw whatever the original exception was
-								$exceptionContext = Get-AzureRmContext
-								$exceptionTenantId = $exceptionContext.Tenant.Id
-								Write-Error "Failure to add application $appName to tenant $exceptionTenantId. Please check your AAD tenant permissions."
-								throw
-							}
-						}
-					}
-
-
-					Write-Host "New app creation complete. Creating SP."
-
-					# retry required since it can take a few seconds for the app registration to percolate through Azure.
-					# (Online recommendation was sleep 15 seconds - this is both faster and more conservative)
-					$SPCreateRetry = 1800
-					while($SPCreateRetry -ne 0)
-					{
-						$SPCreateRetry--
-
-						try
-						{
-							$sp  = New-AzureRmADServicePrincipal -ApplicationId $app.ApplicationId -ErrorAction Stop
-							break
-						}
-						catch
-						{
-							$appIDForPrint = $app.ObjectId
-
-							Write-Host "Waiting for app $SPCreateRetry : $appIDForPrint"
-							Start-sleep -Seconds 1
-							if ($SPCreateRetry -eq 0)
-							{
-								#re-throw whatever the original exception was
-								Write-Error "Failure to create SP for $appName."
-								throw
-							}
-						}
-					}
-					
-					Write-Host "SP creation complete. Adding role assignment."
-
-					# retry required since it can take a few seconds for the app registration to percolate through Azure.
-					# (Online recommendation was sleep 15 seconds - this is both faster and more conservative)
-					$rollAssignmentRetry = 1800
-					while($rollAssignmentRetry -ne 0)
-					{
-						$rollAssignmentRetry--
-
-						try
-						{
-							New-AzureRmRoleAssignment -RoleDefinitionName Contributor -ResourceGroupName $RGNameLocal -ServicePrincipalName $app.ApplicationId -ErrorAction Stop
-							break
-						}
-						catch
-						{
-							Write-Host "Waiting for service principal. Remaining: $rollAssignmentRetry"
-							Start-sleep -Seconds 1
-							if ($rollAssignmentRetry -eq 0)
-							{
-								#re-throw whatever the original exception was
-								$exceptionContext = Get-AzureRmContext
-								$exceptionSubscriptionId = $exceptionContext.Subscription.Id
-								Write-Error "Failure to create Contributor role for $appName in ResourceGroup: $RGNameLocal Subscription: $exceptionSubscriptionId. Please check your subscription premissions."
-								throw
-							}
-						}
-					}
-
-					# get SP credentials
-					$spPass = ConvertTo-SecureString $generatedPassword -AsPlainText -Force
-					$spCreds = New-Object -TypeName pscredential -ArgumentList	$sp.ApplicationId, $spPass
-
-					# get tenant ID for this subscription
-					$subForTenantID = Get-AzureRmSubscription
-					$tenantID = $subForTenantID.TenantId
-				}
-				else
-				{
-					Write-Host "Tenant ID was provided."
-
-					$spCreds = $localAzureCreds
-				}
-
-				$spName = $spCreds.UserName
-				Write-Host "Logging in SP $spName with tenantID $tenantID"
-
-				# retry required since it can take a few seconds for the app registration to percolate through Azure (and different to different endpoints... sigh).
-				$LoginSPRetry = 1800
-				while($LoginSPRetry -ne 0)
-				{
-					$LoginSPRetry--
-
-					try
-					{
-						Login-AzureRmAccount -ServicePrincipal -Credential $spCreds -TenantId $tenantID -ErrorAction Stop
-						break
-					}
-					catch
-					{
-						Write-Host "Retrying SP login $LoginSPRetry : SPName=$spName TenantID=$tenantID"
-						Start-sleep -Seconds 1
-						if ($LoginSPRetry -eq 0)
-						{
-							#re-throw whatever the original exception was
-							throw
-						}
-					}
-				}
-				
-
-
->>>>>>> 5a25c4f9
 				Write-Host "Create auth file."
 				
 
@@ -914,56 +720,6 @@
 
 
 				################################
-<<<<<<< HEAD
-=======
-				Write-Host "Creating application gateway"
-				# This really should be a different configuration but putting here so it can reuse the same Azure login context, and passing variables between SetScripts seems problematic
-
-				# create self signed certificate
-				$certLoc = 'cert:Localmachine\My'
-				$startDate = [DateTime]::Now.AddDays(-1)
-				$subject = "CN=localhost,O=Teradici Corporation,OU=SoftPCoIP,L=Burnaby,ST=BC,C=CA"
-				$cert = New-SelfSignedCertificate -certstorelocation $certLoc -DnsName "*.cloudapp.net" -Subject $subject -KeyLength 3072 `
-					-FriendlyName "PCoIP Application Gateway" -NotBefore $startDate -TextExtension @("2.5.29.19={critical}{text}ca=1") `
-					-HashAlgorithm SHA384 -KeyUsage DigitalSignature, CertSign, CRLSign, KeyEncipherment
-
-				#generate pfx file from certificate
-				$certPath = $certLoc + '\' + $cert.Thumbprint
-
-				$pfxPath = 'C:\WindowsAzure'
-				if (!(Test-Path -Path $pfxPath)) {
-					New-Item $pfxPath -type directory
-				}
-				$certPfx = $pfxPath + '\mySelfSignedCert.pfx'
-
-				#generate password for pfx file
-				$certPswd = -join ((48..57) + (65..90) + (97..122) | Get-Random -Count 16 | % {[char]$_})
-				$secureCertPswd = ConvertTo-SecureString -String $certPswd -AsPlainText -Force
-
-				#export pfx file
-				Export-PfxCertificate -Cert $certPath -FilePath $certPfx -Password $secureCertPswd
-
-				#read from pfx file and convert to base64 string
-				$fileContentEncoded = [System.Convert]::ToBase64String([System.IO.File]::ReadAllBytes($certPfx))
-
-				# deploy application gateway
-				$parameters = @{}
-				$parameters.Add("subnetRef", $using:AGsubnetRef)
-				$parameters.Add("skuName", "Standard_Small")
-				$parameters.Add("capacity", 1)
-				$parameters.Add("backendIpAddressDefault", "$using:AGbackendIpAddressDefault")
-				$parameters.Add("backendIpAddressForPathRule1", "$using:AGbackendIpAddressForPathRule1")
-				$parameters.Add("pathMatch1", "/pcoip-broker/*")
-				$parameters.Add("certData", "$fileContentEncoded")
-				$parameters.Add("certPassword", "$certPswd")
-
-				$LocalAGtemplateUri = $using:AGtemplateUri
-				$tUri = $LocalAGtemplateUri.GetNetworkCredential().Password
-
-				New-AzureRmResourceGroupDeployment -Mode Incremental -Name "DeployAppGateway" -ResourceGroupName $RGNameLocal -TemplateUri $tUri -TemplateParameterObject $parameters
-
-				################################
->>>>>>> 5a25c4f9
 
 
 				Write-Host "Creating default template parameters file data"
@@ -971,14 +727,14 @@
 
 				$armParamContent = @"
 {
-	"`$schema": "http://schema.management.azure.com/schemas/2015-01-01/deploymentParameters.json#",
-	"contentVersion": "1.0.0.0",
-	"parameters": {
+    "`$schema": "http://schema.management.azure.com/schemas/2015-01-01/deploymentParameters.json#",
+    "contentVersion": "1.0.0.0",
+    "parameters": {
 		"vmSize": { "value": "%vmSize%" },
-		"CAMDeploymentBlobSource": { "value": "$using:sourceURI" },
-		"existingSubnetName": { "value": "$using:existingSubnetName" },
-		"domainUsername": { "value": "$DomainAdminUsername" },
-		"domainPassword": {
+        "CAMDeploymentBlobSource": { "value": "$using:sourceURI" },
+        "existingSubnetName": { "value": "$using:existingSubnetName" },
+        "domainUsername": { "value": "$DomainAdminUsername" },
+        "domainPassword": {
 			"reference": {
 			  "keyVault": {
 				"id": "$kvId"
@@ -986,7 +742,7 @@
 			  "secretName": "$djSecretName"
 			}		
 		},
-		"registrationCode": {
+        "registrationCode": {
 			"reference": {
 			  "keyVault": {
 				"id": "$kvId"
@@ -994,10 +750,10 @@
 			  "secretName": "$rcSecretName"
 			}
 		},
-		"dnsLabelPrefix": { "value": "tbd-vmname" },
-		"existingVNETName": { "value": "$using:existingVNETName" },
-		"vmAdminUsername": { "value": "$VMAdminUsername" },
-		"vmAdminPassword": {
+        "dnsLabelPrefix": { "value": "tbd-vmname" },
+        "existingVNETName": { "value": "$using:existingVNETName" },
+        "vmAdminUsername": { "value": "$VMAdminUsername" },
+        "vmAdminPassword": {
 			"reference": {
 			  "keyVault": {
 				"id": "$kvId"
@@ -1005,11 +761,11 @@
 			  "secretName": "$laSecretName"
 			}
 		},
-		"domainToJoin": { "value": "$using:domainFQDN" },
-		"domainGroupToJoin": { "value": "$using:domainGroupAppServersJoin" },
-		"storageAccountName": { "value": "$using:storageAccountName" },
+        "domainToJoin": { "value": "$using:domainFQDN" },
+        "domainGroupToJoin": { "value": "$using:domainGroupAppServersJoin" },
+        "storageAccountName": { "value": "$using:storageAccountName" },
 		"_artifactsLocation": { "value": "https://raw.githubusercontent.com/teradici/deploy/master/end-user-application-machines/new-agent-vm" }
-   }
+    }
 }
 
 "@
@@ -1022,8 +778,8 @@
 				Write-Host "Creating default template parameters files"
 
 				#now make the default parameters filenames - same root name but different suffix as the templates
-				$agentARM = $using:agentARM
-				$gaAgentARM = $using:gaAgentARM
+                $agentARM = $using:agentARM
+                $gaAgentARM = $using:gaAgentARM
 				$linuxAgentARM = $using:linuxAgentARM
 
 				$agentARMparam = ($agentARM.split('.')[0]) + ".customparameters.json"
@@ -1068,25 +824,25 @@
 
 				Set-Content $LinuxParamTargetFilePath $linuxArmParamContent -Force
 
-				Write-Host "Finished Creating default template parameters file data."
-			}
+		        Write-Host "Finished Creating default template parameters file data."
+            }
 		}
 
 		Script Setup_Broker_Service
-		{
-			DependsOn = @("[Script]Install_Tomcat", "[xRemoteFile]Download_Keystore")
-			GetScript  = { @{ Result = "Setup_Broker_Service" } }
-
-			TestScript = {
+        {
+            DependsOn = @("[Script]Install_Tomcat", "[xRemoteFile]Download_Keystore")
+            GetScript  = { @{ Result = "Setup_Broker_Service" } }
+
+            TestScript = {
 				return !!(Get-Service $using:brokerServiceName -ErrorAction SilentlyContinue)
 			}
-			SetScript  = {
+            SetScript  = {
 				Write-Host "Configuring Tomcat for $using:brokerServiceName service"
 
 				$catalinaHome = $using:CatalinaHomeLocation
 				$catalinaBase = "$catalinaHome\$using:brokerServiceName"
 
-				#set the current (temporary) environment
+                #set the current (temporary) environment
 				$env:CATALINA_BASE = $catalinaBase
 
 				# make new broker instance location - copying the directories specified
@@ -1157,21 +913,21 @@
 
 				Write-Host "Setting Tomcat Service for $using:brokerServiceName to automatically startup."
 				Set-Service $using:brokerServiceName -startuptype "automatic"
-			}
-		}
+	        }
+        }
 
 		Script Install_Broker
-		{
-			DependsOn  = @("[xRemoteFile]Download_Broker_WAR", "[Script]Setup_Broker_Service")
-			GetScript  = { @{ Result = "Install_Broker" } }
-
-			TestScript = {
+        {
+            DependsOn  = @("[xRemoteFile]Download_Broker_WAR", "[Script]Setup_Broker_Service")
+            GetScript  = { @{ Result = "Install_Broker" } }
+
+            TestScript = {
 				$WARPath = "$using:CatalinaHomeLocation\$using:brokerServiceName\webapps\$using:brokerWAR"
  
-				return Test-Path $WARPath -PathType Leaf
+                return Test-Path $WARPath -PathType Leaf
 			}
-			SetScript  = {
-				Write-Verbose "Install_Broker"
+            SetScript  = {
+                Write-Verbose "Install_Broker"
 
 				$catalinaHome = $using:CatalinaHomeLocation
 				$catalinaBase = "$catalinaHome\$using:brokerServiceName"
@@ -1266,7 +1022,7 @@
 								$cloc = $args[1]
 								$icloc = $args[2]
 
-								$cert = get-childItem -Path "Cert:\LocalMachine\My" | Where-Object { $_.Subject -eq $cs }
+				  				$cert = get-childItem -Path "Cert:\LocalMachine\My" | Where-Object { $_.Subject -eq $cs }
 								if(-not $cert)
 								{
 									Write-Host "Did not find LDAP certificate."
@@ -1282,7 +1038,7 @@
 
 									#Now export issuer Certificate
 									$issuerCert = get-childItem -Path "Cert:\LocalMachine\My" | Where-Object { $_.Subject -eq $cert.Issuer }
-									Export-Certificate -Cert $issuerCert -filepath	$icloc -force
+									Export-Certificate -Cert $issuerCert -filepath  $icloc -force
 
 									return $true
 								}
@@ -1310,14 +1066,14 @@
 
 				# Have the certificate file, add to keystore
 
-				# keytool seems to be causing an error but succeeding. Ignore and continue.
-				$eap = $ErrorActionPreference
-				$ErrorActionPreference = 'SilentlyContinue'
+                # keytool seems to be causing an error but succeeding. Ignore and continue.
+                $eap = $ErrorActionPreference
+                $ErrorActionPreference = 'SilentlyContinue'
 				& "keytool" -import -file "$env:systemdrive\$issuerCertFileName" -keystore ($env:classpath + "\security\cacerts") -storepass changeit -noprompt
-				$ErrorActionPreference = $eap
-
-				Write-Host "Finished importing LDAP certificate to keystore."
-			}
+                $ErrorActionPreference = $eap
+
+		        Write-Host "Finished importing LDAP certificate to keystore."
+            }
 		}
 		
 		Script RegisterCam
@@ -1325,7 +1081,7 @@
 			DependsOn  = @("[Script]Install_Auth_file", "[Script]Install_Broker")  # depends on both services being installed to ensure the reboot at the end will start both services properly.
 			GetScript  = { @{ Result = "RegisterCam" } }
 
-			TestScript = { 
+            TestScript = { 
 
 				if ( $env:CAM_USERNAME -and $env:CAM_PASSWORD -and $env:CAM_TENANTID -and $env:CAM_URI -and $env:CAM_DEPLOYMENTID)
 				{
@@ -1335,94 +1091,8 @@
 				}
 			}
 
-			SetScript  = {
+            SetScript  = {
 				##
-<<<<<<< HEAD
-=======
-				$certificatePolicy = [System.Net.ServicePointManager]::CertificatePolicy
-
-				if (!$using:verifyCAMSaaSCertificate) {
-					# Do this so SSL Errors are ignored
-					add-type @"
-					using System.Net;
-					using System.Security.Cryptography.X509Certificates;
-					public class TrustAllCertsPolicy : ICertificatePolicy {
-						public bool CheckValidationResult(
-							ServicePoint srvPoint, X509Certificate certificate,
-							WebRequest request, int certificateProblem) {
-							return true;
-						}
-					}
-"@
-					[System.Net.ServicePointManager]::CertificatePolicy = New-Object TrustAllCertsPolicy
-				}
-				[Net.ServicePointManager]::SecurityProtocol = [Net.SecurityProtocolType]::Tls12
-				##
-
-				# Read in Authorization Information
-				# Use this to retrieve client, key, tenant and subscription from the auth file
-				Get-Content "$env:AZURE_AUTH_LOCATION" | Foreach-Object{
-					$var = $_.Split('=', 2)
-					New-Variable -Name $var[0] -Value $var[1]
-				}
-
-				$camSaasBaseUri = $using:camSaasUri
-				$camRegistrationError = ""
-				for($idx = 0; $idx -lt $using:retryCount; $idx++) {
-					try {
-						$userRequest = @{
-							username = $client
-							password = $key
-							tenantId = $tenant
-						}
-						$registerUserResult = ""
-						try {
-							$registerUserResult = Invoke-RestMethod -Method Post -Uri ($camSaasBaseUri + "/api/v1/auth/users") -Body $userRequest
-						} catch {
-							if ($_.ErrorDetails.Message) {
-								$registerUserResult = ConvertFrom-Json $_.ErrorDetails.Message
-							} else {
-								throw $_
-							}	
-						}
-						Write-Verbose (ConvertTo-Json $registerUserResult)
-						# Check if registration succeeded or if it has been registered previously
-						if( !(($registerUserResult.code -eq 201) -or ($registerUserResult.data.reason.ToLower().Contains("already exist"))) ) {
-							throw ("Failed to register with CAM. Result was: " + (ConvertTo-Json $registerUserResult))
-						}
-
-						[System.Environment]::SetEnvironmentVariable("CAM_USERNAME", $userRequest.username, "Machine")
-						[System.Environment]::SetEnvironmentVariable("CAM_PASSWORD", $userRequest.password, "Machine")
-						[System.Environment]::SetEnvironmentVariable("CAM_TENANTID", $userRequest.tenantId, "Machine")
-						[System.Environment]::SetEnvironmentVariable("CAM_URI", $camSaasBaseUri, "Machine")
-						$env:CAM_USERNAME = $userRequest.username
-						$env:CAM_PASSWORD = $userRequest.password
-						$env:CAM_TENANTID = $userRequest.tenantId
-						$env:CAM_URI = $camSaasBaseUri
-
-						Write-Host "Cloud Access Manager Frontend has been registered succesfully"
-
-						# Get a Sign-in token
-						$signInResult = ""
-						try {
-							$signInResult = Invoke-RestMethod -Method Post -Uri ($camSaasBaseUri + "/api/v1/auth/signin") -Body $userRequest
-						} catch {
-							if ($_.ErrorDetails.Message) {
-								$signInResult = ConvertFrom-Json $_.ErrorDetails.Message
-							} else {
-								throw $_
-							}							
-						}
-						Write-Verbose ((ConvertTo-Json $signInResult) -replace "\.*token.*", 'Token": "Sanitized"')
-						# Check if signIn succeded
-						if ($signInResult.code -ne 200) {
-							throw ("Signing in failed. Result was: " + (ConvertTo-Json $signInResult))
-						}
-						$tokenHeader = @{
-							authorization=$signInResult.data.token
-						}
-						Write-Host "Cloud Access Manager sign in succeeded"
->>>>>>> 5a25c4f9
 
 				$CAMDeploymentInfoCred = $using:CAMDeploymentInfo;
 				$CAMDeploymentInfo = $CAMDeploymentInfoCred.GetNetworkCredential().Password
@@ -1439,5 +1109,5 @@
 				$global:DSCMachineStatus = 1
 			}
 		}
-	}
+    }
 }
