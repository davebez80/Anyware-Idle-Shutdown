{
  "$schema": "https://schema.management.azure.com/schemas/2015-01-01/deploymentTemplate.json#",
  "contentVersion": "1.0.0.0",
  "parameters": {
    "domainAdminUsername": {
      "type": "string",
      "defaultValue": "adminUser",
      "metadata": {
        "description": "The name of the administrator account of the new VM and domain"
      }
    },
    "domainAdminPassword": {
      "type": "securestring",
      "metadata": {
        "description": "The password for the administrator account of the new VM and domain"
      }
    },
    "domainName": {
      "type": "string",
      "defaultValue": "example.com",
      "metadata": {
        "description": "The FQDN of the Active Directory Domain to be created. Must have a '.' like domain.local"
      }
    },
    "AzureAdminUsername": {
      "type": "string",
      "defaultValue": "adminuser@example.com",
      "metadata": {
        "description": "The name of the Azure account/service principal with contributor access to the subscription. This account cannot require MFA."
      }
    },
    "AzureAdminPassword": {
      "type": "securestring",
      "metadata": {
        "description": "The password of the Azure account/service principal with contributor access to the subscription. This account cannot require MFA."
      }
    },
    "tenantID": {
        "type": "string",
        "defaultValue": "null",
        "metadata": {
            "description": "Tenant ID to use for the case where the Azure Admin account is a service principal. Leave as 'null' if a standard user (non-SP) account is being used."
        }
    },

    "virtualNetworkName": {
      "type": "string",
      "metadata": {
          "description": "Existing VNET that contains the domain controller"
      }
    },
    "adSubnetName": {
      "type": "string",
      "metadata": {
          "description": "Existing subnet that contains the domain controller"
      }
    },
    
    "adminDesktopVMName": {
      "type": "string",
      "metadata": {
          "description": "admin desktop VM name"
      }
    },
    "gatewaySubnetName": {
      "type": "string",
      "metadata": {
          "description": "gateway subnet name"
      }
    },
    "cmnsgName": {
      "type": "string",
      "metadata": {
          "description": "Connection Manager Network Security Group Name"
      }
    },

    "registrationCode": {
      "type": "securestring",
      "minLength": 21,
      "metadata": {
        "description": "PCoIP Agent License Registration Code."
      }
    },
    "camSaasUri": {
      "type": "string",
      "metadata": {
          "description": "URI for the CAM SAAS"
      }
    },
    "verifyCAMSaaSCertificate": {
      "type": "bool",
      "metadata": {
        "description": "a flag to indicate whether to verify CAM SaaS Server certificate. True means to verify."
      }
    },
    "CAMDeploymentInfo": {
      "type": "securestring",
      "metadata": {
          "description": "Encoded blob of authorization and URL information for the CAM Frontend."
      }
    },
    "certData": {
      "type": "string",
      "metadata": {
        "description": "Base-64 encoded form of the .pfx file for the Application Gateway Certificate"
      }
    },
    "certPassword": {
      "type": "securestring",
      "metadata": {
        "description": "Password for .pfx certificate"
      }
    },
    "keyVaultId": {
      "type": "string",
      "metadata": {
          "description": "Id of the keyvault where user credentials for the deployment are stored."
      }
    },
    "CAMDeploymentBlobSource": {
      "type": "string",
      "metadata": {
        "description": "The location of the blobs for admin GUI machine installation"
      }
    },
    "_agentArtifactsLocation": {
      "type": "string",
      "metadata": {
          "description": "The location of resources, such as templates and DSC modules, specific to the PCoIP Agent"
      }
    },
    "_artifactsLocation": {
      "type": "string",
      "metadata": {
        "description": "The location of resources, such as templates and DSC modules, that the template depends on"
      }
    },
    "_artifactsLocationSasToken": {
      "type": "securestring",
      "metadata": {
        "description": "Auto-generated token to access _artifactsLocation"
      },
      "defaultValue": ""
    }
  },
  "variables": {
    "storageAccountName": "[concat(uniquestring(resourceGroup().id),'fe')]",
    "cmPrivateIP": "10.0.0.10",
    "auPrivateIP": "10.0.0.11",
    "brokerPort":  "8444",
    "adVMName": "vm-dc",
    "serverRootName": "vm",
    "domainGroupAppServersJoin": "Cloud Access Application Servers"
  },
  "resources": [
    {
      "type": "Microsoft.Storage/storageAccounts",
      "name": "[variables('storageAccountName')]",
      "apiVersion": "2016-01-01",
      "location": "[resourceGroup().location]",
      "sku": {
        "name": "Standard_LRS"
      },
      "kind": "Storage",
      "properties": {}
    },
    {
      "type": "Microsoft.Resources/deployments",
      "name": "CreateNetworkSGs",
      "apiVersion": "2016-02-01",
      "properties": {
        "mode": "Incremental",
        "templateLink": {
          "uri": "[concat(parameters('_artifactsLocation'), '/new-sg-s/new-sg-s.json', parameters('_artifactsLocationSasToken'))]",
          "contentVersion": "1.0.0.0"
        },
        "parameters": {
          "cmnsgName": {
            "value": "[parameters('cmnsgName')]"
          }
        }
      }
    },
    {
      "type": "Microsoft.Resources/deployments",
      "name": "CreateAdminMachine",
      "apiVersion": "2016-02-01",
      "dependsOn": [
<<<<<<< HEAD
        "[resourceId('Microsoft.Storage/storageAccounts', variables('storageAccountName'))]"
=======
                        "[resourceId('Microsoft.Storage/storageAccounts', variables('storageAccountName'))]"
>>>>>>> 6a9c26e0
      ],
      "properties": {
        "mode": "Incremental",
        "templateLink": {
          "uri": "[concat(parameters('_artifactsLocation'), '/new-vm-join-domain/new-vm-join-domain.json', parameters('_artifactsLocationSasToken'))]",
          "contentVersion": "1.0.0.0"
        },
        "parameters": {
          "existingVNETName": {
            "value": "[parameters('virtualNetworkName')]"
          },
          "existingSubnetName": {
            "value": "[parameters('adSubnetName')]"
          },
          "dnsLabelPrefix": {
            "value": "[concat(variables('serverRootName'), '-au')]"
          },
          "vmSize": {
            "value": "Standard_A2_v2"
          },
          "privateIP": {
            "value": "[variables('auPrivateIP')]"
          },
          "domainToJoin": {
            "value": "[parameters('domainName')]"
          },
          "domainUsername": {
            "value": "[parameters('domainAdminUsername')]"
          },
          "domainPassword": {
            "value": "[parameters('domainAdminPassword')]"
          },
          "domainJoinOptions": {
            "value": 3
          },
          "vmAdminUsername": {
            "value": "[parameters('domainAdminUsername')]"
          },
          "vmAdminPassword": {
            "value": "[parameters('domainAdminPassword')]"
          },
          "storageAccountName": {
            "value": "[variables('storageAccountName')]"
          }
        }
      }
    },
    {
      "type": "Microsoft.Resources/deployments",
      "name": "ConfigureAdminMachine",
      "apiVersion": "2016-02-01",
      "dependsOn": [
        "Microsoft.Resources/deployments/CreateAdminMachine"
      ],
      "properties": {
        "mode": "Incremental",
        "templateLink": {
          "uri": "[concat(parameters('_artifactsLocation'), '/new-admin-vm/new-admin-vm.json', parameters('_artifactsLocationSasToken'))]",
          "contentVersion": "1.0.0.0"
        },
        "parameters": {
          "existingVNETName": {
            "value": "[parameters('virtualNetworkName')]"
          },
          "existingSubnetName": {
            "value": "[parameters('adSubnetName')]"
          },
          "dnsLabelPrefix": {
            "value": "[concat(variables('serverRootName'), '-au')]"
          },
          "domainToJoin": {
            "value": "[parameters('domainName')]"
          },
          "domainGroupAppServersJoin": {
            "value": "[variables('domainGroupAppServersJoin')]"
          },
          "domainUsername": {
            "value": "[parameters('domainAdminUsername')]"
          },
          "domainPassword": {
            "value": "[parameters('domainAdminPassword')]"
          },
          "AzureAdminUsername": {
            "value": "[parameters('AzureAdminUsername')]"
          },
          "AzureAdminPassword": {
            "value": "[parameters('AzureAdminPassword')]"
          },
          "tenantID": {
            "value": "[parameters('tenantID')]"
          },
          "domainJoinOptions": {
            "value": 3
          },
          "vmAdminUsername": {
            "value": "[parameters('domainAdminUsername')]"
          },
          "vmAdminPassword": {
            "value": "[parameters('domainAdminPassword')]"
          },
          "registrationCode": {
            "value": "[parameters('registrationCode')]"
          },
          "domainControllerName": {
            "value": "[variables('adVMName')]"
          },
          "CAMDeploymentBlobSource": {
            "value": "[parameters('CAMDeploymentBlobSource')]"
          },
          "storageAccountName": {
            "value": "[variables('storageAccountName')]"
          },
          "adminDesktopVMName": {
            "value": "[parameters('adminDesktopVMName')]"
          },
          "_artifactsLocation": {
            "value": "[concat(parameters('_artifactsLocation'), '/new-admin-vm')]"
          },
          "_agentArtifactsLocation": {
              "value": "[parameters('_agentArtifactsLocation')]"
          },
          "AGsubnetRef": {
              "value": "[concat(resourceId('Microsoft.Network/virtualNetworks',parameters('virtualNetworkName')),'/subnets/',parameters('gatewaySubnetName'))]"
          },
          "AGbackendIpAddressDefault": {
              "value": "[variables('auPrivateIP')]"
          },
          "AGbackendIpAddressForPathRule1": {
              "value": "[variables('cmPrivateIP')]"
          },
          "AGtemplateUri": {
              "value": "[concat(parameters('_artifactsLocation'), '/new-app-gateway/azuredeploy.json', parameters('_artifactsLocationSasToken'))]"
          },
          "camSaasUri": {
            "value": "[parameters('camSaasUri')]"
          },
          "verifyCAMSaaSCertificate": {
            "value": "[parameters('verifyCAMSaaSCertificate')]"
          },
          "keyVaultId": {
            "value": "[parameters('keyVaultId')]"
          },
          "CAMDeploymentInfo": {
            "value": "[parameters('CAMDeploymentInfo')]"
          }
        }
      }
    },
    {
      "type": "Microsoft.Resources/deployments",
      "name": "CreateAppGateway",
      "apiVersion": "2016-02-01",
      "dependsOn": [
        "Microsoft.Resources/deployments/CreateNetworkSGs"
      ],
      "properties": {
        "mode": "Incremental",
        "templateLink": {
          "uri": "[concat(parameters('_artifactsLocation'), '/new-app-gateway/azuredeploy.json', parameters('_artifactsLocationSasToken'))]",
          "contentVersion": "1.0.0.0"
        },
        "parameters": {
          "subnetRef": {
              "value": "[concat(resourceId('Microsoft.Network/virtualNetworks',variables('virtualNetworkName')),'/subnets/',variables('gatewaySubnetName'))]"
          },
          "skuName": {
            "value": "Standard_Small"
          },
          "capacity": {
            "value": 1
          },
          "backendIpAddressDefault": {
              "value": "[variables('auPrivateIP')]"
          },
          "backendIpAddressForPathRule1": {
              "value": "[variables('cmPrivateIP')]"
          },
          "pathMatch1": {
            "value": "/pcoip-broker/*"
          },
          "certData": {
            "value": "[parameters('certData')]"
          },
          "certPassword": {
            "value": "[parameters('certPassword')]"
          }
        }
      }
    },
    {
      "type": "Microsoft.Resources/deployments",
      "name": "CreateCM",
      "apiVersion": "2016-02-01",
      "dependsOn": [
        "Microsoft.Resources/deployments/CreateNetworkSGs",
        "[resourceId('Microsoft.Storage/storageAccounts', variables('storageAccountName'))]"
      ],
      "properties": {
        "mode": "Incremental",
        "templateLink": {
          "uri": "[concat(parameters('_artifactsLocation'), '/new-cm-sg-ls-vm/azuredeploy.json', parameters('_artifactsLocationSasToken'))]",
          "contentVersion": "1.0.0.0"
        },
        "parameters": {
          "existingVNETName": {
            "value": "[parameters('virtualNetworkName')]"
          },
          "existingSubnetName": {
            "value": "[parameters('adSubnetName')]"
          },
          "cmnsgName": {
            "value": "[parameters('cmnsgName')]"
          },
          "dnsLabelPrefix": {
            "value": "[concat(variables('serverRootName'), '-cm')]"
          },
          "vmSize": {
            "value": "Standard_A1_v2"
          },
          "vmAdminUsername": {
            "value": "[parameters('domainAdminUsername')]"
          },
          "vmAdminPassword": {
            "value": "[parameters('domainAdminPassword')]"
          },
          "brokerFQDN": {
            "value": "[concat(variables('serverRootName'), '-au','.',parameters('domainName'),':',variables('brokerPort'))]"
          },
          "privateIP": {
            "value": "[variables('cmPrivateIP')]"
          },
          "storageAccountName": {
            "value": "[variables('storageAccountName')]"
          },
          "_artifactsLocation": {
            "value": "[concat(parameters('_artifactsLocation'), '/new-cm-sg-ls-vm')]"
          },
          "_artifactsLocationSasToken": {
            "value": "[parameters('_artifactsLocationSasToken')]"
          }
        }
      }
    }
  ]
}<|MERGE_RESOLUTION|>--- conflicted
+++ resolved
@@ -187,11 +187,7 @@
       "name": "CreateAdminMachine",
       "apiVersion": "2016-02-01",
       "dependsOn": [
-<<<<<<< HEAD
-        "[resourceId('Microsoft.Storage/storageAccounts', variables('storageAccountName'))]"
-=======
                         "[resourceId('Microsoft.Storage/storageAccounts', variables('storageAccountName'))]"
->>>>>>> 6a9c26e0
       ],
       "properties": {
         "mode": "Incremental",
